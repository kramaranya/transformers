--- conflicted
+++ resolved
@@ -11,13 +11,14 @@
 # WITHOUT WARRANTIES OR CONDITIONS OF ANY KIND, either express or implied.
 # See the License for the specific language governing permissions and
 # limitations under the License.
+import inspect
+import tempfile
 import unittest
 
 import pytest
 from packaging import version
 
 from transformers import AutoTokenizer, BertConfig, is_torch_available
-from transformers.cache_utils import EncoderDecoderCache
 from transformers.models.auto import get_values
 from transformers.testing_utils import (
     CaptureLogger,
@@ -46,6 +47,7 @@
         BertForTokenClassification,
         BertLMHeadModel,
         BertModel,
+        DataCollatorWithFlattening,
         logging,
     )
 
@@ -650,39 +652,120 @@
         model = BertModel.from_pretrained(model_name)
         self.assertIsNotNone(model)
 
-<<<<<<< HEAD
-    @slow
-    @require_torch_accelerator
-    def test_torchscript_device_change(self):
-        config, inputs_dict = self.model_tester.prepare_config_and_inputs_for_common()
-        for model_class in self.all_model_classes:
-            # BertForMultipleChoice behaves incorrectly in JIT environments.
-            if model_class == BertForMultipleChoice:
-                self.skipTest(reason="BertForMultipleChoice behaves incorrectly in JIT environments.")
-
-            config.torchscript = True
-            model = model_class(config=config)
-
-            inputs_dict = self._prepare_for_class(inputs_dict, model_class)
-            traced_model = torch.jit.trace(
-                model, (inputs_dict["input_ids"].to("cpu"), inputs_dict["attention_mask"].to("cpu"))
-            )
-
-            with tempfile.TemporaryDirectory() as tmp:
-                torch.jit.save(traced_model, os.path.join(tmp, "bert.pt"))
-                loaded = torch.jit.load(os.path.join(tmp, "bert.pt"), map_location=torch_device)
-                loaded(inputs_dict["input_ids"].to(torch_device), inputs_dict["attention_mask"].to(torch_device))
-
-    @unittest.skip("Bert token type ids does not work with the flash attention position ids")
-    def test_flash_attention_2_padding_matches_padding_free_with_position_ids(self):
-        pass
-
-    @unittest.skip("Bert token type ids does not work with the flash attention position ids")
-    def test_flash_attention_2_padding_matches_padding_free_with_position_ids_and_fa_kwargs(self):
-        pass
-
-=======
->>>>>>> e674e9da
+    def attention_mask_padding_matches_padding_free_with_position_ids(
+        self, attn_implementation: str, fa_kwargs: bool = False
+    ):
+        """
+        Overwritten to account for the embeddings that rely on position ids.
+        """
+        if not self.has_attentions:
+            self.skipTest(reason="Model architecture does not support attentions")
+
+        max_new_tokens = 30
+        support_flag = {
+            "sdpa": "_supports_sdpa",
+            "flash_attention_2": "_supports_flash_attn",
+            "flash_attention_3": "_supports_flash_attn",
+        }
+
+        for model_class in self.all_generative_model_classes:
+            if attn_implementation != "eager" and not getattr(model_class, support_flag[attn_implementation]):
+                self.skipTest(f"{model_class.__name__} does not support {attn_implementation}")
+
+            # can't infer if new attn mask API is supported by assume that only model with attention backend support it
+            if not model_class._supports_attention_backend:
+                self.skipTest(f"{model_class.__name__} does not support new attention mask API")
+
+            if model_class._is_stateful:  # non-transformer models most probably have no packing support
+                self.skipTest(f"{model_class.__name__} doesn't support packing!")
+
+            config, inputs_dict = self.model_tester.prepare_config_and_inputs_for_common()
+            if config.is_encoder_decoder:
+                self.skipTest("Model is an encoder-decoder")
+
+            if 0 not in inputs_dict.get("attention_mask", []) or "attention_mask" not in inputs_dict:
+                self.skipTest("Model dummy inputs should contain padding in their attention mask")
+
+            if "input_ids" not in inputs_dict or inputs_dict["input_ids"].ndim != 2:
+                self.skipTest("Model dummy inputs should contain text input ids")
+
+            # make sure that all models have enough positions for generation
+            dummy_input_ids = inputs_dict["input_ids"]
+            if hasattr(config, "max_position_embeddings"):
+                config.max_position_embeddings = max_new_tokens + dummy_input_ids.shape[1] + 1
+
+            model = model_class(config)
+            if "position_ids" not in inspect.signature(model.forward).parameters:
+                self.skipTest("Model does not support position_ids")
+
+            if (not fa_kwargs) and "position_ids" not in inspect.signature(model.forward).parameters:
+                continue  # this model doesn't accept position ids as input
+
+            with tempfile.TemporaryDirectory() as tmpdirname:
+                model.save_pretrained(tmpdirname)
+
+                # Drop all keys except for the minimal set. Hard to manipulate with multimodals/head_mask/etc
+                inputs_dict = {k: v for k, v in inputs_dict.items() if k in ["input_ids", "attention_mask"]}
+
+                # Ensure left padding, to adapt for some models
+                if 0 in inputs_dict["attention_mask"][:, -1]:
+                    inputs_dict["attention_mask"] = inputs_dict["attention_mask"].flip(1)
+                dummy_attention_mask = inputs_dict["attention_mask"]
+                dummy_input_ids[~dummy_attention_mask.bool()] = config.get_text_config().pad_token_id
+
+                # Main difference to other models, we need to prepare position ids according to the attention mask
+                # as we use it to extract embeddings that rely on the correct position - naively increasing sequences do
+                # not suffice anymore atp. The solution here calculates an increasing sequences for all 1s and puts 0s else.
+                inputs_dict["position_ids"] = ((inputs_dict["attention_mask"] == 1).long().cumsum(dim=1) - 1) * (
+                    inputs_dict["attention_mask"] == 1
+                ).long()
+
+                model = (
+                    model_class.from_pretrained(
+                        tmpdirname,
+                        dtype=torch.bfloat16,
+                        attn_implementation=attn_implementation,
+                    )
+                    .to(torch_device)
+                    .eval()
+                )
+
+                if fa_kwargs:
+                    # flatten
+                    features = [
+                        {"input_ids": i[a.bool()].tolist()} for i, a in zip(dummy_input_ids, dummy_attention_mask)
+                    ]
+
+                    # add position_ids + fa_kwargs
+                    data_collator = DataCollatorWithFlattening(return_tensors="pt", return_flash_attn_kwargs=True)
+                    batch = data_collator(features)
+                    padfree_inputs_dict = {
+                        k: t.to(torch_device) if torch.is_tensor(t) else t for k, t in batch.items()
+                    }
+                else:
+                    # create packed position_ids
+                    position_ids = (
+                        torch.cat([torch.arange(length) for length in dummy_attention_mask.sum(1).tolist()])
+                        .long()
+                        .unsqueeze(0)
+                        .to(torch_device)
+                    )
+                    padfree_inputs_dict = {
+                        "input_ids": dummy_input_ids[dummy_attention_mask.bool()].unsqueeze(0),
+                        "position_ids": position_ids,
+                    }
+
+                # We need to do simple forward without cache in order to trigger packed SDPA/flex/eager attention path
+                res_padded = model(**inputs_dict, use_cache=False)
+                res_padfree = model(**padfree_inputs_dict, use_cache=False)
+
+                logits_padded = res_padded.logits[dummy_attention_mask.bool()]
+                logits_padfree = res_padfree.logits[0]
+
+                # acceptable numerical instability
+                tol = torch.finfo(torch.bfloat16).eps
+                torch.testing.assert_close(logits_padded, logits_padfree, rtol=tol, atol=tol)
+
 
 @require_torch
 class BertModelIntegrationTest(unittest.TestCase):
@@ -733,55 +816,6 @@
 
         torch.testing.assert_close(output[:, 1:4, 1:4], expected_slice, rtol=1e-4, atol=1e-4)
 
-    def test_sdpa_ignored_mask(self):
-        pkv = []
-
-        # Note that model needs to be a decoder so we can use cache (ensured at load time)
-        config = BertConfig.from_pretrained("hf-internal-testing/tiny-random-BertModel")
-        config.is_decoder = True
-
-        model = BertModel.from_pretrained(
-            "hf-internal-testing/tiny-random-BertModel", config=config, attn_implementation="eager"
-        )
-        model_sdpa = BertModel.from_pretrained(
-            "hf-internal-testing/tiny-random-BertModel", config=config, attn_implementation="sdpa"
-        )
-
-        model = model.eval()
-        model_sdpa = model_sdpa.eval()
-
-        for _ in range(model.config.num_hidden_layers):
-            num_heads = model.config.num_attention_heads
-            head_dim = model.config.hidden_size // model.config.num_attention_heads
-            pkv.append([torch.rand(1, num_heads, 3, head_dim), torch.rand(1, num_heads, 3, head_dim)])
-
-        tokenizer = AutoTokenizer.from_pretrained("hf-internal-testing/tiny-random-BertModel")
-        inp = tokenizer("I am in Paris and", return_tensors="pt")
-
-        del inp["attention_mask"]
-
-        with torch.no_grad():
-            res_eager = model(**inp)
-            res_sdpa = model_sdpa(**inp)
-            self.assertTrue(
-                torch.allclose(res_eager.last_hidden_state, res_sdpa.last_hidden_state, atol=1e-5, rtol=1e-4)
-            )
-
-<<<<<<< HEAD
-            # Case where query length != kv_length.
-            res_eager = model(**inp, past_key_values=pkv, use_cache=True)
-            res_sdpa = model_sdpa(**inp, past_key_values=pkv, use_cache=True)
-=======
-            # Case where query length != kv_length. Note that model needs to be a decoder so we can use cache
-            model.config.is_decoder = True
-            model_sdpa.config.is_decoder = True
-            res_eager = model(**inp, past_key_values=EncoderDecoderCache.from_legacy_cache(pkv), use_cache=True)
-            res_sdpa = model_sdpa(**inp, past_key_values=EncoderDecoderCache.from_legacy_cache(pkv), use_cache=True)
->>>>>>> e674e9da
-            self.assertTrue(
-                torch.allclose(res_eager.last_hidden_state, res_sdpa.last_hidden_state, atol=1e-5, rtol=1e-4)
-            )
-
     @slow
     @pytest.mark.torch_export_test
     def test_export(self):
