import time
import datasets
import torch
from transformers import AutoModelForCausalLM, AutoTokenizer
from transformers.generation import GenerationConfig

<<<<<<< HEAD
# --- Common Setup ---
model = AutoModelForCausalLM.from_pretrained(
    "meta-llama/Llama-3.2-3b-Instruct", attn_implementation="paged_attention", torch_dtype=torch.bfloat16, device_map="auto"
).eval()
tokenizer = AutoTokenizer.from_pretrained("meta-llama/Llama-3.2-3b-Instruct", padding_side="left")

device = "cuda"
model.use_cache = False
# Set pad token if missing (common for Llama models)
if tokenizer.pad_token is None:
    tokenizer.pad_token = tokenizer.eos_token
    model.config.pad_token_id = model.config.eos_token_id
=======
model_id = "meta-llama/Meta-Llama-3-8B"
model = AutoModelForCausalLM.from_pretrained(
    model_id, attn_implementation="eager_paged", torch_dtype=torch.bfloat16, device_map="auto"
).eval()
tokenizer = AutoTokenizer.from_pretrained(model_id, padding_side="left")
>>>>>>> e4abe365

generation_config = GenerationConfig(
<<<<<<< HEAD
    max_new_tokens=2048,
=======
    max_new_tokens=10,
>>>>>>> e4abe365
    eos_token_id=tokenizer.eos_token_id,
    pad_token_id=tokenizer.pad_token_id,
    do_sample=True,
    use_cache=False,
<<<<<<< HEAD
    num_blocks=2048,
    block_size=128,
=======
    num_blocks=16,
    block_size=512,
>>>>>>> e4abe365
    max_batch_tokens=512,  # Maximum number of tokens to process in a single batch
)

train_dataset = datasets.load_dataset("openai/gsm8k", "socratic", split="test")
<<<<<<< HEAD
# train_dataset = train_dataset.select(range(5))  # Use only 5 examples for the simple version

# --- Example 1: Simple Version using generate_batch ---
print("--- Running CB Generation Example ---")
model.config.attn_implementation = "paged_attention"
def tokenize_function(examples):
    # Truncate to avoid overly long prompts exceeding max context length
    return tokenizer(examples["question"])


tokenized_datasets = train_dataset.map(tokenize_function, batched=True)
simple_batch_inputs = [item["input_ids"] for item in tokenized_datasets]
model.__call__ = torch.compile(model.__call__, mode="max-autotune-no-cudagraphs", fullgraph=True)


# tokenized_test_prompts = tokenizer(_TEST_PROMPTS, truncation=True, max_length=512)
# simple_batch_inputs = list(tokenized_test_prompts["input_ids"])

start_time_simple = time.time()
# Call the simple batch generation function
# This handles manager initialization, request adding, result retrieval, and shutdown internally.
batch_outputs = model.generate_batch(
    inputs=simple_batch_inputs,
    generation_config=generation_config,
    # You can pass request-specific overrides here, e.g., max_new_tokens=100
)
end_time_simple = time.time()

print(f"CB generation took: a{end_time_simple - start_time_simple:.2f} seconds")

# Decode and print results
print("\nResults from simple generate_batch:")
for request in batch_outputs:
    input_text = tokenizer.decode(batch_outputs[request].full_prompt_ids, skip_special_tokens=False)
    try:
        # Decode the static outputs
        output_text = tokenizer.decode(batch_outputs[request].static_outputs, skip_special_tokens=False)
    except Exception as e:
        # Handle the case where decoding fails
        print(f"Decoding failed for request {request}: {e}")
        output_text = tokenizer.decode(batch_outputs[request].static_outputs[1:], skip_special_tokens=False)
=======

# --- Example 1: Simple Version using generate_batch ---
print("--- Running CB Generation Example ---")
def tokenize_function(examples):
    return tokenizer(examples["question"])

tokenized_datasets = train_dataset.map(tokenize_function, batched=True)
simple_batch_inputs = [item["input_ids"] for item in tokenized_datasets][:5]

start_time_simple = time.time()
# model.forward = torch.compile(model.forward, mode="max-autotune-no-cudagraphs", fullgraph=True)
batch_outputs = model.generate_batch(
    inputs=simple_batch_inputs,
    generation_config=generation_config,
)
end_time_simple = time.time()

print(f"CB generation took: {end_time_simple - start_time_simple:.2f} seconds")
for request in batch_outputs:
    input_text = tokenizer.decode(batch_outputs[request].prompt_ids, skip_special_tokens=False)
    try:
        output_text = tokenizer.decode(batch_outputs[request].generated_tokens, skip_special_tokens=False)
    except Exception as e:
        print(f"Decoding failed for request {request}: {e}")
        output_text = tokenizer.decode(batch_outputs[request].generated_tokens[1:], skip_special_tokens=False)
>>>>>>> e4abe365
    if len(output_text) > 0:
        print("-" * 20)
        print(f"{request} Input:  {input_text}")
        print(f"{request} Output: {output_text}")
    else:
        print("", end="\r\r\r\r")
print("-" * 20)
<<<<<<< HEAD
print("--- Finished Simple Batch Generation Example ---\n\n")
=======
print("--- Finished CB Generation Example ---\n\n")













# train_dataset = train_dataset.select(range(5))  # Use only 5 examples for the simple version

# tokenized_test_prompts = tokenizer(_TEST_PROMPTS, padding=True, padding_side="left", truncation=True, max_length=512)
# simple_batch_inputs = list(tokenized_test_prompts["input_ids"])

# def tokenize_function(examples):
#     # Truncate to avoid overly long prompts exceeding max context length
#     return tokenizer(examples["question"], padding=True, truncation=True, max_length=512)


# tokenized_datasets = train_dataset.map(tokenize_function, batched=True)
# simple_batch_inputs = [item["input_ids"] for item in tokenized_datasets]


# model.config.attn_implementation = "sdpa"
# start_time_simple = time.time()
# batch_size = 64
# full_outputs = []
# from tqdm import tqdm

# for i in tqdm(range(0, len(simple_batch_inputs)-batch_size, batch_size)):
#     outputs = model.generate(
#         torch.tensor(simple_batch_inputs[i:i+batch_size], device=model.device),
#         generation_config=GenerationConfig(
#             max_new_tokens=16, eos_token_id=tokenizer.eos_token_id, pad_token_id=tokenizer.pad_token_id
#         ),
#     )
#     full_outputs.extend(outputs.tolist())

# end_time_simple = time.time()
# print(f"\nSimple batch generation took: {end_time_simple - start_time_simple:.2f} seconds")

# print("\nResults from simple generate_batch:")
# for i, request in enumerate(full_outputs):
#     output_text = tokenizer.decode(request, skip_special_tokens=False)
#     print("-" * 20)
#     print(f"  Output: {output_text}")
# print("-" * 20)
# print("--- Finished Simple Batch Generation Example ---\n\n")
>>>>>>> e4abe365
<|MERGE_RESOLUTION|>--- conflicted
+++ resolved
@@ -4,91 +4,24 @@
 from transformers import AutoModelForCausalLM, AutoTokenizer
 from transformers.generation import GenerationConfig
 
-<<<<<<< HEAD
-# --- Common Setup ---
-model = AutoModelForCausalLM.from_pretrained(
-    "meta-llama/Llama-3.2-3b-Instruct", attn_implementation="paged_attention", torch_dtype=torch.bfloat16, device_map="auto"
-).eval()
-tokenizer = AutoTokenizer.from_pretrained("meta-llama/Llama-3.2-3b-Instruct", padding_side="left")
-
-device = "cuda"
-model.use_cache = False
-# Set pad token if missing (common for Llama models)
-if tokenizer.pad_token is None:
-    tokenizer.pad_token = tokenizer.eos_token
-    model.config.pad_token_id = model.config.eos_token_id
-=======
 model_id = "meta-llama/Meta-Llama-3-8B"
 model = AutoModelForCausalLM.from_pretrained(
     model_id, attn_implementation="eager_paged", torch_dtype=torch.bfloat16, device_map="auto"
 ).eval()
 tokenizer = AutoTokenizer.from_pretrained(model_id, padding_side="left")
->>>>>>> e4abe365
 
 generation_config = GenerationConfig(
-<<<<<<< HEAD
-    max_new_tokens=2048,
-=======
     max_new_tokens=10,
->>>>>>> e4abe365
     eos_token_id=tokenizer.eos_token_id,
     pad_token_id=tokenizer.pad_token_id,
     do_sample=True,
     use_cache=False,
-<<<<<<< HEAD
-    num_blocks=2048,
-    block_size=128,
-=======
     num_blocks=16,
     block_size=512,
->>>>>>> e4abe365
     max_batch_tokens=512,  # Maximum number of tokens to process in a single batch
 )
 
 train_dataset = datasets.load_dataset("openai/gsm8k", "socratic", split="test")
-<<<<<<< HEAD
-# train_dataset = train_dataset.select(range(5))  # Use only 5 examples for the simple version
-
-# --- Example 1: Simple Version using generate_batch ---
-print("--- Running CB Generation Example ---")
-model.config.attn_implementation = "paged_attention"
-def tokenize_function(examples):
-    # Truncate to avoid overly long prompts exceeding max context length
-    return tokenizer(examples["question"])
-
-
-tokenized_datasets = train_dataset.map(tokenize_function, batched=True)
-simple_batch_inputs = [item["input_ids"] for item in tokenized_datasets]
-model.__call__ = torch.compile(model.__call__, mode="max-autotune-no-cudagraphs", fullgraph=True)
-
-
-# tokenized_test_prompts = tokenizer(_TEST_PROMPTS, truncation=True, max_length=512)
-# simple_batch_inputs = list(tokenized_test_prompts["input_ids"])
-
-start_time_simple = time.time()
-# Call the simple batch generation function
-# This handles manager initialization, request adding, result retrieval, and shutdown internally.
-batch_outputs = model.generate_batch(
-    inputs=simple_batch_inputs,
-    generation_config=generation_config,
-    # You can pass request-specific overrides here, e.g., max_new_tokens=100
-)
-end_time_simple = time.time()
-
-print(f"CB generation took: a{end_time_simple - start_time_simple:.2f} seconds")
-
-# Decode and print results
-print("\nResults from simple generate_batch:")
-for request in batch_outputs:
-    input_text = tokenizer.decode(batch_outputs[request].full_prompt_ids, skip_special_tokens=False)
-    try:
-        # Decode the static outputs
-        output_text = tokenizer.decode(batch_outputs[request].static_outputs, skip_special_tokens=False)
-    except Exception as e:
-        # Handle the case where decoding fails
-        print(f"Decoding failed for request {request}: {e}")
-        output_text = tokenizer.decode(batch_outputs[request].static_outputs[1:], skip_special_tokens=False)
-=======
 
 # --- Example 1: Simple Version using generate_batch ---
 print("--- Running CB Generation Example ---")
@@ -114,7 +47,6 @@
     except Exception as e:
         print(f"Decoding failed for request {request}: {e}")
         output_text = tokenizer.decode(batch_outputs[request].generated_tokens[1:], skip_special_tokens=False)
->>>>>>> e4abe365
     if len(output_text) > 0:
         print("-" * 20)
         print(f"{request} Input:  {input_text}")
@@ -122,9 +54,6 @@
     else:
         print("", end="\r\r\r\r")
 print("-" * 20)
-<<<<<<< HEAD
-print("--- Finished Simple Batch Generation Example ---\n\n")
-=======
 print("--- Finished CB Generation Example ---\n\n")
 
 
@@ -177,5 +106,4 @@
 #     print("-" * 20)
 #     print(f"  Output: {output_text}")
 # print("-" * 20)
-# print("--- Finished Simple Batch Generation Example ---\n\n")
->>>>>>> e4abe365
+# print("--- Finished Simple Batch Generation Example ---\n\n")