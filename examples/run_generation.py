#!/usr/bin/env python3
# coding=utf-8
# Copyright 2018 Google AI, Google Brain and Carnegie Mellon University Authors and the HuggingFace Inc. team.
# Copyright (c) 2018, NVIDIA CORPORATION.  All rights reserved.
#
# Licensed under the Apache License, Version 2.0 (the "License");
# you may not use this file except in compliance with the License.
# You may obtain a copy of the License at
#
#     http://www.apache.org/licenses/LICENSE-2.0
#
# Unless required by applicable law or agreed to in writing, software
# distributed under the License is distributed on an "AS IS" BASIS,
# WITHOUT WARRANTIES OR CONDITIONS OF ANY KIND, either express or implied.
# See the License for the specific language governing permissions and
# limitations under the License.
""" Conditional text generation with the auto-regressive models of the library (GPT/GPT-2/CTRL/Transformer-XL/XLNet)
"""
from __future__ import absolute_import, division, print_function, unicode_literals

import argparse
import logging
from tqdm import trange

import torch
import torch.nn.functional as F
import numpy as np

from transformers import GPT2Config, OpenAIGPTConfig, XLNetConfig, TransfoXLConfig, XLMConfig, CTRLConfig

from transformers import GPT2LMHeadModel, GPT2Tokenizer
from transformers import OpenAIGPTLMHeadModel, OpenAIGPTTokenizer
from transformers import XLNetLMHeadModel, XLNetTokenizer
from transformers import TransfoXLLMHeadModel, TransfoXLTokenizer
from transformers import CTRLLMHeadModel, CTRLTokenizer
from transformers import XLMWithLMHeadModel, XLMTokenizer


logging.basicConfig(format = '%(asctime)s - %(levelname)s - %(name)s -   %(message)s',
                    datefmt = '%m/%d/%Y %H:%M:%S',
                    level = logging.INFO)
logger = logging.getLogger(__name__)

MAX_LENGTH = int(10000)  # Hardcoded max length to avoid infinite loop

ALL_MODELS = sum((tuple(conf.pretrained_config_archive_map.keys()) for conf in (GPT2Config, OpenAIGPTConfig, XLNetConfig, TransfoXLConfig, XLMConfig, CTRLConfig)), ())

MODEL_CLASSES = {
    'gpt2': (GPT2LMHeadModel, GPT2Tokenizer),
    'ctrl': (CTRLLMHeadModel, CTRLTokenizer),
    'openai-gpt': (OpenAIGPTLMHeadModel, OpenAIGPTTokenizer),
    'xlnet': (XLNetLMHeadModel, XLNetTokenizer),
    'transfo-xl': (TransfoXLLMHeadModel, TransfoXLTokenizer),
    'xlm': (XLMWithLMHeadModel, XLMTokenizer),
}

# Padding text to help Transformer-XL and XLNet with short prompts as proposed by Aman Rusia
# in https://github.com/rusiaaman/XLNet-gen#methodology
# and https://medium.com/@amanrusia/xlnet-speaks-comparison-to-gpt-2-ea1a4e9ba39e
PADDING_TEXT = """ In 1991, the remains of Russian Tsar Nicholas II and his family
(except for Alexei and Maria) are discovered.
The voice of Nicholas's young son, Tsarevich Alexei Nikolaevich, narrates the
remainder of the story. 1883 Western Siberia,
a young Grigori Rasputin is asked by his father and a group of men to perform magic.
Rasputin has a vision and denounces one of the men as a horse thief. Although his
father initially slaps him for making such an accusation, Rasputin watches as the
man is chased outside and beaten. Twenty years later, Rasputin sees a vision of
the Virgin Mary, prompting him to become a priest. Rasputin quickly becomes famous,
with people, even a bishop, begging for his blessing. <eod> </s> <eos>"""


def set_seed(args):
    np.random.seed(args.seed)
    torch.manual_seed(args.seed)
    if args.n_gpu > 0:
        torch.cuda.manual_seed_all(args.seed)


def top_k_top_p_filtering(logits, top_k=0, top_p=0.0, filter_value=-float('Inf')):
    """ Filter a distribution of logits using top-k and/or nucleus (top-p) filtering
        Args:
            logits: logits distribution shape (vocabulary size)
            top_k > 0: keep only top k tokens with highest probability (top-k filtering).
            top_p > 0.0: keep the top tokens with cumulative probability >= top_p (nucleus filtering).
                Nucleus filtering is described in Holtzman et al. (http://arxiv.org/abs/1904.09751)
        From: https://gist.github.com/thomwolf/1a5a29f6962089e871b94cbd09daf317
    """
    assert logits.dim() == 1  # batch size 1 for now - could be updated for more but the code would be less clear
    top_k = min(top_k, logits.size(-1))  # Safety check
    if top_k > 0:
        # Remove all tokens with a probability less than the last token of the top-k
        indices_to_remove = logits < torch.topk(logits, top_k)[0][..., -1, None]
        logits[indices_to_remove] = filter_value

    if top_p > 0.0:
        sorted_logits, sorted_indices = torch.sort(logits, descending=True)
        cumulative_probs = torch.cumsum(F.softmax(sorted_logits, dim=-1), dim=-1)

        # Remove tokens with cumulative probability above the threshold
        sorted_indices_to_remove = cumulative_probs > top_p
        # Shift the indices to the right to keep also the first token above the threshold
        sorted_indices_to_remove[..., 1:] = sorted_indices_to_remove[..., :-1].clone()
        sorted_indices_to_remove[..., 0] = 0

        indices_to_remove = sorted_indices[sorted_indices_to_remove]
        logits[indices_to_remove] = filter_value
    return logits


def sample_sequence(model, length, context, num_samples=1, temperature=1, top_k=0, top_p=0.0, repetition_penalty=1.0,
                    is_xlnet=False, is_xlm_mlm=False, xlm_mask_token=None, xlm_lang=None, device='cpu'):
    context = torch.tensor(context, dtype=torch.long, device=device)
    context = context.unsqueeze(0).repeat(num_samples, 1)
    generated = context
    with torch.no_grad():
        for _ in trange(length):

            inputs = {'input_ids': generated}
            if is_xlnet: 
                # XLNet is a direct (predict same token, not next token) and bi-directional model by default
                # => need one additional dummy token in the input (will be masked), attention mask and target mapping (see model docstring)
                input_ids = torch.cat((generated, torch.zeros((1, 1), dtype=torch.long, device=device)), dim=1)
                perm_mask = torch.zeros((1, input_ids.shape[1], input_ids.shape[1]), dtype=torch.float, device=device)
                perm_mask[:, :, -1] = 1.0  # Previous tokens don't see last token
                target_mapping = torch.zeros((1, 1, input_ids.shape[1]), dtype=torch.float, device=device)
                target_mapping[0, 0, -1] = 1.0  # predict last token
                inputs = {'input_ids': input_ids, 'perm_mask': perm_mask, 'target_mapping': target_mapping}

            if is_xlm_mlm and xlm_mask_token:
                # XLM MLM models are direct models (predict same token, not next token)
                # => need one additional dummy token in the input (will be masked and guessed)
                input_ids = torch.cat((generated, torch.full((1, 1), xlm_mask_token, dtype=torch.long, device=device)), dim=1)
                inputs = {'input_ids': input_ids}

            if xlm_lang is not None:
                inputs["langs"] = torch.tensor([xlm_lang] * inputs["input_ids"].shape[1], device=device).view(1, -1)

            outputs = model(**inputs)  # Note: we could also use 'past' with GPT-2/Transfo-XL/XLNet/CTRL (cached hidden-states)
            next_token_logits = outputs[0][0, -1, :] / (temperature if temperature > 0 else 1.)

            # reptition penalty from CTRL (https://arxiv.org/abs/1909.05858)
            for _ in set(generated.view(-1).tolist()):
                next_token_logits[_] /= repetition_penalty
                
            filtered_logits = top_k_top_p_filtering(next_token_logits, top_k=top_k, top_p=top_p)
            if temperature == 0: #greedy sampling:
                next_token = torch.argmax(filtered_logits).unsqueeze(0)
            else:
                next_token = torch.multinomial(F.softmax(filtered_logits, dim=-1), num_samples=1)
            generated = torch.cat((generated, next_token.unsqueeze(0)), dim=1)
    return generated


def main():
    parser = argparse.ArgumentParser()
    parser.add_argument("--model_type", default=None, type=str, required=True,
                        help="Model type selected in the list: " + ", ".join(MODEL_CLASSES.keys()))
    parser.add_argument("--model_name_or_path", default=None, type=str, required=True,
                        help="Path to pre-trained model or shortcut name selected in the list: " + ", ".join(ALL_MODELS))
    parser.add_argument("--prompt", type=str, default="")
    parser.add_argument("--padding_text", type=str, default="")
    parser.add_argument("--xlm_lang", type=str, default="", help="Optional language when used with the XLM model.")
    parser.add_argument("--length", type=int, default=20)
    parser.add_argument("--temperature", type=float, default=1.0,
                        help="temperature of 0 implies greedy sampling")
    parser.add_argument("--repetition_penalty", type=float, default=1.0,
                        help="primarily useful for CTRL model; in that case, use 1.2")
    parser.add_argument("--top_k", type=int, default=0)
    parser.add_argument("--top_p", type=float, default=0.9)
    parser.add_argument("--no_cuda", action='store_true',
                        help="Avoid using CUDA when available")
    parser.add_argument('--seed', type=int, default=42,
                        help="random seed for initialization")
    parser.add_argument('--stop_token', type=str, default=None,
                        help="Token at which text generation is stopped")
    args = parser.parse_args()

    args.device = torch.device("cuda" if torch.cuda.is_available() and not args.no_cuda else "cpu")
    args.n_gpu = torch.cuda.device_count()

    set_seed(args)

    args.model_type = args.model_type.lower()
    model_class, tokenizer_class = MODEL_CLASSES[args.model_type]
    tokenizer = tokenizer_class.from_pretrained(args.model_name_or_path)
    model = model_class.from_pretrained(args.model_name_or_path)
    model.to(args.device)
    model.eval()

    if args.length < 0 and model.config.max_position_embeddings > 0:
        args.length = model.config.max_position_embeddings
    elif 0 < model.config.max_position_embeddings < args.length:
        args.length = model.config.max_position_embeddings  # No generation bigger than model size 
    elif args.length < 0:
        args.length = MAX_LENGTH  # avoid infinite loop

    logger.info(args)
    if args.model_type in ["ctrl"]:
        if args.temperature > 0.7:
            logger.info('CTRL typically works better with lower temperatures (and lower top_k).')

    while True:
        xlm_lang = None
        # XLM Language usage detailed in the issues #1414
        if args.model_type in ["xlm"] and hasattr(tokenizer, 'lang2id') and hasattr(model.config, 'use_lang_emb') \
                and model.config.use_lang_emb:
            if args.xlm_lang:
                language = args.xlm_lang
            else:
                language = None
                while language not in tokenizer.lang2id.keys():
                    language = input("Using XLM. Select language in " + str(list(tokenizer.lang2id.keys())) + " >>> ")
            xlm_lang = tokenizer.lang2id[language]

        # XLM masked-language modeling (MLM) models need masked token (see details in sample_sequence)
        is_xlm_mlm = args.model_type in ["xlm"] and 'mlm' in args.model_name_or_path
        if is_xlm_mlm:
            xlm_mask_token = tokenizer.mask_token_id
        else:
            xlm_mask_token = None

        raw_text = args.prompt if args.prompt else input("Model prompt >>> ")
        if args.model_type in ["transfo-xl", "xlnet"]:
            # Models with memory likes to have a long prompt for short inputs.
            raw_text = (args.padding_text if args.padding_text else PADDING_TEXT) + raw_text
<<<<<<< HEAD
        context_tokens = tokenizer.encode(raw_text, add_special_tokens=False)
=======
        context_tokens = tokenizer.encode(raw_text)
        if args.model_type == "ctrl":
            if not any(context_tokens[0] == x for x in tokenizer.control_codes.values()):
                logger.info("WARNING! You are not starting your generation from a control code so you won't get good results")
>>>>>>> 079bfb32
        out = sample_sequence(
            model=model,
            context=context_tokens,
            length=args.length,
            temperature=args.temperature,
            top_k=args.top_k,
            top_p=args.top_p,
            repetition_penalty=args.repetition_penalty,
            is_xlnet=bool(args.model_type == "xlnet"),
            is_xlm_mlm=is_xlm_mlm,
            xlm_mask_token=xlm_mask_token,
            xlm_lang=xlm_lang,
            device=args.device,
        )
        out = out[0, len(context_tokens):].tolist()

        text = tokenizer.decode(out, clean_up_tokenization_spaces=True, skip_special_tokens=True)
        text = text[: text.find(args.stop_token) if args.stop_token else None]

        print(text)
        if args.prompt:
            break
    return text


if __name__ == '__main__':
    main()<|MERGE_RESOLUTION|>--- conflicted
+++ resolved
@@ -223,14 +223,10 @@
         if args.model_type in ["transfo-xl", "xlnet"]:
             # Models with memory likes to have a long prompt for short inputs.
             raw_text = (args.padding_text if args.padding_text else PADDING_TEXT) + raw_text
-<<<<<<< HEAD
         context_tokens = tokenizer.encode(raw_text, add_special_tokens=False)
-=======
-        context_tokens = tokenizer.encode(raw_text)
         if args.model_type == "ctrl":
             if not any(context_tokens[0] == x for x in tokenizer.control_codes.values()):
                 logger.info("WARNING! You are not starting your generation from a control code so you won't get good results")
->>>>>>> 079bfb32
         out = sample_sequence(
             model=model,
             context=context_tokens,
