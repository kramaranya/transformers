<<<<<<< HEAD
FROM rocm/dev-ubuntu-22.04:6.3
# rocm/pytorch has no version with 2.1.0
=======
FROM rocm/pytorch:rocm6.4.1_ubuntu24.04_py3.12_pytorch_release_2.7.1
>>>>>>> 65df73aa
LABEL maintainer="Hugging Face"

ARG DEBIAN_FRONTEND=noninteractive

RUN apt update && \
    apt install -y --no-install-recommends git libsndfile1-dev tesseract-ocr espeak-ng python3 python3-dev python3-pip python3-dev ffmpeg git-lfs && \
    apt clean && \
    rm -rf /var/lib/apt/lists/*

RUN git lfs install

RUN python3 -m pip install --no-cache-dir --upgrade pip numpy
RUN python3 -m pip install --no-cache-dir --upgrade importlib-metadata setuptools ninja git+https://github.com/facebookresearch/detectron2.git pytesseract "itsdangerous<2.1.0"

ARG REF=main
WORKDIR /

# Invalidate docker cache from here if new commit is available.
ADD https://api.github.com/repos/huggingface/transformers/git/refs/heads/main version.json
RUN git clone https://github.com/huggingface/transformers && cd transformers && git checkout $REF

# On ROCm, torchcodec is required to decode audio files
# RUN python3 -m pip install --no-cache-dir torchcodec
# Install transformers
RUN python3 -m pip install --no-cache-dir -e ./transformers[dev-torch,testing,video,audio]

# Remove tensorflow and flax as they are no longer supported by transformers
RUN python3 -m pip uninstall -y tensorflow flax

# When installing in editable mode, `transformers` is not recognized as a package.
# this line must be added in order for python to be aware of transformers.
RUN cd transformers && python3 setup.py develop

# Remove nvml and nvidia-ml-py as it is not compatible with ROCm. apex is not tested on NVIDIA either.
<<<<<<< HEAD
RUN python3 -m pip uninstall py3nvml pynvml nvidia-ml-py apex -y
=======
RUN python3 -m pip uninstall py3nvml pynvml nvidia-ml-py apex -y

# `kernels` may causes many failing tests
RUN python3 -m pip uninstall -y kernels
>>>>>>> 65df73aa
<|MERGE_RESOLUTION|>--- conflicted
+++ resolved
@@ -1,9 +1,4 @@
-<<<<<<< HEAD
-FROM rocm/dev-ubuntu-22.04:6.3
-# rocm/pytorch has no version with 2.1.0
-=======
 FROM rocm/pytorch:rocm6.4.1_ubuntu24.04_py3.12_pytorch_release_2.7.1
->>>>>>> 65df73aa
 LABEL maintainer="Hugging Face"
 
 ARG DEBIAN_FRONTEND=noninteractive
@@ -38,11 +33,7 @@
 RUN cd transformers && python3 setup.py develop
 
 # Remove nvml and nvidia-ml-py as it is not compatible with ROCm. apex is not tested on NVIDIA either.
-<<<<<<< HEAD
-RUN python3 -m pip uninstall py3nvml pynvml nvidia-ml-py apex -y
-=======
 RUN python3 -m pip uninstall py3nvml pynvml nvidia-ml-py apex -y
 
 # `kernels` may causes many failing tests
-RUN python3 -m pip uninstall -y kernels
->>>>>>> 65df73aa
+RUN python3 -m pip uninstall -y kernels