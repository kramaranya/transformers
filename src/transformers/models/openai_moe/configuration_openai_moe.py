--- conflicted
+++ resolved
@@ -36,14 +36,8 @@
         "layers.*.mlp.experts.gate_up_proj": "local_packed_rowwise",
         "layers.*.mlp.experts.gate_up_proj_bias": "local_packed_rowwise",
         "layers.*.mlp.experts.down_proj": "local_colwise",
-<<<<<<< HEAD
         "layers.*.mlp.experts.down_proj_bias": "local",  # TODO: add smthg that says bias exists only once for all TPs
         "layers.*.mlp": "gather",
-=======
-        "layers.*.mlp.experts.down_proj_bias": "local", # TODO: add smthg that says bias exists only once for all TPs
-        "layers.*.mlp.experts": "gather", # TODO: same, this should mean i want to allreduce output 
-        # "lm_head": "vocab_parallel_colwise"
->>>>>>> 2f852e27
     }
     base_model_pp_plan = {
         "embed_tokens": (["input_ids"], ["inputs_embeds"]),
