# coding=utf-8
# Copyright 2020 The Google AI Language Team Authors and The HuggingFace Inc. team.
#
# Licensed under the Apache License, Version 2.0 (the "License");
# you may not use this file except in compliance with the License.
# You may obtain a copy of the License at
#
#     http://www.apache.org/licenses/LICENSE-2.0
#
# Unless required by applicable law or agreed to in writing, software
# distributed under the License is distributed on an "AS IS" BASIS,
# WITHOUT WARRANTIES OR CONDITIONS OF ANY KIND, either express or implied.
# See the License for the specific language governing permissions and
# limitations under the License.
"""PyTorch BERT model specific for generation."""

from typing import Callable, Optional, Union

import torch
from torch import nn

from ...activations import ACT2FN
<<<<<<< HEAD
from ...cache_utils import Cache, EncoderDecoderCache
=======
from ...cache_utils import Cache, DynamicCache, EncoderDecoderCache
>>>>>>> e674e9da
from ...generation import GenerationMixin
from ...masking_utils import create_causal_mask
from ...modeling_attn_mask_utils import _prepare_4d_attention_mask, _prepare_4d_attention_mask_for_sdpa
from ...modeling_layers import GradientCheckpointingLayer
from ...modeling_outputs import BaseModelOutputWithPastAndCrossAttentions, CausalLMOutputWithCrossAttentions
from ...modeling_utils import ALL_ATTENTION_FUNCTIONS, PreTrainedModel
from ...pytorch_utils import apply_chunking_to_forward, find_pruneable_heads_and_indices, prune_linear_layer
<<<<<<< HEAD
from ...utils import (
    auto_docstring,
    is_torch_flex_attn_available,
    logging,
)
=======
from ...utils import auto_docstring, logging
from ...utils.deprecation import deprecate_kwarg
>>>>>>> e674e9da
from .configuration_bert_generation import BertGenerationConfig


if is_torch_flex_attn_available():
    from ...integrations.flex_attention import make_flex_block_causal_mask


logger = logging.get_logger(__name__)


# Copied from transformers.models.bert.modeling_bert.BertSelfOutput with Bert->BertGeneration
class BertGenerationSelfOutput(nn.Module):
    def __init__(self, config):
        super().__init__()
        self.dense = nn.Linear(config.hidden_size, config.hidden_size)
        self.LayerNorm = nn.LayerNorm(config.hidden_size, eps=config.layer_norm_eps)
        self.dropout = nn.Dropout(config.hidden_dropout_prob)

    def forward(self, hidden_states: torch.Tensor, input_tensor: torch.Tensor) -> torch.Tensor:
        hidden_states = self.dense(hidden_states)
        hidden_states = self.dropout(hidden_states)
        hidden_states = self.LayerNorm(hidden_states + input_tensor)
        return hidden_states


# Copied from transformers.models.bert.modeling_bert.eager_attention_forward
def eager_attention_forward(
    module: nn.Module,
    query: torch.Tensor,
    key: torch.Tensor,
    value: torch.Tensor,
    attention_mask: Optional[torch.Tensor],
    scaling: Optional[float] = None,
    dropout: float = 0.0,
    head_mask: Optional[torch.Tensor] = None,
    use_cache: Optional[bool] = None,
    **kwargs,
):
    if scaling is None:
        scaling = query.size(-1) ** -0.5

    # Take the dot product between "query" and "key" to get the raw attention scores.
    attn_weights = torch.matmul(query, key.transpose(2, 3))

    # Relative positional embeddings
    if module.position_embedding_type == "relative_key" or module.position_embedding_type == "relative_key_query":
        query_length, key_length = query.shape[2], key.shape[2]
        if use_cache:
            position_ids_l = torch.tensor(key_length - 1, dtype=torch.long, device=query.device).view(-1, 1)
        else:
            position_ids_l = torch.arange(query_length, dtype=torch.long, device=query.device).view(-1, 1)
        position_ids_r = torch.arange(key_length, dtype=torch.long, device=query.device).view(1, -1)
        distance = position_ids_l - position_ids_r

        positional_embedding = module.distance_embedding(distance + module.max_position_embeddings - 1)
        positional_embedding = positional_embedding.to(dtype=query.dtype)  # fp16 compatibility

        if module.position_embedding_type == "relative_key":
            relative_position_scores = torch.einsum("bhld,lrd->bhlr", query, positional_embedding)
            attn_weights = attn_weights + relative_position_scores
        elif module.position_embedding_type == "relative_key_query":
            relative_position_scores_query = torch.einsum("bhld,lrd->bhlr", query, positional_embedding)
            relative_position_scores_key = torch.einsum("bhrd,lrd->bhlr", key, positional_embedding)
            attn_weights = attn_weights + relative_position_scores_query + relative_position_scores_key

    # Scaling is shifted in case of embeddings being relative
    attn_weights = attn_weights * scaling

    if attention_mask is not None and attention_mask.ndim == 4:
        attention_mask = attention_mask[:, :, :, : key.shape[-2]]
        attn_weights = attn_weights + attention_mask

    attn_weights = nn.functional.softmax(attn_weights, dim=-1)
    attn_weights = nn.functional.dropout(attn_weights, p=dropout, training=module.training)

    if head_mask is not None:
        attn_weights = attn_weights * head_mask

    attn_output = torch.matmul(attn_weights, value)
    attn_output = attn_output.transpose(1, 2).contiguous()

    return attn_output, attn_weights


# Copied from transformers.models.bert.modeling_bert.BertSelfAttention with Bert->BertGeneration
class BertGenerationSelfAttention(nn.Module):
<<<<<<< HEAD
    def __init__(self, config, position_embedding_type=None, is_causal=False, layer_idx=None):
=======
    def __init__(self, config, position_embedding_type=None, layer_idx=None):
>>>>>>> e674e9da
        super().__init__()
        if config.hidden_size % config.num_attention_heads != 0 and not hasattr(config, "embedding_size"):
            raise ValueError(
                f"The hidden size ({config.hidden_size}) is not a multiple of the number of attention "
                f"heads ({config.num_attention_heads})"
            )
        self.config = config

        self.num_attention_heads = config.num_attention_heads
        self.attention_head_size = int(config.hidden_size / config.num_attention_heads)
        self.all_head_size = self.num_attention_heads * self.attention_head_size
        self.scaling = self.attention_head_size**-0.5

        self.query = nn.Linear(config.hidden_size, self.all_head_size)
        self.key = nn.Linear(config.hidden_size, self.all_head_size)
        self.value = nn.Linear(config.hidden_size, self.all_head_size)

        self.dropout = nn.Dropout(config.attention_probs_dropout_prob)
        self.position_embedding_type = position_embedding_type or getattr(
            config, "position_embedding_type", "absolute"
        )
        if self.position_embedding_type == "relative_key" or self.position_embedding_type == "relative_key_query":
            self.max_position_embeddings = config.max_position_embeddings
            self.distance_embedding = nn.Embedding(2 * config.max_position_embeddings - 1, self.attention_head_size)

        self.is_decoder = config.is_decoder
<<<<<<< HEAD
        self.is_causal = is_causal
        self.layer_idx = layer_idx

=======
        self.layer_idx = layer_idx

    @deprecate_kwarg("past_key_value", new_name="past_key_values", version="4.58")
>>>>>>> e674e9da
    def forward(
        self,
        hidden_states: torch.Tensor,
        attention_mask: Optional[torch.FloatTensor] = None,
        head_mask: Optional[torch.FloatTensor] = None,
<<<<<<< HEAD
        past_key_value: Optional[Cache] = None,
        cache_position: Optional[torch.Tensor] = None,
        **kwargs,
    ) -> tuple[torch.Tensor]:
        # determine input shapes
        bsz, tgt_len = hidden_states.shape[:-1]
        src_len = tgt_len

        q_input_shape = (bsz, tgt_len, -1, self.attention_head_size)
        kv_input_shape = (bsz, src_len, -1, self.attention_head_size)

        # get all proj
        query_layer = self.query(hidden_states).view(*q_input_shape).transpose(1, 2)
        key_layer = self.key(hidden_states).view(*kv_input_shape).transpose(1, 2)
        value_layer = self.value(hidden_states).view(*kv_input_shape).transpose(1, 2)

        if past_key_value is not None:
            # decoder-only bert can have a simple dynamic cache for example
            current_past_key_value = past_key_value
            if isinstance(past_key_value, EncoderDecoderCache):
                current_past_key_value = past_key_value.self_attention_cache

            # save all key/value_layer to cache to be re-used for fast auto-regressive generation
            key_layer, value_layer = current_past_key_value.update(
                key_layer,
                value_layer,
                self.layer_idx,
                {"cache_position": cache_position},
            )

        attention_interface: Callable = eager_attention_forward
        if self.config._attn_implementation != "eager":
            if self.position_embedding_type != "absolute":
                raise ValueError(
                    f"You are using {self.config._attn_implementation} as attention type. However, non-absolute "
                    'positional embeddings can not work with them. Please load the model with `attn_implementation="eager"`.'
                )
            attention_interface = ALL_ATTENTION_FUNCTIONS[self.config._attn_implementation]

        attn_output, attn_weights = attention_interface(
            self,
            query_layer,
            key_layer,
            value_layer,
            attention_mask,
            dropout=0.0 if not self.training else self.dropout.p,
            scaling=self.scaling,
            head_mask=head_mask,
            # only for relevant for non-absolute positional embeddings
            use_cache=past_key_value is not None,
            **kwargs,
        )
        attn_output = attn_output.reshape(bsz, tgt_len, -1).contiguous()

        outputs = (
            attn_output,
            attn_weights,
        )
        if self.is_decoder:
            outputs = outputs + (past_key_value,)
        return outputs

=======
        encoder_hidden_states: Optional[torch.FloatTensor] = None,
        past_key_values: Optional[Cache] = None,
        output_attentions: Optional[bool] = False,
        cache_position: Optional[torch.Tensor] = None,
    ) -> tuple[torch.Tensor]:
        batch_size, seq_length, _ = hidden_states.shape
        query_layer = self.query(hidden_states)
        query_layer = query_layer.view(batch_size, -1, self.num_attention_heads, self.attention_head_size).transpose(
            1, 2
        )

        is_updated = False
        is_cross_attention = encoder_hidden_states is not None
        if past_key_values is not None:
            if isinstance(past_key_values, EncoderDecoderCache):
                is_updated = past_key_values.is_updated.get(self.layer_idx)
                if is_cross_attention:
                    # after the first generated id, we can subsequently re-use all key/value_layer from cache
                    curr_past_key_value = past_key_values.cross_attention_cache
                else:
                    curr_past_key_value = past_key_values.self_attention_cache
            else:
                curr_past_key_value = past_key_values

        current_states = encoder_hidden_states if is_cross_attention else hidden_states
        if is_cross_attention and past_key_values is not None and is_updated:
            # reuse k,v, cross_attentions
            key_layer = curr_past_key_value.layers[self.layer_idx].keys
            value_layer = curr_past_key_value.layers[self.layer_idx].values
        else:
            key_layer = self.key(current_states)
            key_layer = key_layer.view(batch_size, -1, self.num_attention_heads, self.attention_head_size).transpose(
                1, 2
            )
            value_layer = self.value(current_states)
            value_layer = value_layer.view(
                batch_size, -1, self.num_attention_heads, self.attention_head_size
            ).transpose(1, 2)

            if past_key_values is not None:
                # save all key/value_layer to cache to be re-used for fast auto-regressive generation
                cache_position = cache_position if not is_cross_attention else None
                key_layer, value_layer = curr_past_key_value.update(
                    key_layer, value_layer, self.layer_idx, {"cache_position": cache_position}
                )
                # set flag that curr layer for cross-attn is already updated so we can re-use in subsequent calls
                if is_cross_attention and isinstance(past_key_values, EncoderDecoderCache):
                    past_key_values.is_updated[self.layer_idx] = True

        # Take the dot product between "query" and "key" to get the raw attention scores.
        attention_scores = torch.matmul(query_layer, key_layer.transpose(-1, -2))

        if self.position_embedding_type == "relative_key" or self.position_embedding_type == "relative_key_query":
            query_length, key_length = query_layer.shape[2], key_layer.shape[2]
            if past_key_values is not None:
                position_ids_l = torch.tensor(key_length - 1, dtype=torch.long, device=hidden_states.device).view(
                    -1, 1
                )
            else:
                position_ids_l = torch.arange(query_length, dtype=torch.long, device=hidden_states.device).view(-1, 1)
            position_ids_r = torch.arange(key_length, dtype=torch.long, device=hidden_states.device).view(1, -1)
            distance = position_ids_l - position_ids_r

            positional_embedding = self.distance_embedding(distance + self.max_position_embeddings - 1)
            positional_embedding = positional_embedding.to(dtype=query_layer.dtype)  # fp16 compatibility

            if self.position_embedding_type == "relative_key":
                relative_position_scores = torch.einsum("bhld,lrd->bhlr", query_layer, positional_embedding)
                attention_scores = attention_scores + relative_position_scores
            elif self.position_embedding_type == "relative_key_query":
                relative_position_scores_query = torch.einsum("bhld,lrd->bhlr", query_layer, positional_embedding)
                relative_position_scores_key = torch.einsum("bhrd,lrd->bhlr", key_layer, positional_embedding)
                attention_scores = attention_scores + relative_position_scores_query + relative_position_scores_key

        attention_scores = attention_scores / math.sqrt(self.attention_head_size)
        if attention_mask is not None:
            # Apply the attention mask is (precomputed for all layers in BertGenerationModel forward() function)
            attention_scores = attention_scores + attention_mask
>>>>>>> e674e9da

# Copied from transformers.models.bert.modeling_bert.BertCrossAttention with Bert->BertGeneration
class BertGenerationCrossAttention(nn.Module):
    def __init__(self, config, position_embedding_type=None, is_causal=False, layer_idx=None):
        super().__init__()
        if config.hidden_size % config.num_attention_heads != 0 and not hasattr(config, "embedding_size"):
            raise ValueError(
                f"The hidden size ({config.hidden_size}) is not a multiple of the number of attention "
                f"heads ({config.num_attention_heads})"
            )
        self.config = config

        self.num_attention_heads = config.num_attention_heads
        self.attention_head_size = int(config.hidden_size / config.num_attention_heads)
        self.all_head_size = self.num_attention_heads * self.attention_head_size
        self.scaling = self.attention_head_size**-0.5

        self.query = nn.Linear(config.hidden_size, self.all_head_size)
        self.key = nn.Linear(config.hidden_size, self.all_head_size)
        self.value = nn.Linear(config.hidden_size, self.all_head_size)

        self.dropout = nn.Dropout(config.attention_probs_dropout_prob)
        self.position_embedding_type = position_embedding_type or getattr(
            config, "position_embedding_type", "absolute"
        )
        if self.position_embedding_type == "relative_key" or self.position_embedding_type == "relative_key_query":
            self.max_position_embeddings = config.max_position_embeddings
            self.distance_embedding = nn.Embedding(2 * config.max_position_embeddings - 1, self.attention_head_size)

        self.is_causal = is_causal
        self.layer_idx = layer_idx

    def forward(
        self,
        hidden_states: torch.Tensor,
        head_mask: Optional[torch.FloatTensor] = None,
        encoder_hidden_states: Optional[torch.FloatTensor] = None,
        encoder_attention_mask: Optional[torch.FloatTensor] = None,
        past_key_value: Optional[EncoderDecoderCache] = None,
        **kwargs,
    ) -> tuple[torch.Tensor]:
        # determine input shapes
        bsz, tgt_len = hidden_states.shape[:-1]
        src_len = encoder_hidden_states.shape[1]

        q_input_shape = (bsz, tgt_len, -1, self.attention_head_size)
        kv_input_shape = (bsz, src_len, -1, self.attention_head_size)

        # get query proj
        query_layer = self.query(hidden_states).view(*q_input_shape).transpose(1, 2)

<<<<<<< HEAD
        is_updated = past_key_value.is_updated.get(self.layer_idx) if past_key_value is not None else False
        if past_key_value is not None and is_updated:
            # reuse k,v, cross_attentions
            key_layer = past_key_value.cross_attention_cache.key_cache[self.layer_idx]
            value_layer = past_key_value.cross_attention_cache.value_cache[self.layer_idx]
        else:
            key_layer = self.key(encoder_hidden_states).view(*kv_input_shape).transpose(1, 2)
            value_layer = self.value(encoder_hidden_states).view(*kv_input_shape).transpose(1, 2)

            if past_key_value is not None:
                # save all states to the cache
                key_layer, value_layer = past_key_value.cross_attention_cache.update(
                    key_layer,
                    value_layer,
                    self.layer_idx,
                )
                # set flag that curr layer for cross-attn is already updated so we can re-use in subsequent calls
                past_key_value.is_updated[self.layer_idx] = True

        attention_interface: Callable = eager_attention_forward
        if self.config._attn_implementation != "eager":
            if self.position_embedding_type != "absolute":
                raise ValueError(
                    f"You are using {self.config._attn_implementation} as attention type. However, non-absolute "
                    'positional embeddings can not work with them. Please load the model with `attn_implementation="eager"`.'
                )
            attention_interface = ALL_ATTENTION_FUNCTIONS[self.config._attn_implementation]
=======
        return context_layer, attention_probs
>>>>>>> e674e9da

        attn_output, attn_weights = attention_interface(
            self,
            query_layer,
            key_layer,
            value_layer,
            encoder_attention_mask,
            dropout=0.0 if not self.training else self.dropout.p,
            scaling=self.scaling,
            head_mask=head_mask,
            # only for relevant for non-absolute positional embeddings
            use_cache=past_key_value is not None,
            **kwargs,
        )
        attn_output = attn_output.reshape(bsz, tgt_len, -1).contiguous()

        outputs = (
            attn_output,
            attn_weights,
        )
        outputs = outputs + (past_key_value,)
        return outputs


# Copied from transformers.models.bert.modeling_bert.BertAttention with Bert->BertGeneration,BERT->BERT_GENERATION
class BertGenerationAttention(nn.Module):
<<<<<<< HEAD
    def __init__(
        self, config, position_embedding_type=None, is_causal=False, layer_idx=None, is_cross_attention=False
    ):
        super().__init__()
        self.is_cross_attention = is_cross_attention
        attention_class = BertGenerationCrossAttention if is_cross_attention else BertGenerationSelfAttention
        self.self = attention_class(
            config, position_embedding_type=position_embedding_type, is_causal=is_causal, layer_idx=layer_idx
=======
    def __init__(self, config, position_embedding_type=None, layer_idx=None):
        super().__init__()
        self.self = BERT_GENERATION_SELF_ATTENTION_CLASSES[config._attn_implementation](
            config,
            position_embedding_type=position_embedding_type,
            layer_idx=layer_idx,
>>>>>>> e674e9da
        )
        self.output = BertGenerationSelfOutput(config)
        self.pruned_heads = set()

    def prune_heads(self, heads):
        if len(heads) == 0:
            return
        heads, index = find_pruneable_heads_and_indices(
            heads, self.self.num_attention_heads, self.self.attention_head_size, self.pruned_heads
        )

        # Prune linear layers
        self.self.query = prune_linear_layer(self.self.query, index)
        self.self.key = prune_linear_layer(self.self.key, index)
        self.self.value = prune_linear_layer(self.self.value, index)
        self.output.dense = prune_linear_layer(self.output.dense, index, dim=1)

        # Update hyper params and store pruned heads
        self.self.num_attention_heads = self.self.num_attention_heads - len(heads)
        self.self.all_head_size = self.self.attention_head_size * self.self.num_attention_heads
        self.pruned_heads = self.pruned_heads.union(heads)

    @deprecate_kwarg("past_key_value", new_name="past_key_values", version="4.58")
    def forward(
        self,
        hidden_states: torch.Tensor,
        attention_mask: Optional[torch.FloatTensor] = None,
        head_mask: Optional[torch.FloatTensor] = None,
        encoder_hidden_states: Optional[torch.FloatTensor] = None,
<<<<<<< HEAD
        encoder_attention_mask: Optional[torch.FloatTensor] = None,
        past_key_value: Optional[Cache] = None,
        cache_position: Optional[torch.Tensor] = None,
        **kwargs,
    ) -> tuple[torch.Tensor]:
        if self.is_cross_attention:
            self_outputs = self.self(
                hidden_states,
                head_mask,
                encoder_hidden_states,
                encoder_attention_mask,
                past_key_value,
                **kwargs,
            )
        else:
            self_outputs = self.self(
                hidden_states,
                attention_mask,
                head_mask,
                past_key_value,
                cache_position,
                **kwargs,
            )
=======
        past_key_values: Optional[Cache] = None,
        output_attentions: Optional[bool] = False,
        cache_position: Optional[torch.Tensor] = None,
    ) -> tuple[torch.Tensor]:
        self_outputs = self.self(
            hidden_states,
            attention_mask=attention_mask,
            head_mask=head_mask,
            encoder_hidden_states=encoder_hidden_states,
            past_key_values=past_key_values,
            output_attentions=output_attentions,
            cache_position=cache_position,
        )
>>>>>>> e674e9da
        attention_output = self.output(self_outputs[0], hidden_states)
        outputs = (attention_output,) + self_outputs[1:]  # add attentions if we output them
        return outputs


# Copied from transformers.models.bert.modeling_bert.BertIntermediate with Bert->BertGeneration
class BertGenerationIntermediate(nn.Module):
    def __init__(self, config):
        super().__init__()
        self.dense = nn.Linear(config.hidden_size, config.intermediate_size)
        if isinstance(config.hidden_act, str):
            self.intermediate_act_fn = ACT2FN[config.hidden_act]
        else:
            self.intermediate_act_fn = config.hidden_act

    def forward(self, hidden_states: torch.Tensor) -> torch.Tensor:
        hidden_states = self.dense(hidden_states)
        hidden_states = self.intermediate_act_fn(hidden_states)
        return hidden_states


# Copied from transformers.models.bert.modeling_bert.BertOutput with Bert->BertGeneration
class BertGenerationOutput(nn.Module):
    def __init__(self, config):
        super().__init__()
        self.dense = nn.Linear(config.intermediate_size, config.hidden_size)
        self.LayerNorm = nn.LayerNorm(config.hidden_size, eps=config.layer_norm_eps)
        self.dropout = nn.Dropout(config.hidden_dropout_prob)

    def forward(self, hidden_states: torch.Tensor, input_tensor: torch.Tensor) -> torch.Tensor:
        hidden_states = self.dense(hidden_states)
        hidden_states = self.dropout(hidden_states)
        hidden_states = self.LayerNorm(hidden_states + input_tensor)
        return hidden_states


# Copied from transformers.models.bert.modeling_bert.BertLayer with Bert->BertGeneration
class BertGenerationLayer(GradientCheckpointingLayer):
    def __init__(self, config, layer_idx=None):
        super().__init__()
        self.chunk_size_feed_forward = config.chunk_size_feed_forward
        self.seq_len_dim = 1
<<<<<<< HEAD
        self.attention = BertGenerationAttention(config, is_causal=config.is_decoder, layer_idx=layer_idx)
=======
        self.attention = BertGenerationAttention(config, layer_idx=layer_idx)
>>>>>>> e674e9da
        self.is_decoder = config.is_decoder
        self.add_cross_attention = config.add_cross_attention
        if self.add_cross_attention:
            if not self.is_decoder:
                raise ValueError(f"{self} should be used as a decoder model if cross attention is added")
            self.crossattention = BertGenerationAttention(
<<<<<<< HEAD
                config,
                position_embedding_type="absolute",
                is_causal=False,
                layer_idx=layer_idx,
                is_cross_attention=True,
=======
                config, position_embedding_type="absolute", layer_idx=layer_idx
>>>>>>> e674e9da
            )
        self.intermediate = BertGenerationIntermediate(config)
        self.output = BertGenerationOutput(config)

    @deprecate_kwarg("past_key_value", new_name="past_key_values", version="4.58")
    def forward(
        self,
        hidden_states: torch.Tensor,
        attention_mask: Optional[torch.FloatTensor] = None,
        head_mask: Optional[torch.FloatTensor] = None,
        encoder_hidden_states: Optional[torch.FloatTensor] = None,
        encoder_attention_mask: Optional[torch.FloatTensor] = None,
<<<<<<< HEAD
        past_key_value: Optional[Cache] = None,
        cache_position: Optional[torch.Tensor] = None,
        **kwargs,
    ) -> tuple[torch.Tensor]:
        self_attention_outputs = self.attention(
            hidden_states,
            attention_mask,
            head_mask,
            past_key_value=past_key_value,
            cache_position=cache_position,
            **kwargs,
=======
        past_key_values: Optional[Cache] = None,
        output_attentions: Optional[bool] = False,
        cache_position: Optional[torch.Tensor] = None,
    ) -> tuple[torch.Tensor]:
        self_attention_outputs = self.attention(
            hidden_states,
            attention_mask=attention_mask,
            head_mask=head_mask,
            output_attentions=output_attentions,
            past_key_values=past_key_values,
            cache_position=cache_position,
>>>>>>> e674e9da
        )
        attention_output = self_attention_outputs[0]
        outputs = self_attention_outputs[1:]  # add self attentions if we output attention weights

<<<<<<< HEAD
        if self.is_decoder:
            outputs = self_attention_outputs[1:-1]
        else:
            outputs = self_attention_outputs[1:]  # add self attentions if we output attention weights

=======
>>>>>>> e674e9da
        if self.is_decoder and encoder_hidden_states is not None:
            if not hasattr(self, "crossattention"):
                raise ValueError(
                    f"If `encoder_hidden_states` are passed, {self} has to be instantiated with cross-attention layers"
                    " by setting `config.add_cross_attention=True`"
                )

            cross_attention_outputs = self.crossattention(
                attention_output,
<<<<<<< HEAD
                None,  # attention_mask
                head_mask,
                encoder_hidden_states,
                encoder_attention_mask,
                past_key_value=past_key_value,
                **kwargs,
            )
            attention_output = cross_attention_outputs[0]
            outputs = outputs + cross_attention_outputs[1:-1]  # add cross attentions if we output attention weights
=======
                attention_mask=encoder_attention_mask,
                head_mask=head_mask,
                encoder_hidden_states=encoder_hidden_states,
                past_key_values=past_key_values,
                output_attentions=output_attentions,
                cache_position=cache_position,
            )
            attention_output = cross_attention_outputs[0]
            outputs = outputs + cross_attention_outputs[1:]  # add cross attentions if we output attention weights
>>>>>>> e674e9da

        layer_output = apply_chunking_to_forward(
            self.feed_forward_chunk, self.chunk_size_feed_forward, self.seq_len_dim, attention_output
        )
        outputs = (layer_output,) + outputs

<<<<<<< HEAD
        # if decoder, return the attn key/values as the last output
        if self.is_decoder:
            outputs = outputs + (past_key_value,)

=======
>>>>>>> e674e9da
        return outputs

    def feed_forward_chunk(self, attention_output):
        intermediate_output = self.intermediate(attention_output)
        layer_output = self.output(intermediate_output, attention_output)
        return layer_output


<<<<<<< HEAD
# Copied from transformers.models.bert.modeling_bert.BertEncoder
=======
>>>>>>> e674e9da
class BertEncoder(nn.Module):
    def __init__(self, config, layer_idx=None):
        super().__init__()
        self.config = config
<<<<<<< HEAD
        # Ignore copy
        self.layer = nn.ModuleList([BertGenerationLayer(config, layer_idx=i) for i in range(config.num_hidden_layers)])
=======
        self.layer = nn.ModuleList([BertGenerationLayer(config, layer_idx=i) for i in range(config.num_hidden_layers)])
        self.gradient_checkpointing = False
>>>>>>> e674e9da

    def forward(
        self,
        hidden_states: torch.Tensor,
        attention_mask: Optional[torch.FloatTensor] = None,
        head_mask: Optional[torch.FloatTensor] = None,
        encoder_hidden_states: Optional[torch.FloatTensor] = None,
        encoder_attention_mask: Optional[torch.FloatTensor] = None,
        past_key_values: Optional[Cache] = None,
        use_cache: Optional[bool] = None,
        output_attentions: Optional[bool] = False,
        output_hidden_states: Optional[bool] = False,
        return_dict: Optional[bool] = True,
        cache_position: Optional[torch.Tensor] = None,
<<<<<<< HEAD
        **kwargs,
=======
>>>>>>> e674e9da
    ) -> Union[tuple[torch.Tensor], BaseModelOutputWithPastAndCrossAttentions]:
        all_hidden_states = () if output_hidden_states else None
        all_self_attentions = () if output_attentions else None
        all_cross_attentions = () if output_attentions and self.config.add_cross_attention else None

<<<<<<< HEAD
        next_decoder_cache = None
=======
        if self.gradient_checkpointing and self.training:
            if use_cache:
                logger.warning_once(
                    "`use_cache=True` is incompatible with gradient checkpointing. Setting `use_cache=False`..."
                )
                use_cache = False

        if use_cache and past_key_values is None:
            past_key_values = EncoderDecoderCache(DynamicCache(config=self.config), DynamicCache(config=self.config))
        if use_cache and isinstance(past_key_values, tuple):
            logger.warning_once(
                "Passing a tuple of `past_key_values` is deprecated and will be removed in Transformers v4.58.0. "
                "You should pass an instance of `EncoderDecoderCache` instead, e.g. "
                "`past_key_values=EncoderDecoderCache.from_legacy_cache(past_key_values)`."
            )
            past_key_values = EncoderDecoderCache.from_legacy_cache(past_key_values)

>>>>>>> e674e9da
        for i, layer_module in enumerate(self.layer):
            if output_hidden_states:
                all_hidden_states = all_hidden_states + (hidden_states,)

            layer_head_mask = head_mask[i] if head_mask is not None else None

            layer_outputs = layer_module(
                hidden_states,
                attention_mask,
                layer_head_mask,
                encoder_hidden_states,  # as a positional argument for gradient checkpointing
                encoder_attention_mask=encoder_attention_mask,
<<<<<<< HEAD
                past_key_value=past_key_values,
                cache_position=cache_position,
                **kwargs,
            )

            hidden_states = layer_outputs[0]
            if use_cache:
                next_decoder_cache = layer_outputs[-1]
=======
                past_key_values=past_key_values,
                output_attentions=output_attentions,
                cache_position=cache_position,
            )

            hidden_states = layer_outputs[0]
>>>>>>> e674e9da
            if output_attentions:
                all_self_attentions = all_self_attentions + (layer_outputs[1],)
                if self.config.add_cross_attention:
                    all_cross_attentions = all_cross_attentions + (layer_outputs[2],)

        if output_hidden_states:
            all_hidden_states = all_hidden_states + (hidden_states,)

        next_cache = next_decoder_cache if use_cache else None

        if not return_dict:
            return tuple(
                v
                for v in [
                    hidden_states,
<<<<<<< HEAD
                    next_cache,
=======
                    past_key_values,
>>>>>>> e674e9da
                    all_hidden_states,
                    all_self_attentions,
                    all_cross_attentions,
                ]
                if v is not None
            )
        return BaseModelOutputWithPastAndCrossAttentions(
            last_hidden_state=hidden_states,
<<<<<<< HEAD
            past_key_values=next_cache,
=======
            past_key_values=past_key_values,
>>>>>>> e674e9da
            hidden_states=all_hidden_states,
            attentions=all_self_attentions,
            cross_attentions=all_cross_attentions,
        )


def load_tf_weights_in_bert_generation(
    model, tf_hub_path, model_class, is_encoder_named_decoder=False, is_encoder=False
):
    try:
        import numpy as np
        import tensorflow.compat.v1 as tf
        import tensorflow_hub as hub
        import tensorflow_text  # noqa: F401

        tf.disable_eager_execution()
    except ImportError:
        logger.error(
            "Loading a TensorFlow model in PyTorch, requires TensorFlow to be installed. Please see "
            "https://www.tensorflow.org/install/ for installation instructions."
        )
        raise
    tf_model = hub.Module(tf_hub_path)
    init = tf.global_variables_initializer()
    with tf.Session() as sess:
        init.run()
        all_variables = tf_model.variable_map
        keep_track_variables = all_variables.copy()
        for key in list(all_variables.keys()):
            if "global" in key:
                logger.info(f"Skipping {key}...")
                continue
            if not is_encoder:
                model_pointer = getattr(model, model_class)
            else:
                model_pointer = model
            is_embedding = False
            logger.info(f"Trying to match {key}...")
            # remove start_string = "module/bert/"
            sub_layers = key.split("/")[2:]
            if is_encoder_named_decoder and sub_layers[0] == "encoder":
                logger.info(f"Skipping encoder layer {key} for decoder")
                continue
            if is_encoder and sub_layers[0] == "decoder":
                logger.info(f"Skipping decoder layer {key} for encoder")
                continue
            for i, sub_layer in enumerate(sub_layers):
                if sub_layer == "embeddings":
                    is_embedding = True
                elif sub_layer == "LayerNorm":
                    is_embedding = False
                if "layer" in sub_layer:
                    model_pointer = model_pointer.layer[int(sub_layer.split("_")[-1])]
                elif sub_layer in ["kernel", "gamma"]:
                    model_pointer = model_pointer.weight
                elif sub_layer == "beta":
                    model_pointer = model_pointer.bias
                elif sub_layer == "encdec":
                    model_pointer = model_pointer.crossattention.self
                elif sub_layer == "encdec_output":
                    model_pointer = model_pointer.crossattention.output
                elif is_encoder_named_decoder and sub_layer == "decoder":
                    model_pointer = model_pointer.encoder
                else:
                    if sub_layer == "attention" and "encdec" in sub_layers[i + 1]:
                        continue
                    try:
                        model_pointer = getattr(model_pointer, sub_layer)
                    except AttributeError:
                        logger.info(f"Skipping to initialize {key} at {sub_layer}...")
                        raise AttributeError

            array = np.asarray(sess.run(all_variables[key]))
            if not is_embedding:
                logger.info(f"Transposing numpy weight of shape {array.shape} for {key}")
                array = np.transpose(array)
            else:
                model_pointer = model_pointer.weight

            if model_pointer.shape != array.shape:
                raise ValueError(f"Pointer shape {model_pointer.shape} and array shape {array.shape} mismatched")
            logger.info(f"Initialize PyTorch weight {key}")

            model_pointer.data = torch.from_numpy(array.astype(np.float32))
            keep_track_variables.pop(key, None)

        logger.info(f"Weights not copied to PyTorch model: {', '.join(keep_track_variables.keys())}")
        return model


class BertGenerationEmbeddings(nn.Module):
    """Construct the embeddings from word and position embeddings."""

    def __init__(self, config):
        super().__init__()
        self.word_embeddings = nn.Embedding(config.vocab_size, config.hidden_size, padding_idx=config.pad_token_id)
        self.position_embeddings = nn.Embedding(config.max_position_embeddings, config.hidden_size)
        # self.LayerNorm is not snake-cased to stick with TensorFlow model variable name and be able to load
        # any TensorFlow checkpoint file
        self.LayerNorm = nn.LayerNorm(config.hidden_size, eps=config.layer_norm_eps)
        self.dropout = nn.Dropout(config.hidden_dropout_prob)

        # position_ids (1, len position emb) is contiguous in memory and exported when serialized
        self.register_buffer(
            "position_ids", torch.arange(config.max_position_embeddings).expand((1, -1)), persistent=False
        )

    def forward(self, input_ids=None, position_ids=None, inputs_embeds=None, past_key_values_length=0):
        if input_ids is not None:
            input_shape = input_ids.size()
        else:
            input_shape = inputs_embeds.size()[:-1]

        seq_length = input_shape[1]

        if position_ids is None:
            position_ids = self.position_ids[:, past_key_values_length : seq_length + past_key_values_length]

        if inputs_embeds is None:
            inputs_embeds = self.word_embeddings(input_ids)
        position_embeddings = self.position_embeddings(position_ids)

        embeddings = inputs_embeds + position_embeddings
        embeddings = self.LayerNorm(embeddings)
        embeddings = self.dropout(embeddings)
        return embeddings


@auto_docstring
class BertGenerationPreTrainedModel(PreTrainedModel):
    config: BertGenerationConfig
    base_model_prefix = "bert"
    supports_gradient_checkpointing = True

    def _init_weights(self, module):
        """Initialize the weights"""
        if isinstance(module, nn.Linear):
            # Slightly different from the TF version which uses truncated_normal for initialization
            # cf https://github.com/pytorch/pytorch/pull/5617
            module.weight.data.normal_(mean=0.0, std=self.config.initializer_range)
            if module.bias is not None:
                module.bias.data.zero_()
        elif isinstance(module, nn.Embedding):
            module.weight.data.normal_(mean=0.0, std=self.config.initializer_range)
            if module.padding_idx is not None:
                module.weight.data[module.padding_idx].zero_()
        elif isinstance(module, nn.LayerNorm):
            module.bias.data.zero_()
            module.weight.data.fill_(1.0)
        elif isinstance(module, BertGenerationOnlyLMHead):
            module.bias.data.zero_()


@auto_docstring(
    custom_intro="""
    The bare BertGeneration model transformer outputting raw hidden-states without any specific head on top.
    """
)
class BertGenerationEncoder(BertGenerationPreTrainedModel):
    """

    The model can behave as an encoder (with only self-attention) as well as a decoder, in which case a layer of
    cross-attention is added between the self-attention layers, following the architecture described in [Attention is
    all you need](https://huggingface.co/papers/1706.03762) by Ashish Vaswani, Noam Shazeer, Niki Parmar, Jakob Uszkoreit,
    Llion Jones, Aidan N. Gomez, Lukasz Kaiser and Illia Polosukhin.

    This model should be used when leveraging Bert or Roberta checkpoints for the [`EncoderDecoderModel`] class as
    described in [Leveraging Pre-trained Checkpoints for Sequence Generation Tasks](https://huggingface.co/papers/1907.12461)
    by Sascha Rothe, Shashi Narayan, and Aliaksei Severyn.

    To behave as an decoder the model needs to be initialized with the `is_decoder` argument of the configuration set
    to `True`. To be used in a Seq2Seq model, the model needs to initialized with both `is_decoder` argument and
    `add_cross_attention` set to `True`; an `encoder_hidden_states` is then expected as an input to the forward pass.
    """

    def __init__(self, config):
        super().__init__(config)
        self.config = config
        self.gradient_checkpointing = False

        self.embeddings = BertGenerationEmbeddings(config)
        self.encoder = BertEncoder(config)

        # Initialize weights and apply final processing
        self.post_init()

    def get_input_embeddings(self):
        return self.embeddings.word_embeddings

    def set_input_embeddings(self, value):
        self.embeddings.word_embeddings = value

    def _prune_heads(self, heads_to_prune):
        """
        Prunes heads of the model. heads_to_prune: dict of {layer_num: list of heads to prune in this layer} See base
        class PreTrainedModel
        """
        for layer, heads in heads_to_prune.items():
            self.encoder.layer[layer].attention.prune_heads(heads)

    @auto_docstring
    def forward(
        self,
        input_ids: Optional[torch.Tensor] = None,
        attention_mask: Optional[torch.Tensor] = None,
        position_ids: Optional[torch.Tensor] = None,
        head_mask: Optional[torch.Tensor] = None,
        inputs_embeds: Optional[torch.Tensor] = None,
        encoder_hidden_states: Optional[torch.Tensor] = None,
        encoder_attention_mask: Optional[torch.Tensor] = None,
<<<<<<< HEAD
        past_key_values: Optional[Union[list[torch.FloatTensor], Cache]] = None,
=======
        past_key_values: Optional[Cache] = None,
>>>>>>> e674e9da
        use_cache: Optional[bool] = None,
        output_attentions: Optional[bool] = None,
        output_hidden_states: Optional[bool] = None,
        return_dict: Optional[bool] = None,
        cache_position: Optional[torch.Tensor] = None,
        **kwargs,
    ) -> Union[tuple[torch.Tensor], BaseModelOutputWithPastAndCrossAttentions]:
        output_attentions = output_attentions if output_attentions is not None else self.config.output_attentions
        output_hidden_states = (
            output_hidden_states if output_hidden_states is not None else self.config.output_hidden_states
        )
        return_dict = return_dict if return_dict is not None else self.config.use_return_dict

        if self.config.is_decoder:
            use_cache = use_cache if use_cache is not None else self.config.use_cache
        else:
            use_cache = False

        if self.gradient_checkpointing and self.training:
            if use_cache:
                logger.warning_once(
                    "`use_cache=True` is incompatible with gradient checkpointing. Setting `use_cache=False`..."
                )
                use_cache = False

        return_legacy_cache = False
        if use_cache and not isinstance(past_key_values, Cache):
            logger.warning_once(
                "Passing a tuple of `past_key_values` is deprecated and will be removed in Transformers v4.58.0. "
                "You should pass an instance of `EncoderDecoderCache` instead, e.g. "
                "`past_key_values=EncoderDecoderCache.from_legacy_cache(past_key_values)`."
            )
            return_legacy_cache = True
            past_key_values = EncoderDecoderCache.from_legacy_cache(past_key_values)

        if input_ids is not None and inputs_embeds is not None:
            raise ValueError("You cannot specify both input_ids and inputs_embeds at the same time")
        elif input_ids is not None:
            self.warn_if_padding_and_no_attention_mask(input_ids, attention_mask)
            input_shape = input_ids.size()
        elif inputs_embeds is not None:
            input_shape = inputs_embeds.size()[:-1]
        else:
            raise ValueError("You have to specify either input_ids or inputs_embeds")

        batch_size, seq_length = input_shape
        device = input_ids.device if input_ids is not None else inputs_embeds.device

<<<<<<< HEAD
        past_key_values_length = past_key_values.get_seq_length() if past_key_values is not None else 0
        if cache_position is None:
            cache_position = torch.arange(past_key_values_length, past_key_values_length + seq_length, device=device)

        embedding_output = self.embeddings(
            input_ids=input_ids,
            position_ids=position_ids,
            inputs_embeds=inputs_embeds,
            past_key_values_length=past_key_values_length,
        )
=======
        past_key_values_length = 0
        if past_key_values is not None:
            past_key_values_length = (
                past_key_values[0][0].shape[-2]
                if not isinstance(past_key_values, Cache)
                else past_key_values.get_seq_length()
            )
>>>>>>> e674e9da

        if attention_mask is None:
            # required mask seq length can be calculated via length of past cache
            mask_seq_length = past_key_values_length + seq_length
            attention_mask = torch.ones(batch_size, mask_seq_length, device=device)

        if self.config.is_decoder and encoder_hidden_states is not None and encoder_attention_mask is None:
            encoder_attention_mask = torch.ones(encoder_hidden_states.shape[:2], device=device)

        if attention_mask.dim() == 2:
            if self.config.is_decoder:
                attention_mask = create_causal_mask(
                    config=self.config,
                    input_embeds=embedding_output,
                    attention_mask=attention_mask,
                    cache_position=cache_position,
                    past_key_values=past_key_values,
                )
            else:
                attention_mask = self._update_full_mask(
                    attention_mask,
                    embedding_output,
                )
        elif attention_mask.dim() == 3:
            if self.config._attn_implementation in ["flash_attention_2", "flex_attention"]:
                raise ValueError(
                    "Passing attention mask with a 3D/4D shape does not work with type "
                    f"{self.config._attn_implementation} - please use either `sdpa` or `eager` instead."
                )
            attention_mask = self.get_extended_attention_mask(attention_mask, input_shape)

        if encoder_attention_mask is not None:
            if encoder_attention_mask.dim() == 2:
                encoder_attention_mask = self._update_cross_attn_mask(
                    encoder_hidden_states,
                    encoder_attention_mask,
                    embedding_output.shape[:2],
                    embedding_output,
                )
            else:
                if self.config._attn_implementation in ["flash_attention_2", "flex_attention"]:
                    raise ValueError(
                        "Passing attention mask with a 3D/4D shape does not work with type "
                        f"{self.config._attn_implementation} - please use either `sdpa` or `eager` instead."
                    )
                encoder_attention_mask = self.invert_attention_mask(encoder_attention_mask)

        # Prepare head mask if needed
        # 1.0 in head_mask indicate we keep the head
        # attention_probs has shape bsz x n_heads x N x N
        # input head_mask has shape [num_heads] or [num_hidden_layers x num_heads]
        # and head_mask is converted to shape [num_hidden_layers x batch x num_heads x seq_length x seq_length]
        head_mask = self.get_head_mask(head_mask, self.config.num_hidden_layers)

        encoder_outputs = self.encoder(
            embedding_output,
            attention_mask=attention_mask,
            head_mask=head_mask,
            encoder_hidden_states=encoder_hidden_states,
            encoder_attention_mask=encoder_attention_mask,
            past_key_values=past_key_values,
            use_cache=use_cache,
            output_attentions=output_attentions,
            output_hidden_states=output_hidden_states,
            return_dict=return_dict,
            cache_position=cache_position,
            **kwargs,
        )
        sequence_output = encoder_outputs[0]

        if return_legacy_cache:
            encoder_outputs.past_key_values = encoder_outputs.past_key_values.to_legacy_cache()

        if not return_dict:
            return (sequence_output,) + encoder_outputs[1:]

        return BaseModelOutputWithPastAndCrossAttentions(
            last_hidden_state=sequence_output,
            past_key_values=encoder_outputs.past_key_values,
            hidden_states=encoder_outputs.hidden_states,
            attentions=encoder_outputs.attentions,
            cross_attentions=encoder_outputs.cross_attentions,
        )

    # Copied from transformers.models.bart.modeling_bart.BartPreTrainedModel._update_full_mask
    def _update_full_mask(
        self,
        attention_mask: Union[torch.Tensor, None],
        inputs_embeds: torch.Tensor,
    ):
        if attention_mask is not None:
            if self.config._attn_implementation == "flash_attention_2":
                attention_mask = attention_mask if 0 in attention_mask else None
            elif self.config._attn_implementation == "sdpa":
                # output_attentions=True & head_mask can not be supported when using SDPA, fall back to
                # the manual implementation that requires a 4D causal mask in all cases.
                # [bsz, seq_len] -> [bsz, 1, tgt_seq_len, src_seq_len]
                attention_mask = _prepare_4d_attention_mask_for_sdpa(attention_mask, inputs_embeds.dtype)
            elif self.config._attn_implementation == "flex_attention":
                if isinstance(attention_mask, torch.Tensor):
                    attention_mask = make_flex_block_causal_mask(attention_mask, is_causal=False)
            else:
                # [bsz, seq_len] -> [bsz, 1, tgt_seq_len, src_seq_len]
                attention_mask = _prepare_4d_attention_mask(attention_mask, inputs_embeds.dtype)

        return attention_mask

    # Copied from transformers.models.bart.modeling_bart.BartPreTrainedModel._update_cross_attn_mask
    def _update_cross_attn_mask(
        self,
        encoder_hidden_states: Union[torch.Tensor, None],
        encoder_attention_mask: Union[torch.Tensor, None],
        input_shape: torch.Size,
        inputs_embeds: torch.Tensor,
    ):
        # expand encoder attention mask
        if encoder_hidden_states is not None and encoder_attention_mask is not None:
            if self.config._attn_implementation == "flash_attention_2":
                encoder_attention_mask = encoder_attention_mask if 0 in encoder_attention_mask else None
            elif self.config._attn_implementation == "sdpa":
                # output_attentions=True & cross_attn_head_mask can not be supported when using SDPA, and we fall back on
                # the manual implementation that requires a 4D causal mask in all cases.
                # [bsz, seq_len] -> [bsz, 1, tgt_seq_len, src_seq_len]
                encoder_attention_mask = _prepare_4d_attention_mask_for_sdpa(
                    encoder_attention_mask,
                    inputs_embeds.dtype,
                    tgt_len=input_shape[-1],
                )
            elif self.config._attn_implementation == "flex_attention":
                if isinstance(encoder_attention_mask, torch.Tensor):
                    encoder_attention_mask = make_flex_block_causal_mask(
                        encoder_attention_mask,
                        query_length=input_shape[-1],
                        is_causal=False,
                    )
            else:
                # [bsz, seq_len] -> [bsz, 1, tgt_seq_len, src_seq_len]
                encoder_attention_mask = _prepare_4d_attention_mask(
                    encoder_attention_mask, inputs_embeds.dtype, tgt_len=input_shape[-1]
                )

        return encoder_attention_mask


class BertGenerationOnlyLMHead(nn.Module):
    def __init__(self, config):
        super().__init__()
        self.decoder = nn.Linear(config.hidden_size, config.vocab_size)
        self.bias = nn.Parameter(torch.zeros(config.vocab_size))
        self.decoder.bias = self.bias

    def forward(self, hidden_states):
        logits = self.decoder(hidden_states)
        return logits

    def _tie_weights(self):
        # For accelerate compatibility and to not break backward compatibility
        if self.decoder.bias.device.type == "meta":
            self.decoder.bias = self.bias
        else:
            # To tie those two weights if they get disconnected (on TPU or when the bias is resized)
            self.bias = self.decoder.bias


@auto_docstring(
    custom_intro="""
    BertGeneration Model with a `language modeling` head on top for CLM fine-tuning.
    """
)
class BertGenerationDecoder(BertGenerationPreTrainedModel, GenerationMixin):
    _tied_weights_keys = ["lm_head.decoder.weight", "lm_head.decoder.bias"]

    def __init__(self, config):
        super().__init__(config)

        if not config.is_decoder:
            logger.warning("If you want to use `BertGenerationDecoder` as a standalone, add `is_decoder=True.`")

        self.bert = BertGenerationEncoder(config)
        self.lm_head = BertGenerationOnlyLMHead(config)

        # Initialize weights and apply final processing
        self.post_init()

    def get_output_embeddings(self):
        return self.lm_head.decoder

    def set_output_embeddings(self, new_embeddings):
        self.lm_head.decoder = new_embeddings
        self.lm_head.bias = new_embeddings.bias

    @auto_docstring
    def forward(
        self,
        input_ids: Optional[torch.Tensor] = None,
        attention_mask: Optional[torch.Tensor] = None,
        position_ids: Optional[torch.Tensor] = None,
        head_mask: Optional[torch.Tensor] = None,
        inputs_embeds: Optional[torch.Tensor] = None,
        encoder_hidden_states: Optional[torch.Tensor] = None,
        encoder_attention_mask: Optional[torch.Tensor] = None,
        labels: Optional[torch.Tensor] = None,
        past_key_values: Optional[Cache] = None,
        use_cache: Optional[bool] = None,
        output_attentions: Optional[bool] = None,
        output_hidden_states: Optional[bool] = None,
        return_dict: Optional[bool] = None,
        cache_position: Optional[torch.Tensor] = None,
        **kwargs,
    ) -> Union[tuple, CausalLMOutputWithCrossAttentions]:
        r"""
        labels (`torch.LongTensor` of shape `(batch_size, sequence_length)`, *optional*):
            Labels for computing the left-to-right language modeling loss (next word prediction). Indices should be in
            `[-100, 0, ..., config.vocab_size]` (see `input_ids` docstring) Tokens with indices set to `-100` are
            ignored (masked), the loss is only computed for the tokens with labels in `[0, ..., config.vocab_size]`

        Example:

        ```python
        >>> from transformers import AutoTokenizer, BertGenerationDecoder, BertGenerationConfig
        >>> import torch

        >>> tokenizer = AutoTokenizer.from_pretrained("google/bert_for_seq_generation_L-24_bbc_encoder")
        >>> config = BertGenerationConfig.from_pretrained("google/bert_for_seq_generation_L-24_bbc_encoder")
        >>> config.is_decoder = True
        >>> model = BertGenerationDecoder.from_pretrained(
        ...     "google/bert_for_seq_generation_L-24_bbc_encoder", config=config
        ... )

        >>> inputs = tokenizer("Hello, my dog is cute", return_token_type_ids=False, return_tensors="pt")
        >>> outputs = model(**inputs)

        >>> prediction_logits = outputs.logits
        ```"""
        return_dict = return_dict if return_dict is not None else self.config.use_return_dict
        if labels is not None:
            use_cache = False

        outputs = self.bert(
            input_ids,
            attention_mask=attention_mask,
            position_ids=position_ids,
            head_mask=head_mask,
            inputs_embeds=inputs_embeds,
            encoder_hidden_states=encoder_hidden_states,
            encoder_attention_mask=encoder_attention_mask,
            past_key_values=past_key_values,
            use_cache=use_cache,
            output_attentions=output_attentions,
            output_hidden_states=output_hidden_states,
            return_dict=return_dict,
            cache_position=cache_position,
            **kwargs,
        )

        sequence_output = outputs[0]
        prediction_scores = self.lm_head(sequence_output)

        lm_loss = None
        if labels is not None:
            lm_loss = self.loss_function(
                prediction_scores,
                labels,
                vocab_size=self.config.vocab_size,
                **kwargs,
            )

        if not return_dict:
            output = (prediction_scores,) + outputs[1:]
            return ((lm_loss,) + output) if lm_loss is not None else output

        return CausalLMOutputWithCrossAttentions(
            loss=lm_loss,
            logits=prediction_scores,
            past_key_values=outputs.past_key_values,
            hidden_states=outputs.hidden_states,
            attentions=outputs.attentions,
            cross_attentions=outputs.cross_attentions,
        )


__all__ = [
    "BertGenerationDecoder",
    "BertGenerationEncoder",
    "BertGenerationPreTrainedModel",
    "load_tf_weights_in_bert_generation",
]<|MERGE_RESOLUTION|>--- conflicted
+++ resolved
@@ -20,28 +20,21 @@
 from torch import nn
 
 from ...activations import ACT2FN
-<<<<<<< HEAD
 from ...cache_utils import Cache, EncoderDecoderCache
-=======
-from ...cache_utils import Cache, DynamicCache, EncoderDecoderCache
->>>>>>> e674e9da
 from ...generation import GenerationMixin
 from ...masking_utils import create_causal_mask
 from ...modeling_attn_mask_utils import _prepare_4d_attention_mask, _prepare_4d_attention_mask_for_sdpa
 from ...modeling_layers import GradientCheckpointingLayer
 from ...modeling_outputs import BaseModelOutputWithPastAndCrossAttentions, CausalLMOutputWithCrossAttentions
 from ...modeling_utils import ALL_ATTENTION_FUNCTIONS, PreTrainedModel
+from ...processing_utils import Unpack
 from ...pytorch_utils import apply_chunking_to_forward, find_pruneable_heads_and_indices, prune_linear_layer
-<<<<<<< HEAD
 from ...utils import (
+    TransformersKwargs,
     auto_docstring,
     is_torch_flex_attn_available,
     logging,
 )
-=======
-from ...utils import auto_docstring, logging
-from ...utils.deprecation import deprecate_kwarg
->>>>>>> e674e9da
 from .configuration_bert_generation import BertGenerationConfig
 
 
@@ -78,7 +71,7 @@
     dropout: float = 0.0,
     head_mask: Optional[torch.Tensor] = None,
     use_cache: Optional[bool] = None,
-    **kwargs,
+    **kwargs: Unpack[TransformersKwargs],
 ):
     if scaling is None:
         scaling = query.size(-1) ** -0.5
@@ -128,11 +121,7 @@
 
 # Copied from transformers.models.bert.modeling_bert.BertSelfAttention with Bert->BertGeneration
 class BertGenerationSelfAttention(nn.Module):
-<<<<<<< HEAD
     def __init__(self, config, position_embedding_type=None, is_causal=False, layer_idx=None):
-=======
-    def __init__(self, config, position_embedding_type=None, layer_idx=None):
->>>>>>> e674e9da
         super().__init__()
         if config.hidden_size % config.num_attention_heads != 0 and not hasattr(config, "embedding_size"):
             raise ValueError(
@@ -159,24 +148,17 @@
             self.distance_embedding = nn.Embedding(2 * config.max_position_embeddings - 1, self.attention_head_size)
 
         self.is_decoder = config.is_decoder
-<<<<<<< HEAD
         self.is_causal = is_causal
         self.layer_idx = layer_idx
 
-=======
-        self.layer_idx = layer_idx
-
-    @deprecate_kwarg("past_key_value", new_name="past_key_values", version="4.58")
->>>>>>> e674e9da
     def forward(
         self,
         hidden_states: torch.Tensor,
         attention_mask: Optional[torch.FloatTensor] = None,
         head_mask: Optional[torch.FloatTensor] = None,
-<<<<<<< HEAD
         past_key_value: Optional[Cache] = None,
         cache_position: Optional[torch.Tensor] = None,
-        **kwargs,
+        **kwargs: Unpack[TransformersKwargs],
     ) -> tuple[torch.Tensor]:
         # determine input shapes
         bsz, tgt_len = hidden_states.shape[:-1]
@@ -236,86 +218,6 @@
             outputs = outputs + (past_key_value,)
         return outputs
 
-=======
-        encoder_hidden_states: Optional[torch.FloatTensor] = None,
-        past_key_values: Optional[Cache] = None,
-        output_attentions: Optional[bool] = False,
-        cache_position: Optional[torch.Tensor] = None,
-    ) -> tuple[torch.Tensor]:
-        batch_size, seq_length, _ = hidden_states.shape
-        query_layer = self.query(hidden_states)
-        query_layer = query_layer.view(batch_size, -1, self.num_attention_heads, self.attention_head_size).transpose(
-            1, 2
-        )
-
-        is_updated = False
-        is_cross_attention = encoder_hidden_states is not None
-        if past_key_values is not None:
-            if isinstance(past_key_values, EncoderDecoderCache):
-                is_updated = past_key_values.is_updated.get(self.layer_idx)
-                if is_cross_attention:
-                    # after the first generated id, we can subsequently re-use all key/value_layer from cache
-                    curr_past_key_value = past_key_values.cross_attention_cache
-                else:
-                    curr_past_key_value = past_key_values.self_attention_cache
-            else:
-                curr_past_key_value = past_key_values
-
-        current_states = encoder_hidden_states if is_cross_attention else hidden_states
-        if is_cross_attention and past_key_values is not None and is_updated:
-            # reuse k,v, cross_attentions
-            key_layer = curr_past_key_value.layers[self.layer_idx].keys
-            value_layer = curr_past_key_value.layers[self.layer_idx].values
-        else:
-            key_layer = self.key(current_states)
-            key_layer = key_layer.view(batch_size, -1, self.num_attention_heads, self.attention_head_size).transpose(
-                1, 2
-            )
-            value_layer = self.value(current_states)
-            value_layer = value_layer.view(
-                batch_size, -1, self.num_attention_heads, self.attention_head_size
-            ).transpose(1, 2)
-
-            if past_key_values is not None:
-                # save all key/value_layer to cache to be re-used for fast auto-regressive generation
-                cache_position = cache_position if not is_cross_attention else None
-                key_layer, value_layer = curr_past_key_value.update(
-                    key_layer, value_layer, self.layer_idx, {"cache_position": cache_position}
-                )
-                # set flag that curr layer for cross-attn is already updated so we can re-use in subsequent calls
-                if is_cross_attention and isinstance(past_key_values, EncoderDecoderCache):
-                    past_key_values.is_updated[self.layer_idx] = True
-
-        # Take the dot product between "query" and "key" to get the raw attention scores.
-        attention_scores = torch.matmul(query_layer, key_layer.transpose(-1, -2))
-
-        if self.position_embedding_type == "relative_key" or self.position_embedding_type == "relative_key_query":
-            query_length, key_length = query_layer.shape[2], key_layer.shape[2]
-            if past_key_values is not None:
-                position_ids_l = torch.tensor(key_length - 1, dtype=torch.long, device=hidden_states.device).view(
-                    -1, 1
-                )
-            else:
-                position_ids_l = torch.arange(query_length, dtype=torch.long, device=hidden_states.device).view(-1, 1)
-            position_ids_r = torch.arange(key_length, dtype=torch.long, device=hidden_states.device).view(1, -1)
-            distance = position_ids_l - position_ids_r
-
-            positional_embedding = self.distance_embedding(distance + self.max_position_embeddings - 1)
-            positional_embedding = positional_embedding.to(dtype=query_layer.dtype)  # fp16 compatibility
-
-            if self.position_embedding_type == "relative_key":
-                relative_position_scores = torch.einsum("bhld,lrd->bhlr", query_layer, positional_embedding)
-                attention_scores = attention_scores + relative_position_scores
-            elif self.position_embedding_type == "relative_key_query":
-                relative_position_scores_query = torch.einsum("bhld,lrd->bhlr", query_layer, positional_embedding)
-                relative_position_scores_key = torch.einsum("bhrd,lrd->bhlr", key_layer, positional_embedding)
-                attention_scores = attention_scores + relative_position_scores_query + relative_position_scores_key
-
-        attention_scores = attention_scores / math.sqrt(self.attention_head_size)
-        if attention_mask is not None:
-            # Apply the attention mask is (precomputed for all layers in BertGenerationModel forward() function)
-            attention_scores = attention_scores + attention_mask
->>>>>>> e674e9da
 
 # Copied from transformers.models.bert.modeling_bert.BertCrossAttention with Bert->BertGeneration
 class BertGenerationCrossAttention(nn.Module):
@@ -355,7 +257,7 @@
         encoder_hidden_states: Optional[torch.FloatTensor] = None,
         encoder_attention_mask: Optional[torch.FloatTensor] = None,
         past_key_value: Optional[EncoderDecoderCache] = None,
-        **kwargs,
+        **kwargs: Unpack[TransformersKwargs],
     ) -> tuple[torch.Tensor]:
         # determine input shapes
         bsz, tgt_len = hidden_states.shape[:-1]
@@ -367,12 +269,11 @@
         # get query proj
         query_layer = self.query(hidden_states).view(*q_input_shape).transpose(1, 2)
 
-<<<<<<< HEAD
         is_updated = past_key_value.is_updated.get(self.layer_idx) if past_key_value is not None else False
         if past_key_value is not None and is_updated:
             # reuse k,v, cross_attentions
-            key_layer = past_key_value.cross_attention_cache.key_cache[self.layer_idx]
-            value_layer = past_key_value.cross_attention_cache.value_cache[self.layer_idx]
+            key_layer = past_key_value.cross_attention_cache.layers[self.layer_idx].keys
+            value_layer = past_key_value.cross_attention_cache.layers[self.layer_idx].values
         else:
             key_layer = self.key(encoder_hidden_states).view(*kv_input_shape).transpose(1, 2)
             value_layer = self.value(encoder_hidden_states).view(*kv_input_shape).transpose(1, 2)
@@ -380,9 +281,7 @@
             if past_key_value is not None:
                 # save all states to the cache
                 key_layer, value_layer = past_key_value.cross_attention_cache.update(
-                    key_layer,
-                    value_layer,
-                    self.layer_idx,
+                    key_layer, value_layer, self.layer_idx
                 )
                 # set flag that curr layer for cross-attn is already updated so we can re-use in subsequent calls
                 past_key_value.is_updated[self.layer_idx] = True
@@ -395,9 +294,6 @@
                     'positional embeddings can not work with them. Please load the model with `attn_implementation="eager"`.'
                 )
             attention_interface = ALL_ATTENTION_FUNCTIONS[self.config._attn_implementation]
-=======
-        return context_layer, attention_probs
->>>>>>> e674e9da
 
         attn_output, attn_weights = attention_interface(
             self,
@@ -424,7 +320,6 @@
 
 # Copied from transformers.models.bert.modeling_bert.BertAttention with Bert->BertGeneration,BERT->BERT_GENERATION
 class BertGenerationAttention(nn.Module):
-<<<<<<< HEAD
     def __init__(
         self, config, position_embedding_type=None, is_causal=False, layer_idx=None, is_cross_attention=False
     ):
@@ -433,14 +328,6 @@
         attention_class = BertGenerationCrossAttention if is_cross_attention else BertGenerationSelfAttention
         self.self = attention_class(
             config, position_embedding_type=position_embedding_type, is_causal=is_causal, layer_idx=layer_idx
-=======
-    def __init__(self, config, position_embedding_type=None, layer_idx=None):
-        super().__init__()
-        self.self = BERT_GENERATION_SELF_ATTENTION_CLASSES[config._attn_implementation](
-            config,
-            position_embedding_type=position_embedding_type,
-            layer_idx=layer_idx,
->>>>>>> e674e9da
         )
         self.output = BertGenerationSelfOutput(config)
         self.pruned_heads = set()
@@ -463,18 +350,16 @@
         self.self.all_head_size = self.self.attention_head_size * self.self.num_attention_heads
         self.pruned_heads = self.pruned_heads.union(heads)
 
-    @deprecate_kwarg("past_key_value", new_name="past_key_values", version="4.58")
     def forward(
         self,
         hidden_states: torch.Tensor,
         attention_mask: Optional[torch.FloatTensor] = None,
         head_mask: Optional[torch.FloatTensor] = None,
         encoder_hidden_states: Optional[torch.FloatTensor] = None,
-<<<<<<< HEAD
         encoder_attention_mask: Optional[torch.FloatTensor] = None,
         past_key_value: Optional[Cache] = None,
         cache_position: Optional[torch.Tensor] = None,
-        **kwargs,
+        **kwargs: Unpack[TransformersKwargs],
     ) -> tuple[torch.Tensor]:
         if self.is_cross_attention:
             self_outputs = self.self(
@@ -494,21 +379,6 @@
                 cache_position,
                 **kwargs,
             )
-=======
-        past_key_values: Optional[Cache] = None,
-        output_attentions: Optional[bool] = False,
-        cache_position: Optional[torch.Tensor] = None,
-    ) -> tuple[torch.Tensor]:
-        self_outputs = self.self(
-            hidden_states,
-            attention_mask=attention_mask,
-            head_mask=head_mask,
-            encoder_hidden_states=encoder_hidden_states,
-            past_key_values=past_key_values,
-            output_attentions=output_attentions,
-            cache_position=cache_position,
-        )
->>>>>>> e674e9da
         attention_output = self.output(self_outputs[0], hidden_states)
         outputs = (attention_output,) + self_outputs[1:]  # add attentions if we output them
         return outputs
@@ -551,31 +421,22 @@
         super().__init__()
         self.chunk_size_feed_forward = config.chunk_size_feed_forward
         self.seq_len_dim = 1
-<<<<<<< HEAD
         self.attention = BertGenerationAttention(config, is_causal=config.is_decoder, layer_idx=layer_idx)
-=======
-        self.attention = BertGenerationAttention(config, layer_idx=layer_idx)
->>>>>>> e674e9da
         self.is_decoder = config.is_decoder
         self.add_cross_attention = config.add_cross_attention
         if self.add_cross_attention:
             if not self.is_decoder:
                 raise ValueError(f"{self} should be used as a decoder model if cross attention is added")
             self.crossattention = BertGenerationAttention(
-<<<<<<< HEAD
                 config,
                 position_embedding_type="absolute",
                 is_causal=False,
                 layer_idx=layer_idx,
                 is_cross_attention=True,
-=======
-                config, position_embedding_type="absolute", layer_idx=layer_idx
->>>>>>> e674e9da
             )
         self.intermediate = BertGenerationIntermediate(config)
         self.output = BertGenerationOutput(config)
 
-    @deprecate_kwarg("past_key_value", new_name="past_key_values", version="4.58")
     def forward(
         self,
         hidden_states: torch.Tensor,
@@ -583,10 +444,9 @@
         head_mask: Optional[torch.FloatTensor] = None,
         encoder_hidden_states: Optional[torch.FloatTensor] = None,
         encoder_attention_mask: Optional[torch.FloatTensor] = None,
-<<<<<<< HEAD
         past_key_value: Optional[Cache] = None,
         cache_position: Optional[torch.Tensor] = None,
-        **kwargs,
+        **kwargs: Unpack[TransformersKwargs],
     ) -> tuple[torch.Tensor]:
         self_attention_outputs = self.attention(
             hidden_states,
@@ -595,31 +455,14 @@
             past_key_value=past_key_value,
             cache_position=cache_position,
             **kwargs,
-=======
-        past_key_values: Optional[Cache] = None,
-        output_attentions: Optional[bool] = False,
-        cache_position: Optional[torch.Tensor] = None,
-    ) -> tuple[torch.Tensor]:
-        self_attention_outputs = self.attention(
-            hidden_states,
-            attention_mask=attention_mask,
-            head_mask=head_mask,
-            output_attentions=output_attentions,
-            past_key_values=past_key_values,
-            cache_position=cache_position,
->>>>>>> e674e9da
         )
         attention_output = self_attention_outputs[0]
-        outputs = self_attention_outputs[1:]  # add self attentions if we output attention weights
-
-<<<<<<< HEAD
+
         if self.is_decoder:
             outputs = self_attention_outputs[1:-1]
         else:
             outputs = self_attention_outputs[1:]  # add self attentions if we output attention weights
 
-=======
->>>>>>> e674e9da
         if self.is_decoder and encoder_hidden_states is not None:
             if not hasattr(self, "crossattention"):
                 raise ValueError(
@@ -629,7 +472,6 @@
 
             cross_attention_outputs = self.crossattention(
                 attention_output,
-<<<<<<< HEAD
                 None,  # attention_mask
                 head_mask,
                 encoder_hidden_states,
@@ -639,30 +481,16 @@
             )
             attention_output = cross_attention_outputs[0]
             outputs = outputs + cross_attention_outputs[1:-1]  # add cross attentions if we output attention weights
-=======
-                attention_mask=encoder_attention_mask,
-                head_mask=head_mask,
-                encoder_hidden_states=encoder_hidden_states,
-                past_key_values=past_key_values,
-                output_attentions=output_attentions,
-                cache_position=cache_position,
-            )
-            attention_output = cross_attention_outputs[0]
-            outputs = outputs + cross_attention_outputs[1:]  # add cross attentions if we output attention weights
->>>>>>> e674e9da
 
         layer_output = apply_chunking_to_forward(
             self.feed_forward_chunk, self.chunk_size_feed_forward, self.seq_len_dim, attention_output
         )
         outputs = (layer_output,) + outputs
 
-<<<<<<< HEAD
         # if decoder, return the attn key/values as the last output
         if self.is_decoder:
             outputs = outputs + (past_key_value,)
 
-=======
->>>>>>> e674e9da
         return outputs
 
     def feed_forward_chunk(self, attention_output):
@@ -671,21 +499,13 @@
         return layer_output
 
 
-<<<<<<< HEAD
 # Copied from transformers.models.bert.modeling_bert.BertEncoder
-=======
->>>>>>> e674e9da
 class BertEncoder(nn.Module):
-    def __init__(self, config, layer_idx=None):
+    def __init__(self, config):
         super().__init__()
         self.config = config
-<<<<<<< HEAD
         # Ignore copy
         self.layer = nn.ModuleList([BertGenerationLayer(config, layer_idx=i) for i in range(config.num_hidden_layers)])
-=======
-        self.layer = nn.ModuleList([BertGenerationLayer(config, layer_idx=i) for i in range(config.num_hidden_layers)])
-        self.gradient_checkpointing = False
->>>>>>> e674e9da
 
     def forward(
         self,
@@ -700,36 +520,13 @@
         output_hidden_states: Optional[bool] = False,
         return_dict: Optional[bool] = True,
         cache_position: Optional[torch.Tensor] = None,
-<<<<<<< HEAD
-        **kwargs,
-=======
->>>>>>> e674e9da
+        **kwargs: Unpack[TransformersKwargs],
     ) -> Union[tuple[torch.Tensor], BaseModelOutputWithPastAndCrossAttentions]:
         all_hidden_states = () if output_hidden_states else None
         all_self_attentions = () if output_attentions else None
         all_cross_attentions = () if output_attentions and self.config.add_cross_attention else None
 
-<<<<<<< HEAD
         next_decoder_cache = None
-=======
-        if self.gradient_checkpointing and self.training:
-            if use_cache:
-                logger.warning_once(
-                    "`use_cache=True` is incompatible with gradient checkpointing. Setting `use_cache=False`..."
-                )
-                use_cache = False
-
-        if use_cache and past_key_values is None:
-            past_key_values = EncoderDecoderCache(DynamicCache(config=self.config), DynamicCache(config=self.config))
-        if use_cache and isinstance(past_key_values, tuple):
-            logger.warning_once(
-                "Passing a tuple of `past_key_values` is deprecated and will be removed in Transformers v4.58.0. "
-                "You should pass an instance of `EncoderDecoderCache` instead, e.g. "
-                "`past_key_values=EncoderDecoderCache.from_legacy_cache(past_key_values)`."
-            )
-            past_key_values = EncoderDecoderCache.from_legacy_cache(past_key_values)
-
->>>>>>> e674e9da
         for i, layer_module in enumerate(self.layer):
             if output_hidden_states:
                 all_hidden_states = all_hidden_states + (hidden_states,)
@@ -742,7 +539,6 @@
                 layer_head_mask,
                 encoder_hidden_states,  # as a positional argument for gradient checkpointing
                 encoder_attention_mask=encoder_attention_mask,
-<<<<<<< HEAD
                 past_key_value=past_key_values,
                 cache_position=cache_position,
                 **kwargs,
@@ -751,14 +547,6 @@
             hidden_states = layer_outputs[0]
             if use_cache:
                 next_decoder_cache = layer_outputs[-1]
-=======
-                past_key_values=past_key_values,
-                output_attentions=output_attentions,
-                cache_position=cache_position,
-            )
-
-            hidden_states = layer_outputs[0]
->>>>>>> e674e9da
             if output_attentions:
                 all_self_attentions = all_self_attentions + (layer_outputs[1],)
                 if self.config.add_cross_attention:
@@ -774,11 +562,7 @@
                 v
                 for v in [
                     hidden_states,
-<<<<<<< HEAD
                     next_cache,
-=======
-                    past_key_values,
->>>>>>> e674e9da
                     all_hidden_states,
                     all_self_attentions,
                     all_cross_attentions,
@@ -787,11 +571,7 @@
             )
         return BaseModelOutputWithPastAndCrossAttentions(
             last_hidden_state=hidden_states,
-<<<<<<< HEAD
             past_key_values=next_cache,
-=======
-            past_key_values=past_key_values,
->>>>>>> e674e9da
             hidden_states=all_hidden_states,
             attentions=all_self_attentions,
             cross_attentions=all_cross_attentions,
@@ -922,9 +702,13 @@
 
 @auto_docstring
 class BertGenerationPreTrainedModel(PreTrainedModel):
-    config: BertGenerationConfig
+    config_class = BertGenerationConfig
     base_model_prefix = "bert"
     supports_gradient_checkpointing = True
+    _supports_flash_attn = True
+    _supports_sdpa = True
+    _supports_flex_attn = True
+    _supports_attention_backend = True
 
     def _init_weights(self, module):
         """Initialize the weights"""
@@ -1002,17 +786,13 @@
         inputs_embeds: Optional[torch.Tensor] = None,
         encoder_hidden_states: Optional[torch.Tensor] = None,
         encoder_attention_mask: Optional[torch.Tensor] = None,
-<<<<<<< HEAD
         past_key_values: Optional[Union[list[torch.FloatTensor], Cache]] = None,
-=======
-        past_key_values: Optional[Cache] = None,
->>>>>>> e674e9da
         use_cache: Optional[bool] = None,
         output_attentions: Optional[bool] = None,
         output_hidden_states: Optional[bool] = None,
         return_dict: Optional[bool] = None,
         cache_position: Optional[torch.Tensor] = None,
-        **kwargs,
+        **kwargs: Unpack[TransformersKwargs],
     ) -> Union[tuple[torch.Tensor], BaseModelOutputWithPastAndCrossAttentions]:
         output_attentions = output_attentions if output_attentions is not None else self.config.output_attentions
         output_hidden_states = (
@@ -1055,7 +835,6 @@
         batch_size, seq_length = input_shape
         device = input_ids.device if input_ids is not None else inputs_embeds.device
 
-<<<<<<< HEAD
         past_key_values_length = past_key_values.get_seq_length() if past_key_values is not None else 0
         if cache_position is None:
             cache_position = torch.arange(past_key_values_length, past_key_values_length + seq_length, device=device)
@@ -1066,25 +845,8 @@
             inputs_embeds=inputs_embeds,
             past_key_values_length=past_key_values_length,
         )
-=======
-        past_key_values_length = 0
-        if past_key_values is not None:
-            past_key_values_length = (
-                past_key_values[0][0].shape[-2]
-                if not isinstance(past_key_values, Cache)
-                else past_key_values.get_seq_length()
-            )
->>>>>>> e674e9da
-
-        if attention_mask is None:
-            # required mask seq length can be calculated via length of past cache
-            mask_seq_length = past_key_values_length + seq_length
-            attention_mask = torch.ones(batch_size, mask_seq_length, device=device)
-
-        if self.config.is_decoder and encoder_hidden_states is not None and encoder_attention_mask is None:
-            encoder_attention_mask = torch.ones(encoder_hidden_states.shape[:2], device=device)
-
-        if attention_mask.dim() == 2:
+
+        if attention_mask is not None and attention_mask.dim() == 2:
             if self.config.is_decoder:
                 attention_mask = create_causal_mask(
                     config=self.config,
@@ -1098,7 +860,7 @@
                     attention_mask,
                     embedding_output,
                 )
-        elif attention_mask.dim() == 3:
+        elif attention_mask is not None and attention_mask.dim() == 3:
             if self.config._attn_implementation in ["flash_attention_2", "flex_attention"]:
                 raise ValueError(
                     "Passing attention mask with a 3D/4D shape does not work with type "
@@ -1141,6 +903,7 @@
             output_hidden_states=output_hidden_states,
             return_dict=return_dict,
             cache_position=cache_position,
+            position_ids=position_ids,
             **kwargs,
         )
         sequence_output = encoder_outputs[0]
@@ -1277,13 +1040,13 @@
         encoder_hidden_states: Optional[torch.Tensor] = None,
         encoder_attention_mask: Optional[torch.Tensor] = None,
         labels: Optional[torch.Tensor] = None,
-        past_key_values: Optional[Cache] = None,
+        past_key_values: Optional[tuple[tuple[torch.FloatTensor]]] = None,
         use_cache: Optional[bool] = None,
         output_attentions: Optional[bool] = None,
         output_hidden_states: Optional[bool] = None,
         return_dict: Optional[bool] = None,
         cache_position: Optional[torch.Tensor] = None,
-        **kwargs,
+        **kwargs: Unpack[TransformersKwargs],
     ) -> Union[tuple, CausalLMOutputWithCrossAttentions]:
         r"""
         labels (`torch.LongTensor` of shape `(batch_size, sequence_length)`, *optional*):
