--- conflicted
+++ resolved
@@ -120,11 +120,8 @@
         self.qkv_proj = nn.Linear(config.hidden_size, op_size, bias=False)
         self.rotary_emb = Phi3RotaryEmbedding(config=config)
 
-<<<<<<< HEAD
     @deprecate_kwarg("position_embeddings", version="4.60.0")
-=======
     @deprecate_kwarg("past_key_value", new_name="past_key_values", version="4.58")
->>>>>>> 7dd82f30
     def forward(
         self,
         hidden_states: torch.Tensor,
@@ -196,11 +193,8 @@
         self.resid_attn_dropout = nn.Dropout(config.resid_pdrop)
         self.resid_mlp_dropout = nn.Dropout(config.resid_pdrop)
 
-<<<<<<< HEAD
     @deprecate_kwarg("position_embeddings", version="4.60.0")
-=======
     @deprecate_kwarg("past_key_value", new_name="past_key_values", version="4.58")
->>>>>>> 7dd82f30
     def forward(
         self,
         hidden_states: torch.Tensor,
