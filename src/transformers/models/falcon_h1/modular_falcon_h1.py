# coding=utf-8
# Copyright 2025 Technology Innovation Institute and the HuggingFace Inc. team. All rights reserved.
#
# This code is based on EleutherAI's GPT-NeoX library and the GPT-NeoX
# and OPT implementations in this library. It has been modified from its
# original forms to accommodate minor architectural differences compared
# to GPT-NeoX and OPT used by the Meta AI team that trained the model.
#
# Licensed under the Apache License, Version 2.0 (the "License");
# you may not use this file except in compliance with the License.
# You may obtain a copy of the License at
#
#     http://www.apache.org/licenses/LICENSE-2.0
#
# Unless required by applicable law or agreed to in writing, software
# distributed under the License is distributed on an "AS IS" BASIS,
# WITHOUT WARRANTIES OR CONDITIONS OF ANY KIND, either express or implied.
# See the License for the specific language governing permissions and
# limitations under the License.
"""PyTorch FalconH1 model."""

from typing import Any, Callable, Optional, Union

import torch
import torch.nn.functional as F
import torch.utils.checkpoint
from torch import nn

from transformers.activations import ACT2FN
from transformers.models.jamba.modeling_jamba import HybridMambaAttentionDynamicCache
from transformers.models.llama.modeling_llama import (
    LlamaAttention,
    LlamaForCausalLM,
    LlamaMLP,
    LlamaRMSNorm,
    LlamaRotaryEmbedding,
    apply_rotary_pos_emb,
    eager_attention_forward,
)
from transformers.models.mamba2.modeling_mamba2 import (
    MambaRMSNormGated,
    pad_tensor_by_size,
    reshape_into_chunks,
    segment_sum,
)

from ...cache_utils import Cache
from ...modeling_attn_mask_utils import AttentionMaskConverter
from ...modeling_flash_attention_utils import FlashAttentionKwargs
from ...modeling_layers import GradientCheckpointingLayer
from ...modeling_outputs import BaseModelOutputWithPast, CausalLMOutputWithPast
from ...modeling_utils import ALL_ATTENTION_FUNCTIONS, PreTrainedModel
from ...processing_utils import Unpack
from ...utils import auto_docstring, can_return_tuple, is_torchdynamo_compiling, logging
from ...utils.deprecation import deprecate_kwarg
from ...utils.import_utils import is_causal_conv1d_available, is_mamba_2_ssm_available
from .configuration_falcon_h1 import FalconH1Config


if is_mamba_2_ssm_available():
    from mamba_ssm.ops.triton.selective_state_update import selective_state_update
    from mamba_ssm.ops.triton.ssd_combined import mamba_chunk_scan_combined, mamba_split_conv1d_scan_combined
else:
    selective_state_update = None

if is_causal_conv1d_available():
    from causal_conv1d import causal_conv1d_fn, causal_conv1d_update
else:
    causal_conv1d_update, causal_conv1d_fn = None, None

is_fast_path_available = all((selective_state_update, causal_conv1d_fn, causal_conv1d_update))


logger = logging.get_logger(__name__)


class FalconHybridMambaAttentionDynamicCache(HybridMambaAttentionDynamicCache):
    """
    A dynamic cache that can handle both the attention cache (which has a seq_len dimension) and the mamba cache
    (which has a constant shape regardless of seq_len).

    This cache has two sets of lists of tensors: `key_cache` and `value_cache` for attention cache and `conv_states`
    and `ssm_states` for mamba cache. Each of these lists has `num_layers` tensors. The expected shape for each tensor
    For attention layers, `key_cache` and `value_cache` have a shape of `(batch_size, num_heads, seq_len, head_dim)`,
    while `conv_states` and `ssm_states` have a shape of `(batch_size, 0)` (empty tensors).
    For mamba layers, `key_cache` and `value_cache` have a shape of `(batch_size, 0)` (empty tensors),
    while `conv_states` represents the convolution state and has a shape of `(batch_size, d_inner, d_conv)`,
    and `ssm_states` represents the ssm state and has a shape of `(batch_size, d_inner, d_state)`.
    """

    def __init__(
        self,
        config: FalconH1Config,
        batch_size: int,
        dtype: torch.dtype = torch.float16,
        devices: Optional[list[str]] = None,
    ):
        self.seqlen_offset = 0
        self.dtype = dtype
        self.has_previous_state = False
        self.conv_kernel_size = config.mamba_d_conv

        self.intermediate_size = (
            config.mamba_d_ssm if config.mamba_d_ssm is not None else int(config.mamba_expand * config.hidden_size)
        )

        self.conv_states = {
            i: torch.zeros(
                batch_size,
                self.intermediate_size + 2 * config.mamba_n_groups * config.mamba_d_state,
                self.conv_kernel_size,
                device=devices[i],
                dtype=dtype,
            )
            for i in range(config.num_hidden_layers)
        }
        self.ssm_states = {
            i: torch.zeros(
                batch_size,
                config.mamba_n_heads,
                config.mamba_d_head,
                config.mamba_d_state,
                device=devices[i],
                dtype=dtype,
            )
            for i in range(config.num_hidden_layers)
        }

        self.transformer_layers = []
        for i in range(config.num_hidden_layers):
            self.transformer_layers.append(i)

        self.key_cache: list[torch.Tensor] = []
        self.value_cache: list[torch.Tensor] = []

    def update(
        self,
        key_states: torch.Tensor,
        value_states: torch.Tensor,
        layer_idx: int,
        cache_kwargs: Optional[dict[str, Any]] = None,
    ) -> tuple[torch.Tensor, torch.Tensor]:
        """
        Updates the cache with the new `key_states` and `value_states` for the layer `layer_idx`.

        Parameters:
            key_states (`torch.Tensor`):
                The new key states to cache.
            value_states (`torch.Tensor`):
                The new value states to cache.
            layer_idx (`int`):
                The index of the layer to cache the states for.
            cache_kwargs (`dict[str, Any]`, `optional`):
                Additional arguments for the cache subclass. No additional arguments are used in `DynamicCache`.

        Return:
            A tuple containing the updated key and value states.
        """
        # Update the cache
        if len(self.key_cache) <= layer_idx:
            # There may be skipped layers, fill them with empty lists
            for _ in range(len(self.key_cache), layer_idx):
                self.key_cache.append([])
                self.value_cache.append([])
            self.key_cache.append(key_states)
            self.value_cache.append(value_states)
        elif len(self.key_cache[layer_idx]) == 0:  # fills previously skipped layers; checking for tensor causes errors
            self.key_cache[layer_idx] = key_states
            self.value_cache[layer_idx] = value_states
        else:
            self.key_cache[layer_idx] = torch.cat([self.key_cache[layer_idx], key_states], dim=-2)
            self.value_cache[layer_idx] = torch.cat([self.value_cache[layer_idx], value_states], dim=-2)

        return self.key_cache[layer_idx], self.value_cache[layer_idx]

    def update_conv_state(
        self,
        layer_idx: int,
        new_conv_state: torch.Tensor,
        cache_position: torch.LongTensor,
    ) -> torch.Tensor:
        conv_state = self.conv_states[layer_idx]
        cache_position = cache_position.clamp(0, self.conv_kernel_size - 1)

        conv_state = conv_state.roll(shifts=-1, dims=-1)
        if len(cache_position) > 1:
            conv_state[:, :, :] = new_conv_state.to(conv_state.device)
        else:
            conv_state[:, :, -1] = new_conv_state[:, :, -1].to(conv_state.device)
        self.conv_states[layer_idx].zero_()
        self.conv_states[layer_idx] += conv_state
        return self.conv_states[layer_idx]

    def reset(self):
        self.conv_states.zero_()
        self.ssm_states.zero_()


class FalconH1RotaryEmbedding(LlamaRotaryEmbedding):
    pass


class FalconH1Attention(LlamaAttention):
    def __init__(self, config: FalconH1Config, layer_idx: int):
        super().__init__(config, layer_idx)
        self.key_multiplier = config.key_multiplier

<<<<<<< HEAD
    @deprecate_kwarg("position_embeddings", version="4.60.0")
=======
    @deprecate_kwarg("past_key_value", new_name="past_key_values", version="4.58")
>>>>>>> 7dd82f30
    def forward(
        self,
        hidden_states: torch.Tensor,
        position_embeddings: tuple[torch.Tensor, torch.Tensor],
        attention_mask: Optional[torch.Tensor],
        past_key_values: Optional[Cache] = None,
        cache_position: Optional[torch.LongTensor] = None,
        position_ids: Optional[torch.LongTensor] = None,
        **kwargs: Unpack[FlashAttentionKwargs],
    ) -> tuple[torch.Tensor, Optional[torch.Tensor]]:
        input_shape = hidden_states.shape[:-1]
        hidden_shape = (*input_shape, -1, self.head_dim)

        query_states = self.q_proj(hidden_states).view(hidden_shape).transpose(1, 2)
        key_states = self.k_proj(hidden_states).view(hidden_shape).transpose(1, 2) * self.key_multiplier
        value_states = self.v_proj(hidden_states).view(hidden_shape).transpose(1, 2)

        if position_embeddings is None:
            cos, sin = self.rotary_emb(hidden_states, position_ids)
        else:
            logger.warning_once(
                "The attention layers in this model are transitioning to computing the RoPE embeddings internally "
                "through `position_ids` (2D tensor with the indexes of the tokens). Suing pre-computed"
                "`position_embeddings` (Tuple of tensors, containing cos and sin) is deprecated and will be "
                "removed in v4.60.0. Make sure to pass `position_ids` instead."
            )
            cos, sin = position_embeddings

        query_states, key_states = apply_rotary_pos_emb(query_states, key_states, cos, sin)

        if past_key_values is not None:
            # sin and cos are specific to RoPE models; cache_position needed for the static cache
            cache_kwargs = {"sin": sin, "cos": cos, "cache_position": cache_position}
            key_states, value_states = past_key_values.update(key_states, value_states, self.layer_idx, cache_kwargs)

        attention_interface: Callable = eager_attention_forward
        if self.config._attn_implementation != "eager":
            attention_interface = ALL_ATTENTION_FUNCTIONS[self.config._attn_implementation]

        attn_output, attn_weights = attention_interface(
            self,
            query_states,
            key_states,
            value_states,
            attention_mask,
            dropout=0.0 if not self.training else self.attention_dropout,
            scaling=self.scaling,
            position_ids=position_ids,
            **kwargs,
        )

        attn_output = attn_output.reshape(*input_shape, -1).contiguous()
        attn_output = self.o_proj(attn_output)
        return attn_output, attn_weights


class FalconH1RMSNormGated(MambaRMSNormGated):
    def __init__(self, hidden_size, eps=1e-6, n_groups=1, norm_before_gate=True):
        super().__init__()
        self.weight = nn.Parameter(torch.ones(hidden_size))
        self.variance_epsilon = eps
        self.n_groups = n_groups
        self.norm_before_gate = norm_before_gate

    def forward(self, hidden_states, gate=None):
        input_dtype = hidden_states.dtype

        if not self.norm_before_gate and gate is not None:
            hidden_states = hidden_states * F.silu(gate.to(torch.float32))

        if len(hidden_states.shape) == 3:
            batch_size, seq_len, dim = hidden_states.shape
        else:
            batch_size, dim = hidden_states.shape
            seq_len = 1
        hidden_states = hidden_states.to(torch.float32)

        hidden_states = hidden_states.view(batch_size, seq_len, self.n_groups, int(dim // self.n_groups))
        variance = hidden_states.pow(2).mean(-1, keepdim=True)

        hidden_states = hidden_states * torch.rsqrt(variance + self.variance_epsilon)

        hidden_states = self.weight.view(self.n_groups, int(dim // self.n_groups)) * hidden_states
        hidden_states = hidden_states.view(batch_size, seq_len, dim)

        if seq_len == 1:
            hidden_states = hidden_states.squeeze(1)

        if self.norm_before_gate and gate is not None:
            hidden_states = hidden_states * F.silu(gate.to(torch.float32))
        return hidden_states.to(input_dtype)


def apply_mask_to_padding_states(hidden_states, attention_mask):
    """
    Tunes out the hidden states for padding tokens, see https://github.com/state-spaces/mamba/issues/66
    """
    if attention_mask is not None and attention_mask.shape[1] > 1 and attention_mask.shape[0] > 1:
        dtype = hidden_states.dtype
        hidden_states = (hidden_states * attention_mask[:, :, None]).to(dtype)

    return hidden_states


# Adapted from transformers.models.mamba2.modeling_mamba2.Mamba2Mixer
class FalconH1Mixer(nn.Module):
    """
    FalconH1Mixer is identical to classic Mamba2 mixer classes but differs on two different things
    - Users can pass custom intermediate_size through `config.mamba_d_ssm`
    - The use of gated RMS normalization layer is optional
    """

    def __init__(self, config: FalconH1Config, layer_idx: int):
        super().__init__()
        self.num_heads = config.mamba_n_heads
        self.hidden_size = config.hidden_size
        self.ssm_state_size = config.mamba_d_state
        self.conv_kernel_size = config.mamba_d_conv
        self.intermediate_size = (
            int(config.mamba_expand * self.hidden_size) if config.mamba_d_ssm is None else config.mamba_d_ssm
        )
        self.layer_idx = layer_idx
        self.use_conv_bias = config.mamba_conv_bias
        self.activation = config.hidden_act
        self.act = ACT2FN[config.hidden_act]
        self.use_bias = config.mamba_proj_bias

        self.layer_norm_epsilon = config.rms_norm_eps
        self.groups_time_state_size = config.mamba_n_groups * self.ssm_state_size

        self.n_groups = config.mamba_n_groups
        self.head_dim = config.mamba_d_head
        self.chunk_size = config.mamba_chunk_size

        # FIXME:
        self.time_step_limit = (0.0, float("inf"))
        self.time_step_min = 0.001
        self.time_step_max = 0.1

        self.conv_dim = self.intermediate_size + 2 * self.n_groups * self.ssm_state_size
        self.conv1d = nn.Conv1d(
            in_channels=self.conv_dim,
            out_channels=self.conv_dim,
            bias=config.mamba_conv_bias,
            kernel_size=self.conv_kernel_size,
            groups=self.conv_dim,
            padding=self.conv_kernel_size - 1,
        )

        # projection of the input hidden states
        projection_size = self.intermediate_size + self.conv_dim + self.num_heads
        self.in_proj = nn.Linear(
            self.hidden_size,
            projection_size,
            bias=self.use_bias,
        )
        # selective projection used to make dt, B and C input dependant

        # time step projection (discretization)
        # instantiate once and copy inv_dt in init_weights of PretrainedModel
        self.dt_bias = nn.Parameter(torch.ones(self.num_heads))

        # S4D real initialization. These are not discretized!
        # The core is to load them, compute the discrete states, then write the updated state. Keeps the memory bounded
        A = torch.arange(1, self.num_heads + 1)
        self.A_log = nn.Parameter(torch.log(A))
        self.A_log._no_weight_decay = True
        self.mamba_rms_norm = config.mamba_rms_norm

        if self.mamba_rms_norm:
            self.norm = FalconH1RMSNormGated(
                self.intermediate_size,
                eps=self.layer_norm_epsilon,
                n_groups=self.n_groups,
                norm_before_gate=config.mamba_norm_before_gate,
            )
        self.D = nn.Parameter(torch.ones(self.num_heads))
        self.D._no_weight_decay = True

        self.out_proj = nn.Linear(self.intermediate_size, config.hidden_size, bias=config.projectors_bias)

        if not is_fast_path_available:
            logger.warning_once(
                "The fast path is not available because on of `(selective_state_update, causal_conv1d_fn, causal_conv1d_update)`"
                " is None. Falling back to the naive implementation. To install follow https://github.com/state-spaces/mamba/#installation and"
                " https://github.com/Dao-AILab/causal-conv1d"
            )
        else:
            logger.warning_once("The fast path for FalconH1 will be used when running the model on a GPU")

        self.zxbcdt_multipliers = config.ssm_multipliers
        self.ssm_in_multiplier = config.ssm_in_multiplier

    def cuda_kernels_forward(
        self,
        hidden_states: torch.Tensor,
        cache_params: Optional[FalconHybridMambaAttentionDynamicCache] = None,
        cache_position: Optional[torch.LongTensor] = None,
        attention_mask: Optional[torch.Tensor] = None,
    ):
        # 1. Gated MLP's linear projection
        hidden_states = apply_mask_to_padding_states(hidden_states, attention_mask)
        # Add Multipliers
        hidden_states = hidden_states * self.ssm_in_multiplier
        projected_states = self.in_proj(hidden_states)
        projected_states = projected_states * self.mup_vector  # ADD Mup Multipliers
        d_to_remove = 2 * self.intermediate_size + 2 * self.n_groups * self.ssm_state_size + self.num_heads

        # Set up dimensions for reshapes later
        batch_size, seq_len, _ = hidden_states.shape
        groups_time_state_size = self.n_groups * self.ssm_state_size

        use_precomputed_states = (
            cache_params is not None
            and cache_params.has_previous_state
            and seq_len == 1
            and cache_params.conv_states[self.layer_idx].shape[0]
            == cache_params.ssm_states[self.layer_idx].shape[0]
            == batch_size
            and cache_position is not None
            and cache_position[0] > 0
        )

        # getting projected states from cache if it exists
        if use_precomputed_states:
            d_mlp = (projected_states.squeeze(1).shape[-1] - d_to_remove) // 2

            z0, x0, gate, hidden_states_B_C, dt = projected_states.squeeze(1).split(
                [d_mlp, d_mlp, self.intermediate_size, self.conv_dim, self.num_heads], dim=-1
            )

            # 2. Convolution sequence transformation
            hidden_states_B_C = causal_conv1d_update(
                hidden_states_B_C,
                cache_params.conv_states[self.layer_idx],
                self.conv1d.weight.squeeze(1),
                self.conv1d.bias,
                self.activation,
            )

            hidden_states, B, C = torch.split(
                hidden_states_B_C,
                [self.intermediate_size, groups_time_state_size, groups_time_state_size],
                dim=-1,
            )

            # 3. SSM transformation
            A = -torch.exp(self.A_log.float())  # (nheads,)
            A = A[:, None, ...][:, :, None].expand(-1, self.head_dim, self.ssm_state_size).to(dtype=torch.float32)
            dt = dt[:, :, None].expand(-1, -1, self.head_dim)
            dt_bias = self.dt_bias[:, None, ...].expand(-1, self.head_dim)
            D = self.D[:, None, ...].expand(-1, self.head_dim)
            B = B.view(batch_size, self.n_groups, B.shape[1] // self.n_groups)
            C = C.view(batch_size, self.n_groups, C.shape[1] // self.n_groups)
            hidden_states_reshaped = hidden_states.view(batch_size, self.num_heads, self.head_dim)
            hidden_states = selective_state_update(
                cache_params.ssm_states[self.layer_idx],
                hidden_states_reshaped,
                dt,
                A,
                B,
                C,
                D,
                z=gate.view(batch_size, self.num_heads, self.head_dim) if not self.mamba_rms_norm else None,
                dt_bias=dt_bias,
                dt_softplus=True,
            )
            hidden_states = hidden_states.view(batch_size, self.num_heads * self.head_dim)

            if self.mamba_rms_norm:
                hidden_states = self.norm(hidden_states, gate)

            if d_mlp > 0:
                hidden_states = torch.cat([F.silu(z0) * x0, hidden_states], dim=-1)

            # 4. Final linear projection
            out = self.out_proj(hidden_states[:, None, ...])
        # Fused calculations or step by step if no initialized cache is found
        else:
            A = -torch.exp(self.A_log.float())  # (num_heads) or (intermediate_size, state_size)
            dt_limit_kwargs = {} if self.time_step_limit == (0.0, float("inf")) else {"dt_limit": self.time_step_limit}

            # 2-4. Fused kernel for conv1d, SSM, and the final projection
            if self.training and cache_params is None:
                out = mamba_split_conv1d_scan_combined(
                    projected_states,
                    self.conv1d.weight.squeeze(1),
                    self.conv1d.bias,
                    self.dt_bias,
                    A,
                    D=self.D,
                    chunk_size=self.chunk_size,
                    seq_idx=None,  # was seq_idx
                    activation=self.activation,
                    rmsnorm_weight=self.norm.weight if self.mamba_rms_norm else None,
                    rmsnorm_eps=self.norm.variance_epsilon if self.mamba_rms_norm else None,
                    outproj_weight=self.out_proj.weight,
                    outproj_bias=self.out_proj.bias,
                    headdim=self.head_dim,
                    ngroups=self.n_groups,
                    norm_before_gate=False,
                    return_final_states=False,
                    **dt_limit_kwargs,
                )

            else:
                d_mlp = (
                    projected_states.shape[-1]
                    - 2 * self.intermediate_size
                    - 2 * self.n_groups * self.ssm_state_size
                    - self.num_heads
                ) // 2
                if attention_mask is not None:
                    projected_states = projected_states * attention_mask[..., None]
                _, gate, hidden_states_B_C, dt = projected_states.split(
                    [
                        2 * d_mlp,
                        self.intermediate_size,
                        self.conv_dim,
                        self.num_heads,
                    ],
                    dim=-1,
                )

                if cache_params is not None:
                    conv_states = F.pad(
                        hidden_states_B_C.permute(0, 2, 1),
                        (self.conv_kernel_size - hidden_states_B_C.shape[-2], 0),
                    )
                    cache_params.update_conv_state(self.layer_idx, conv_states, cache_position)

                time_step = nn.functional.softplus(dt + self.dt_bias)
                # 1D Convolution
                if causal_conv1d_fn is None or self.activation not in ["silu", "swish"]:
                    hidden_states_B_C = self.act(
                        self.conv1d(hidden_states_B_C.transpose(1, 2)).transpose(1, 2)[:, :seq_len]
                    )  # (B, L, self.d_inner + 2 * ngroups * d_state)
                else:
                    hidden_states_B_C = causal_conv1d_fn(
                        x=hidden_states_B_C.transpose(1, 2),
                        weight=self.conv1d.weight.squeeze(1),
                        bias=self.conv1d.bias,
                        activation=self.activation,
                    ).transpose(1, 2)[:, :seq_len]

                hidden_states, B, C = torch.split(
                    hidden_states_B_C,
                    [
                        self.intermediate_size,
                        groups_time_state_size,
                        groups_time_state_size,
                    ],
                    dim=-1,
                )

                if attention_mask is not None and attention_mask.shape[1] > 1 and attention_mask.shape[0] > 1:
                    # tune out hidden states for pad tokens, see https://github.com/state-spaces/mamba/issues/66
                    dtype = hidden_states.dtype
                    hidden_states = (hidden_states * attention_mask[:, :, None]).to(dtype)
                # This is a hack to make sure multi-GPU inference works with HF accelerate
                # see: https://github.com/Dao-AILab/flash-attention/issues/523 for more details
                with torch.cuda.device(hidden_states.device):
                    scan_output, ssm_state = mamba_chunk_scan_combined(
                        hidden_states.view(batch_size, seq_len, -1, self.head_dim),
                        time_step,
                        A,
                        B.view(batch_size, seq_len, self.n_groups, -1),
                        C.view(batch_size, seq_len, self.n_groups, -1),
                        chunk_size=self.chunk_size,
                        D=self.D,
                        z=None,
                        seq_idx=None,
                        return_final_states=True,
                        **dt_limit_kwargs,
                    )
                if ssm_state is not None and cache_params is not None:
                    cache_params.ssm_states[self.layer_idx].copy_(ssm_state)
                scan_output = scan_output.view(batch_size, seq_len, -1)
                # Multiply "gate" branch and apply extra normalization layer
                if self.mamba_rms_norm:
                    out = self.norm(scan_output, gate)
                else:
                    out = scan_output * torch.nn.functional.silu(gate)
                out = self.out_proj(out)
        return out

    # fmt: off
    def torch_forward(
        self,
        input_states,
        cache_params: Optional[FalconHybridMambaAttentionDynamicCache] = None,
        cache_position: Optional[torch.LongTensor] = None,
        attention_mask: Optional[torch.Tensor] = None,
    ):
        batch_size, seq_len, _ = input_states.shape
        dtype = input_states.dtype

        # 1. Gated MLP's linear projection
        input_states = apply_mask_to_padding_states(input_states, attention_mask)
        # Add Multipliers
        input_states = input_states * self.ssm_in_multiplier
        projected_states = self.in_proj(input_states)
        projected_states = projected_states * self.mup_vector  # ADD Mup Multipliers
        gate, hidden_states_B_C, dt = projected_states.split([
                self.intermediate_size, self.conv_dim, self.num_heads
            ], dim=-1)

        use_precomputed_states = (
            cache_params is not None
            and cache_params.has_previous_state
            and seq_len == 1
            and cache_params.conv_states[self.layer_idx].shape[0]
            == cache_params.ssm_states[self.layer_idx].shape[0]
            == batch_size
            and cache_position is not None
            and cache_position[0] > 0
        )

        # 2. Convolution sequence transformation
        if use_precomputed_states:
            cache_params.conv_states[self.layer_idx] = cache_params.conv_states[self.layer_idx].roll(shifts=-1, dims=-1)
            cache_params.conv_states[self.layer_idx][:, :, -1] = hidden_states_B_C[:, 0, :].to(cache_params.conv_states[self.layer_idx].device)

            # We need to guarantee that anything regarding the cache is on the same device
            conv_states = cache_params.conv_states[self.layer_idx].to(device=self.conv1d.weight.device)

            hidden_states_B_C = torch.sum(
                conv_states * self.conv1d.weight.squeeze(1), dim=-1
            )
            if self.use_conv_bias:
                hidden_states_B_C = hidden_states_B_C + self.conv1d.bias
            hidden_states_B_C = self.act(hidden_states_B_C)
        else:
            # Init cache
            if cache_params is not None:
                hidden_states_B_C_transposed = hidden_states_B_C.transpose(1, 2)
                conv_states = nn.functional.pad(
                    hidden_states_B_C_transposed, (self.conv_kernel_size - hidden_states_B_C_transposed.shape[-1], 0)
                )
                cache_params.conv_states[self.layer_idx].copy_(conv_states)

            hidden_states_B_C = self.act(self.conv1d(hidden_states_B_C.transpose(1, 2))[..., :seq_len].transpose(1, 2))

        hidden_states_B_C = apply_mask_to_padding_states(hidden_states_B_C, attention_mask)
        hidden_states, B, C = torch.split(
            hidden_states_B_C,
            [self.intermediate_size, self.n_groups * self.ssm_state_size, self.n_groups * self.ssm_state_size],
            dim=-1
        )

        # 3. SSM transformation
        A = -torch.exp(self.A_log.float())                            # [num_heads]
        if use_precomputed_states:
            # We need to guarantee that anything regarding the cache is on the same device
            cache_device = cache_params.ssm_states[self.layer_idx].device

            # Note: there is no need to pad parameter matrices here, as there is just one new token
            # for batched generation
            dt = dt[:, 0, :][:, None, ...]
            dt = dt.transpose(1, 2).expand(batch_size, dt.shape[-1], self.head_dim)
            # [num_heads] -> [num_heads, head_dim]
            dt_bias = self.dt_bias[..., None].expand(self.dt_bias.shape[0], self.head_dim)

            dt = torch.nn.functional.softplus(dt + dt_bias.to(dt.dtype))
            dt = torch.clamp(dt, self.time_step_limit[0], self.time_step_limit[1])
            A = A[..., None, None].expand(self.num_heads, self.head_dim, self.ssm_state_size).to(dtype=torch.float32)
            # [bsz, num_heads, head_dim, state_size]
            dA = (torch.exp(dt[..., None] * A)).to(device=cache_device)

            # Discretize B
            # [bsz, n_groups * state_size] -> [bsz, n_groups, 1, state_size] ->
            # -> [bsz, n_groups, group to head repetition factor, state_size] -> [bsz, num_heads, state_size]
            B = B.reshape(batch_size, self.n_groups, -1)[..., None, :]
            B = B.expand(batch_size, self.n_groups, self.num_heads // self.n_groups, B.shape[-1]).contiguous()
            B = B.reshape(batch_size, -1, B.shape[-1])
            # [bsz, num_heads, head_dim, state_size]
            dB = dt[..., None] * B[..., None, :]

            # Discretize x into dB
            # [bsz, intermediate_size] -> [bsz, num_heads, head_dim]
            hidden_states = hidden_states.reshape(batch_size, -1, self.head_dim)
            dBx = (dB * hidden_states[..., None]).to(device=cache_device)

            # State calculation
            cache_params.ssm_states[self.layer_idx].copy_(
                cache_params.ssm_states[self.layer_idx] * dA + dBx
            )

            # Subsequent output
            # [bsz, n_groups * state_size] -> [bsz, num_heads, state_size]
            C = C.reshape(batch_size, self.n_groups, -1)[..., None, :]
            C = C.expand(batch_size, self.n_groups, self.num_heads // self.n_groups, C.shape[-1]).contiguous()
            C = C.reshape(batch_size, -1, C.shape[-1])
            # [bsz, num_heads, head_dim]

            ssm_states = cache_params.ssm_states[self.layer_idx].to(device=C.device, dtype=C.dtype)  # Shape: [b, h, d, n]
            # Reshape ssm_states to merge the first two dimensions
            ssm_states_reshaped = ssm_states.view(batch_size * self.num_heads, self.head_dim, self.ssm_state_size)  # Shape: [b*h, d, n]
            C_reshaped = C.view(batch_size * self.num_heads, self.ssm_state_size, 1)  # Shape: [b*h, n, 1]
            y = torch.bmm(ssm_states_reshaped, C_reshaped)
            y = y.view(batch_size, self.num_heads, self.head_dim)

            # D skip connection
            # [num_heads] -> [num_heads, head_dim]
            D = self.D[..., None].expand(self.D.shape[0], self.head_dim)
            y = (y + hidden_states * D).to(y.dtype)

            # [bsz, num_heads, head_dim] -> [bsz, 1, intermediate_size]
            y = y.reshape(batch_size, -1)[:, None, ...]
        else:
            # begin ssd naive implementation without einsums
            dt = nn.functional.softplus(dt + self.dt_bias)
            dt = torch.clamp(dt, self.time_step_limit[0], self.time_step_limit[1])
            hidden_states = hidden_states.reshape(batch_size, seq_len, -1, self.head_dim).float()
            B = B.reshape(batch_size, seq_len, -1, self.ssm_state_size).float()
            C = C.reshape(batch_size, seq_len, -1, self.ssm_state_size).float()
            B = B.repeat_interleave(self.num_heads // self.n_groups, dim=2, output_size=self.num_heads)
            C = C.repeat_interleave(self.num_heads // self.n_groups, dim=2, output_size=self.num_heads)
            pad_size = (self.chunk_size - seq_len % self.chunk_size) % self.chunk_size

            D_residual = self.D[..., None] * pad_tensor_by_size(hidden_states, pad_size)

            # Discretize x and A
            hidden_states = hidden_states * dt[..., None]
            A = A.to(hidden_states.dtype) * dt

            # Rearrange into blocks/chunks
            hidden_states, A, B, C = [reshape_into_chunks(t, pad_size, self.chunk_size) for t in (hidden_states, A, B, C)]

            # [bsz, -1, chunk_size, num_heads] -> [bsz, num_heads, -1, chunk_size]
            A = A.permute(0, 3, 1, 2)
            A_cumsum = torch.cumsum(A, dim=-1)

            # 1. Compute the output for each intra-chunk (diagonal blocks)
            # This is the analog of a causal mask
            L = torch.exp(segment_sum(A))

            # Contraction of C and B to get G (attention-weights like)
            G_intermediate = C[:, :, :, None, :, :] * B[:, :, None, :, :, :]  # shape: (b, c, l, s, h, n)
            G = G_intermediate.sum(dim=-1)  # shape: (b, c, l, s, h)

            # Compute M, equivalent to applying attention mask to weights
            M_intermediate = G[..., None] * L.permute(0, 2, 3, 4, 1)[..., None]
            M = M_intermediate.sum(dim=-1)

            # Compute Y_diag (apply to values)
            Y_diag = (M[..., None] * hidden_states[:, :, None]).sum(dim=3)

            # 2. Compute the state for each intra-chunk
            # (right term of low-rank factorization of off-diagonal blocks; B terms)
            decay_states = torch.exp(A_cumsum[:, :, :, -1:] - A_cumsum)
            B_decay = B * decay_states.permute(0, -2, -1, 1)[..., None]
            states = (B_decay[..., None, :] * hidden_states[..., None]).sum(dim=2)

            # 3. Compute the inter-chunk SSM recurrence; produces correct SSM states at chunk boundaries
            # (middle term of factorization of off-diag blocks; A terms)
            if use_precomputed_states:
                previous_states = cache_params.ssm_states[self.layer_idx][:, None, ...].to(device=states.device)
            else:
                previous_states = torch.zeros_like(states[:, :1])
            states = torch.cat([previous_states, states], dim=1)
            decay_chunk = torch.exp(segment_sum(nn.functional.pad(A_cumsum[:, :, :, -1], (1, 0))))
            decay_chunk = decay_chunk.transpose(1, 3)
            new_states = (decay_chunk[..., None, None] * states[:, :, None, ...]).sum(dim=1)
            states, ssm_state = new_states[:, :-1], new_states[:, -1]

            # 4. Compute state -> output conversion per chunk
            # (left term of low-rank factorization of off-diagonal blocks; C terms)
            state_decay_out = torch.exp(A_cumsum)
            C_times_states = (C[..., None, :] * states[:, :, None, ...])
            state_decay_out_permuted = state_decay_out.permute(0, 2, 3, 1)
            Y_off = (C_times_states.sum(-1) * state_decay_out_permuted[..., None])

            # Add output of intra-chunk and inter-chunk terms (diagonal and off-diagonal blocks)
            y = Y_diag + Y_off
            # [bsz, -1, self.chunk_size, num_heads, head_dim] -> [bsz, (padded) seq_len, num_heads, head_dim]
            y = y.reshape(batch_size, -1, self.num_heads, self.head_dim)

            y = y + D_residual
            # Cutting off padded chunks
            if pad_size > 0:
                y = y[:, :seq_len, :, :]
            y = y.reshape(batch_size, seq_len, -1)

            # Init cache
            if ssm_state is not None and cache_params is not None:
                cache_params.ssm_states[self.layer_idx].copy_(ssm_state)

        if self.mamba_rms_norm:
            scan_output = self.norm(y, gate)
        else:
            scan_output = y * torch.nn.functional.silu(gate)

        # end ssd naive

        # 4. Final linear projection
        contextualized_states = self.out_proj(scan_output.to(dtype))  # [batch, seq_len, hidden_size]
        return contextualized_states
    # fmt: on

    def forward(
        self,
        hidden_states,
        cache_params: Optional[FalconHybridMambaAttentionDynamicCache] = None,
        cache_position: Optional[torch.LongTensor] = None,
        attention_mask: Optional[torch.Tensor] = None,
    ):
        if is_fast_path_available and "cuda" in self.in_proj.weight.device.type:
            return self.cuda_kernels_forward(hidden_states, cache_params, cache_position, attention_mask)
        dtype = hidden_states.dtype
        if attention_mask is not None and attention_mask.shape[1] > 1 and attention_mask.shape[0] > 1:
            # tune out hidden states for pad tokens, see https://github.com/state-spaces/mamba/issues/66
            hidden_states = (hidden_states * attention_mask[:, :, None]).to(dtype)

        return self.torch_forward(hidden_states, cache_params, cache_position, attention_mask)


class FalconH1MLP(LlamaMLP):
    def __init__(self, config: FalconH1Config = None):
        super().__init__()
        self.gate_multiplier, self.down_multiplier = config.mlp_multipliers

    def forward(self, x):
        y = self.up_proj(x) * self.act_fn(self.gate_proj(x) * self.gate_multiplier)
        y = self.down_proj(y) * self.down_multiplier
        return y


class FalconH1RMSNorm(LlamaRMSNorm):
    pass


class FalconH1DecoderLayer(GradientCheckpointingLayer):
    def __init__(self, config: FalconH1Config, layer_idx: int):
        super().__init__()
        self.feed_forward = FalconH1MLP(config)

        head_dim = config.hidden_size // config.num_attention_heads
        self.channels_attn = config.num_attention_heads * head_dim + 2 * config.num_key_value_heads * head_dim

        self.mamba = FalconH1Mixer(config=config, layer_idx=layer_idx)

        self.self_attn = FalconH1Attention(config, layer_idx)

        self.attention_in_multiplier = config.attention_in_multiplier
        self.ssm_out_multiplier = config.ssm_out_multiplier
        self.attn_out_multiplier = config.attention_out_multiplier

        self.input_layernorm = FalconH1RMSNorm(config.hidden_size, eps=config.rms_norm_eps)
        self.pre_ff_layernorm = FalconH1RMSNorm(config.hidden_size, eps=config.rms_norm_eps)

<<<<<<< HEAD
    @deprecate_kwarg("position_embeddings", version="4.60.0")
=======
    @deprecate_kwarg("past_key_value", new_name="past_key_values", version="4.58")
>>>>>>> 7dd82f30
    def forward(
        self,
        hidden_states: torch.Tensor,
        attention_mask: Optional[torch.Tensor] = None,
        mamba_attention_mask: Optional[torch.Tensor] = None,
        position_ids: Optional[torch.LongTensor] = None,
        past_key_values: Optional[FalconHybridMambaAttentionDynamicCache] = None,
        output_attentions: Optional[bool] = False,
        use_cache: Optional[bool] = False,
        cache_position: Optional[torch.LongTensor] = None,
        position_embeddings: Optional[tuple[torch.Tensor, torch.Tensor]] = None,
        **kwargs,
    ) -> tuple[torch.FloatTensor, Optional[tuple[torch.FloatTensor, torch.FloatTensor]]]:
        """
        Args:
            hidden_states (`torch.FloatTensor`): input to the layer of shape `(batch, seq_len, embed_dim)`
            attention_mask (`torch.FloatTensor`, *optional*): attention mask of size
                `(batch, sequence_length)` where padding elements are indicated by 0.
            past_key_values (`FalconHybridMambaAttentionDynamicCache`, *optional*): cached past key and value projection states
            output_attentions (`bool`, *optional*):
                Whether or not to return the attentions tensors of all attention layers. See `attentions` under
                returned tensors for more detail.
            use_cache (`bool`, *optional*):
                If set to `True`, `past_key_values` key value states are returned and can be used to speed up decoding
                (see `past_key_values`).
            cache_position (`torch.LongTensor` of shape `(sequence_length)`, *optional*):
                Indices depicting the position of the input sequence tokens in the sequence.
            position_embeddings (`tuple[torch.FloatTensor, torch.FloatTensor]`, *optional*):
                Tuple containing the cosine and sine positional embeddings of shape `(batch_size, seq_len, head_dim)`,
                with `head_dim` being the embedding dimension of each attention head.
            kwargs (`dict`, *optional*):
                Arbitrary kwargs to be ignored, used for FSDP and other methods that injects code
                into the model
        """

        residual = hidden_states
        hidden_states = self.input_layernorm(hidden_states)

        mamba_hidden_states = self.mamba(
            hidden_states=hidden_states,
            cache_params=past_key_values,
            cache_position=cache_position,
            attention_mask=mamba_attention_mask,
        )
        mamba_hidden_states = mamba_hidden_states * self.ssm_out_multiplier

        attention_hidden_states, self_attn_weights = self.self_attn(
            hidden_states=hidden_states * self.attention_in_multiplier,
            attention_mask=attention_mask,
            position_ids=position_ids,
            past_key_values=past_key_values,
            output_attentions=output_attentions,
            use_cache=use_cache,
            cache_position=cache_position,
            position_embeddings=position_embeddings,
            **kwargs,
        )
        attention_hidden_states = attention_hidden_states * self.attn_out_multiplier

        hidden_states = mamba_hidden_states + attention_hidden_states

        # residual connection after attention
        hidden_states = residual + hidden_states

        # feed-forward
        residual = hidden_states
        hidden_states = self.pre_ff_layernorm(hidden_states)
        hidden_states = self.feed_forward(hidden_states)
        hidden_states = residual + hidden_states

        outputs = (hidden_states,)

        if output_attentions:
            outputs += (self_attn_weights,)

        return outputs


@auto_docstring
class FalconH1PreTrainedModel(PreTrainedModel):
    config: FalconH1Config
    base_model_prefix = "model"
    supports_gradient_checkpointing = True
    _no_split_modules = ["FalconH1DecoderLayer"]
    _skip_keys_device_placement = "past_key_values"
    _supports_flash_attn = True
    _supports_sdpa = True
    _is_stateful = True

    def _init_weights(self, module):
        std = self.config.initializer_range
        for name, param in module.named_parameters(recurse=True):
            if not param.requires_grad:
                continue
            if "layernorm" in name.lower() and "weight" in name:
                # LayerNorm weights usually initialized to 1
                param.data.fill_(1.0)
            elif "bias" in name:
                param.data.zero_()
            else:
                try:
                    param.data.normal_(mean=0.0, std=std)
                except Exception as e:
                    print(f"Skipping init for {name} due to error: {e}")


def compute_mup_vector(config):
    """
    Computes the MuP vector based on model configuration.

    FalconH1 applies different MuP multiplier for each dimension of the hidden states.
    The MuP vector is partitioned into chunks, and each chunk is multiplied with its
    corresponding projected dimension.

    Args:
        config: FalconH1Config object

    Returns:
        torch.Tensor: The computed MuP vector
    """
    # We'll need some values from the config to compute the vector dimensions
    intermediate_size = (
        config.mamba_d_ssm if config.mamba_d_ssm is not None else int(config.mamba_expand * config.hidden_size)
    )
    groups_time_state_size = config.mamba_n_groups * config.mamba_d_state
    num_heads = config.mamba_n_heads
    zxbcdt_multipliers = config.ssm_multipliers

    vector_shape = 2 * intermediate_size + 2 * groups_time_state_size + num_heads
    mup_vector = torch.ones(1, 1, vector_shape)

    # Apply multipliers to different sections of the vector
    mup_vector[:, :, :intermediate_size] *= zxbcdt_multipliers[0]
    mup_vector[:, :, intermediate_size : 2 * intermediate_size] *= zxbcdt_multipliers[1]
    mup_vector[:, :, 2 * intermediate_size : 2 * intermediate_size + groups_time_state_size] *= zxbcdt_multipliers[2]
    mup_vector[
        :, :, 2 * intermediate_size + groups_time_state_size : 2 * intermediate_size + 2 * groups_time_state_size
    ] *= zxbcdt_multipliers[3]
    mup_vector[:, :, 2 * intermediate_size + 2 * groups_time_state_size :] *= zxbcdt_multipliers[4]

    return mup_vector


@auto_docstring
# Adapted from transformers.models.jamba.modeling_jamba.JambaModel
class FalconH1Model(FalconH1PreTrainedModel):
    def __init__(self, config: FalconH1Config):
        super().__init__(config)
        self.padding_idx = config.pad_token_id
        self.vocab_size = config.vocab_size

        self.embed_tokens = nn.Embedding(config.vocab_size, config.hidden_size, self.padding_idx)
        decoder_layers = []
        for i in range(config.num_hidden_layers):
            decoder_layers.append(FalconH1DecoderLayer(config, layer_idx=i))
        self.layers = nn.ModuleList(decoder_layers)

        self._attn_implementation = config._attn_implementation
        self.final_layernorm = FalconH1RMSNorm(config.hidden_size, eps=config.rms_norm_eps)

        self.embedding_multiplier = config.embedding_multiplier
        self.lm_head_multiplier = config.lm_head_multiplier

        self.gradient_checkpointing = False
        # Compute the MuP vector once and register it for all layers
        mup_vector = compute_mup_vector(config)
        for layer in self.layers:
            layer.mamba.register_buffer("mup_vector", mup_vector, persistent=False)

        # Initialize weights and apply final processing
        self.post_init()

    @can_return_tuple
    @auto_docstring
    def forward(
        self,
        input_ids: torch.LongTensor = None,
        attention_mask: Optional[torch.Tensor] = None,
        position_ids: Optional[torch.LongTensor] = None,
        past_key_values: Optional[FalconHybridMambaAttentionDynamicCache] = None,
        inputs_embeds: Optional[torch.FloatTensor] = None,
        use_cache: Optional[bool] = None,
        output_attentions: Optional[bool] = None,
        output_hidden_states: Optional[bool] = None,
        cache_position: Optional[torch.LongTensor] = None,
        **kwargs,  # NOOP kwargs, for now
    ) -> Union[tuple, BaseModelOutputWithPast]:
        output_attentions = output_attentions if output_attentions is not None else self.config.output_attentions
        output_hidden_states = (
            output_hidden_states if output_hidden_states is not None else self.config.output_hidden_states
        )
        use_cache = use_cache if use_cache is not None else self.config.use_cache

        if (input_ids is None) ^ (inputs_embeds is not None):
            raise ValueError("You must specify exactly one of input_ids or inputs_embeds")

        if self.gradient_checkpointing and self.training and use_cache:
            logger.warning_once(
                "`use_cache=True` is incompatible with gradient checkpointing. Setting `use_cache=False`."
            )
            use_cache = False

        if inputs_embeds is None:
            inputs_embeds = self.embed_tokens(input_ids) * self.embedding_multiplier
        hidden_states = inputs_embeds

        if use_cache and past_key_values is None:
            logger.warning_once(
                "FalconH1 requires an initialized `FalconHybridMambaAttentionDynamicCache` to return a cache. None was "
                "provided, so no cache will be returned."
            )

        if cache_position is None:
            cache_position = torch.arange(hidden_states.shape[1], device=hidden_states.device)
        if position_ids is None:
            position_ids = cache_position.unsqueeze(0)

        causal_mask = self._update_causal_mask(
            attention_mask, inputs_embeds, cache_position, past_key_values, output_attentions
        )
        mamba_mask = self._update_mamba_mask(attention_mask, cache_position)

        all_hidden_states = () if output_hidden_states else None
        all_self_attns = () if output_attentions else None

        for decoder_layer in self.layers:
            if output_hidden_states:
                all_hidden_states += (hidden_states,)

            layer_outputs = decoder_layer(
                hidden_states,
                attention_mask=causal_mask,
                mamba_attention_mask=mamba_mask,
                position_ids=position_ids,
                past_key_values=past_key_values,
                output_attentions=output_attentions,
                use_cache=use_cache,
                cache_position=cache_position,
            )

            hidden_states = layer_outputs[0]

            if output_attentions:
                if layer_outputs[1] is not None:
                    # append attentions only of attention layers. Mamba layers return `None` as the attention weights
                    all_self_attns += (layer_outputs[1],)

        hidden_states = self.final_layernorm(hidden_states)

        # add hidden states from the last decoder layer
        if output_hidden_states:
            all_hidden_states += (hidden_states,)

        if past_key_values and not past_key_values.has_previous_state:
            past_key_values.has_previous_state = True

        next_cache = None if not use_cache else past_key_values

        return BaseModelOutputWithPast(
            last_hidden_state=hidden_states,
            past_key_values=next_cache,
            hidden_states=all_hidden_states,
            attentions=all_self_attns,
        )

    def _update_mamba_mask(self, attention_mask, cache_position):
        """
        No need for zeroing states when
            1. Cached forward
            2. Attending to all inputs
        """
        mamba_mask = attention_mask
        if cache_position[0] > 0 or (attention_mask is not None and torch.all(attention_mask == 1)):
            mamba_mask = None
        return mamba_mask

    def _update_causal_mask(
        self,
        attention_mask: torch.Tensor,
        input_tensor: torch.Tensor,
        cache_position: torch.Tensor,
        past_key_values: FalconHybridMambaAttentionDynamicCache,
        output_attentions: bool,
    ):
        if self.config._attn_implementation == "flash_attention_2":
            if attention_mask is not None and 0.0 in attention_mask:
                return attention_mask
            return None

        # For SDPA, when possible, we will rely on its `is_causal` argument instead of its `attn_mask` argument, in
        # order to dispatch on Flash Attention 2. This feature is not compatible with static cache, as SDPA will fail
        # to infer the attention mask.
        past_seen_tokens = past_key_values.get_seq_length() if past_key_values is not None else 0

        # When output attentions is True, sdpa implementation's forward method calls the eager implementation's forward
        if self.config._attn_implementation == "sdpa" and not output_attentions:
            if AttentionMaskConverter._ignore_causal_mask_sdpa(
                attention_mask,
                inputs_embeds=input_tensor,
                past_key_values_length=past_seen_tokens,
                is_training=self.training,
            ):
                return None

        dtype = input_tensor.dtype
        sequence_length = input_tensor.shape[1]
        target_length = (
            attention_mask.shape[-1]
            if isinstance(attention_mask, torch.Tensor)
            else past_seen_tokens + sequence_length + 1
        )

        # In case the provided `attention` mask is 2D, we generate a causal mask here (4D).
        causal_mask = self._prepare_4d_causal_attention_mask_with_cache_position(
            attention_mask,
            sequence_length=sequence_length,
            target_length=target_length,
            dtype=dtype,
            cache_position=cache_position,
            batch_size=input_tensor.shape[0],
        )

        if (
            self.config._attn_implementation == "sdpa"
            and attention_mask is not None
            and attention_mask.device.type in ["cuda", "xpu", "npu"]
            and not output_attentions
        ):
            # Attend to all tokens in fully masked rows in the causal_mask, for example the relevant first rows when
            # using left padding. This is required by F.scaled_dot_product_attention memory-efficient attention path.
            # Details: https://github.com/pytorch/pytorch/issues/110213
            min_dtype = torch.finfo(dtype).min
            causal_mask = AttentionMaskConverter._unmask_unattended(causal_mask, min_dtype)

        return causal_mask

    @staticmethod
    def _prepare_4d_causal_attention_mask_with_cache_position(
        attention_mask: torch.Tensor,
        sequence_length: int,
        target_length: int,
        dtype: torch.dtype,
        cache_position: torch.Tensor,
        batch_size: int,
        **kwargs,
    ):
        """
        Creates a causal 4D mask of shape `(batch_size, 1, query_length, key_value_length)` from a 2D mask of shape
        `(batch_size, key_value_length)`, or if the input `attention_mask` is already 4D, do nothing.

        Args:
            attention_mask (`torch.Tensor`):
                A 2D attention mask of shape `(batch_size, key_value_length)` or a 4D attention mask of shape
                `(batch_size, 1, query_length, key_value_length)`.
            sequence_length (`int`):
                The sequence length being processed.
            target_length (`int`):
                The target length: when generating with static cache, the mask should be as long as the static cache,
                to account for the 0 padding, the part of the cache that is not filled yet.
            dtype (`torch.dtype`):
                The dtype to use for the 4D attention mask.
            cache_position (`torch.Tensor`):
                Indices depicting the position of the input sequence tokens in the sequence.
            batch_size (`torch.Tensor`):
                Batch size.
        """
        if attention_mask is not None and attention_mask.dim() == 4:
            # In this case we assume that the mask comes already in inverted form and requires no inversion or slicing.
            causal_mask = attention_mask
        else:
            min_dtype = torch.finfo(dtype).min
            causal_mask = torch.full(
                (sequence_length, target_length), fill_value=min_dtype, dtype=dtype, device=cache_position.device
            )
            if sequence_length != 1:
                causal_mask = torch.triu(causal_mask, diagonal=1)
            causal_mask *= torch.arange(target_length, device=cache_position.device) > cache_position.reshape(-1, 1)
            causal_mask = causal_mask[None, None, :, :].expand(batch_size, 1, -1, -1)
            if attention_mask is not None:
                causal_mask = causal_mask.clone()  # copy to contiguous memory for in-place edit
                mask_length = attention_mask.shape[-1]
                padding_attention_mask = (attention_mask[:, None, None, :] == attention_mask[:, None, :, None])[
                    :, :, -sequence_length:, :
                ].to(dtype)
                padding_mask = causal_mask[:, :, :, :mask_length] + padding_attention_mask
                padding_mask = padding_mask == 0
                causal_mask[:, :, :, :mask_length] = causal_mask[:, :, :, :mask_length].masked_fill(
                    padding_mask, min_dtype
                )

        return causal_mask


class FalconH1ForCausalLM(LlamaForCausalLM):
    def forward(
        self,
        input_ids: torch.LongTensor = None,
        attention_mask: Optional[torch.Tensor] = None,
        position_ids: Optional[torch.LongTensor] = None,
        past_key_values: Optional[FalconHybridMambaAttentionDynamicCache] = None,
        inputs_embeds: Optional[torch.FloatTensor] = None,
        labels: Optional[torch.LongTensor] = None,
        use_cache: Optional[bool] = None,
        output_attentions: Optional[bool] = None,
        output_hidden_states: Optional[bool] = None,
        cache_position: Optional[torch.LongTensor] = None,
        logits_to_keep: Union[int, torch.Tensor] = 0,
        **kwargs,
    ) -> Union[tuple, CausalLMOutputWithPast]:
        r"""
        Example:

        ```python
        >>> from transformers import AutoTokenizer, FalconH1ForCausalLM

        >>> model = FalconH1ForCausalLM.from_pretrained("...")
        >>> tokenizer = AutoTokenizer.from_pretrained("...")

        >>> prompt = "Hey, are you conscious? Can you talk to me?"
        >>> inputs = tokenizer(prompt, return_tensors="pt")

        >>> # Generate
        >>> generate_ids = model.generate(inputs.input_ids, max_length=30)
        >>> tokenizer.batch_decode(generate_ids, skip_special_tokens=True, clean_up_tokenization_spaces=False)[0]
        "Hey, are you conscious? Can you talk to me?\nI'm not conscious, but I can talk to you."
        ```"""
        output_attentions = output_attentions if output_attentions is not None else self.config.output_attentions
        output_hidden_states = (
            output_hidden_states if output_hidden_states is not None else self.config.output_hidden_states
        )

        # decoder outputs consists of (dec_features, layer_state, dec_hidden, dec_attn)
        outputs = self.model(
            input_ids=input_ids,
            attention_mask=attention_mask,
            position_ids=position_ids,
            past_key_values=past_key_values,
            inputs_embeds=inputs_embeds,
            use_cache=use_cache,
            output_attentions=output_attentions,
            output_hidden_states=output_hidden_states,
            cache_position=cache_position,
            **kwargs,
        )

        hidden_states = outputs[0]
        # Only compute necessary logits, and do not upcast them to float if we are not computing the loss
        slice_indices = slice(-logits_to_keep, None) if isinstance(logits_to_keep, int) else logits_to_keep
        logits = self.lm_head(hidden_states[:, slice_indices, :]) * self.model.lm_head_multiplier

        loss = None
        if labels is not None:
            loss = self.loss_function(logits=logits, labels=labels, vocab_size=self.config.vocab_size, **kwargs)

        return CausalLMOutputWithPast(
            loss=loss,
            logits=logits,
            past_key_values=outputs.past_key_values,
            hidden_states=outputs.hidden_states,
            attentions=outputs.attentions,
        )

    def prepare_inputs_for_generation(
        self,
        input_ids,
        past_key_values=None,
        attention_mask=None,
        inputs_embeds=None,
        cache_position=None,
        position_ids=None,
        use_cache=True,
        **kwargs,
    ):
        # Overwitten -- has a unique cache type, `FalconHybridMambaAttentionDynamicCache`

        empty_past_kv = past_key_values is None

        # If we have cache: let's slice `input_ids` through `cache_position`, to keep only the unprocessed tokens
        # Exception 1: when passing input_embeds, input_ids may be missing entries
        # Exception 2: some generation methods do special slicing of input_ids, so we don't need to do it here
        # Exception 3: with synced GPUs cache_position may go out of bounds, but we only want dummy token in that case.
        #              (we can't check exception 3 while compiling)
        if not empty_past_kv:
            if (
                inputs_embeds is not None  # Exception 1
                or (is_torchdynamo_compiling() or cache_position[-1] >= input_ids.shape[1])  # Exception 3
            ):
                input_ids = input_ids[:, -cache_position.shape[0] :]
            elif input_ids.shape[1] != cache_position.shape[0]:  # Default case (the "else", a no op, is Exception 2)
                input_ids = input_ids[:, cache_position]
        else:
            past_key_values = FalconHybridMambaAttentionDynamicCache(
                self.config,
                input_ids.shape[0],
                self.dtype,
                devices=[
                    self.model.layers[i].mamba.conv1d.weight.device for i in range(self.config.num_hidden_layers)
                ],
            )

        if attention_mask is not None and position_ids is None:
            # create position_ids on the fly for batch generation
            position_ids = attention_mask.long().cumsum(-1) - 1
            position_ids.masked_fill_(attention_mask == 0, 1)
            if not empty_past_kv:
                position_ids = position_ids[:, -input_ids.shape[1] :]

        # if `inputs_embeds` are passed, we only want to use them in the 1st generation step
        if inputs_embeds is not None and empty_past_kv:
            model_inputs = {"inputs_embeds": inputs_embeds}
        else:
            model_inputs = {"input_ids": input_ids.contiguous()}  # `contiguous()` needed for compilation use cases

        model_inputs.update(
            {
                "position_ids": position_ids,
                "past_key_values": past_key_values,
                "use_cache": use_cache,
                "attention_mask": attention_mask,
                "logits_to_keep": self.config.num_logits_to_keep,
                "cache_position": cache_position,
            }
        )
        return model_inputs


__all__ = ["FalconH1Model", "FalconH1ForCausalLM", "FalconH1PreTrainedModel"]<|MERGE_RESOLUTION|>--- conflicted
+++ resolved
@@ -205,11 +205,8 @@
         super().__init__(config, layer_idx)
         self.key_multiplier = config.key_multiplier
 
-<<<<<<< HEAD
     @deprecate_kwarg("position_embeddings", version="4.60.0")
-=======
     @deprecate_kwarg("past_key_value", new_name="past_key_values", version="4.58")
->>>>>>> 7dd82f30
     def forward(
         self,
         hidden_states: torch.Tensor,
@@ -861,11 +858,8 @@
         self.input_layernorm = FalconH1RMSNorm(config.hidden_size, eps=config.rms_norm_eps)
         self.pre_ff_layernorm = FalconH1RMSNorm(config.hidden_size, eps=config.rms_norm_eps)
 
-<<<<<<< HEAD
     @deprecate_kwarg("position_embeddings", version="4.60.0")
-=======
     @deprecate_kwarg("past_key_value", new_name="past_key_values", version="4.58")
->>>>>>> 7dd82f30
     def forward(
         self,
         hidden_states: torch.Tensor,
