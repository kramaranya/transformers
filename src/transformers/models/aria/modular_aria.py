--- conflicted
+++ resolved
@@ -1176,21 +1176,6 @@
         output = (unpermuted_tokens * scores.unsqueeze(-1)).sum(dim=1)
         return output
 
-<<<<<<< HEAD
-
-# Token permutation adapted from https://github.com/NVIDIA/Megatron-LM/blob/54f1f78529cbc2b9cddad313e7f9d96ac0420a27/megatron/core/transformer/moe/token_dispatcher.py#L291-L587
-class AriaTextMoELayer(nn.Module):
-    """
-    Aria Text Mixture of Experts (MoE) Layer.
-
-    This layer applies a gating mechanism to route input tokens to different experts.
-
-    Args:
-        config (`AriaTextConfig`):
-            Configuration object for the text component of the model.
-    """
-=======
->>>>>>> 0f6b3153
 
 class AriaTextMoELayer(nn.Module):
     def __init__(self, config: AriaTextConfig):
