# coding=utf-8
# Copyright 2018 The HuggingFace Inc. team.
#
# Licensed under the Apache License, Version 2.0 (the "License");
# you may not use this file except in compliance with the License.
# You may obtain a copy of the License at
#
#     http://www.apache.org/licenses/LICENSE-2.0
#
# Unless required by applicable law or agreed to in writing, software
# distributed under the License is distributed on an "AS IS" BASIS,
# WITHOUT WARRANTIES OR CONDITIONS OF ANY KIND, either express or implied.
# See the License for the specific language governing permissions and
# limitations under the License.
"""Auto Tokenizer class."""

import importlib
import json
import os
import warnings
from collections import OrderedDict
from typing import Any, Optional, Union

from transformers.utils.import_utils import is_mistral_common_available

from ...configuration_utils import PretrainedConfig
from ...dynamic_module_utils import get_class_from_dynamic_module, resolve_trust_remote_code
from ...modeling_gguf_pytorch_utils import load_gguf_checkpoint
from ...tokenization_utils import PreTrainedTokenizer
from ...tokenization_utils_base import TOKENIZER_CONFIG_FILE
from ...utils import (
    cached_file,
    extract_commit_hash,
    is_g2p_en_available,
    is_sentencepiece_available,
    is_tokenizers_available,
    logging,
)
from ..encoder_decoder import EncoderDecoderConfig
from .auto_factory import _LazyAutoMapping
from .configuration_auto import (
    CONFIG_MAPPING_NAMES,
    AutoConfig,
    config_class_to_model_type,
    model_type_to_module_name,
    replace_list_option_in_docstrings,
)


if is_tokenizers_available():
    from ...tokenization_utils_fast import PreTrainedTokenizerFast
else:
    PreTrainedTokenizerFast = None


logger = logging.get_logger(__name__)

<<<<<<< HEAD
if TYPE_CHECKING:
    # This significantly improves completion suggestion performance when
    # the transformers package is used with Microsoft's Pylance language server.
    TOKENIZER_MAPPING_NAMES: OrderedDict[str, Tuple[Optional[str], Optional[str]]] = OrderedDict()
else:
    TOKENIZER_MAPPING_NAMES = OrderedDict(
        [
            (
                "albert",
                (
                    "AlbertTokenizer" if is_sentencepiece_available() else None,
                    "AlbertTokenizerFast" if is_tokenizers_available() else None,
                ),
            ),
            ("align", ("BertTokenizer", "BertTokenizerFast" if is_tokenizers_available() else None)),
            ("aria", ("LlamaTokenizer", "LlamaTokenizerFast" if is_tokenizers_available() else None)),
            ("bark", ("BertTokenizer", "BertTokenizerFast" if is_tokenizers_available() else None)),
            ("bart", ("BartTokenizer", "BartTokenizerFast")),
            (
                "barthez",
                (
                    "BarthezTokenizer" if is_sentencepiece_available() else None,
                    "BarthezTokenizerFast" if is_tokenizers_available() else None,
                ),
            ),
            ("bartpho", ("BartphoTokenizer", None)),
            ("bert", ("BertTokenizer", "BertTokenizerFast" if is_tokenizers_available() else None)),
            ("bert-generation", ("BertGenerationTokenizer" if is_sentencepiece_available() else None, None)),
            ("bert-japanese", ("BertJapaneseTokenizer", None)),
            ("bertweet", ("BertweetTokenizer", None)),
            (
                "big_bird",
                (
                    "BigBirdTokenizer" if is_sentencepiece_available() else None,
                    "BigBirdTokenizerFast" if is_tokenizers_available() else None,
                ),
            ),
            ("bigbird_pegasus", ("PegasusTokenizer", "PegasusTokenizerFast" if is_tokenizers_available() else None)),
            ("biogpt", ("BioGptTokenizer", None)),
            ("blenderbot", ("BlenderbotTokenizer", "BlenderbotTokenizerFast")),
            ("blenderbot-small", ("BlenderbotSmallTokenizer", None)),
            ("blip", ("BertTokenizer", "BertTokenizerFast" if is_tokenizers_available() else None)),
            ("blip-2", ("GPT2Tokenizer", "GPT2TokenizerFast" if is_tokenizers_available() else None)),
            ("bloom", (None, "BloomTokenizerFast" if is_tokenizers_available() else None)),
            ("bridgetower", ("RobertaTokenizer", "RobertaTokenizerFast" if is_tokenizers_available() else None)),
            ("bros", ("BertTokenizer", "BertTokenizerFast" if is_tokenizers_available() else None)),
            ("byt5", ("ByT5Tokenizer", None)),
            (
                "camembert",
                (
                    "CamembertTokenizer" if is_sentencepiece_available() else None,
                    "CamembertTokenizerFast" if is_tokenizers_available() else None,
                ),
            ),
            ("canine", ("CanineTokenizer", None)),
            (
                "chameleon",
                (
                    "LlamaTokenizer" if is_sentencepiece_available() else None,
                    "LlamaTokenizerFast" if is_tokenizers_available() else None,
                ),
            ),
            ("chinese_clip", ("BertTokenizer", "BertTokenizerFast" if is_tokenizers_available() else None)),
            (
                "clap",
                (
                    "RobertaTokenizer",
                    "RobertaTokenizerFast" if is_tokenizers_available() else None,
                ),
            ),
            (
                "clip",
                (
                    "CLIPTokenizer",
                    "CLIPTokenizerFast" if is_tokenizers_available() else None,
                ),
            ),
            (
                "clipseg",
                (
                    "CLIPTokenizer",
                    "CLIPTokenizerFast" if is_tokenizers_available() else None,
                ),
            ),
            ("clvp", ("ClvpTokenizer", None)),
            (
                "code_llama",
                (
                    "CodeLlamaTokenizer" if is_sentencepiece_available() else None,
                    "CodeLlamaTokenizerFast" if is_tokenizers_available() else None,
                ),
            ),
            ("codegen", ("CodeGenTokenizer", "CodeGenTokenizerFast" if is_tokenizers_available() else None)),
            ("cohere", (None, "CohereTokenizerFast" if is_tokenizers_available() else None)),
            ("cohere2", (None, "CohereTokenizerFast" if is_tokenizers_available() else None)),
            ("colpali", ("LlamaTokenizer", "LlamaTokenizerFast" if is_tokenizers_available() else None)),
            ("convbert", ("ConvBertTokenizer", "ConvBertTokenizerFast" if is_tokenizers_available() else None)),
            (
                "cpm",
                (
                    "CpmTokenizer" if is_sentencepiece_available() else None,
                    "CpmTokenizerFast" if is_tokenizers_available() else None,
                ),
            ),
            ("cpmant", ("CpmAntTokenizer", None)),
            ("ctrl", ("CTRLTokenizer", None)),
            ("data2vec-audio", ("Wav2Vec2CTCTokenizer", None)),
            ("data2vec-text", ("RobertaTokenizer", "RobertaTokenizerFast" if is_tokenizers_available() else None)),
            ("dbrx", ("GPT2Tokenizer", "GPT2TokenizerFast" if is_tokenizers_available() else None)),
            ("deberta", ("DebertaTokenizer", "DebertaTokenizerFast" if is_tokenizers_available() else None)),
            (
                "deberta-v2",
                (
                    "DebertaV2Tokenizer" if is_sentencepiece_available() else None,
                    "DebertaV2TokenizerFast" if is_tokenizers_available() else None,
                ),
            ),
            (
                "diffllama",
                (
                    "LlamaTokenizer" if is_sentencepiece_available() else None,
                    "LlamaTokenizerFast" if is_tokenizers_available() else None,
                ),
            ),
            ("distilbert", ("DistilBertTokenizer", "DistilBertTokenizerFast" if is_tokenizers_available() else None)),
            (
                "dpr",
                (
                    "DPRQuestionEncoderTokenizer",
                    "DPRQuestionEncoderTokenizerFast" if is_tokenizers_available() else None,
                ),
            ),
            ("electra", ("ElectraTokenizer", "ElectraTokenizerFast" if is_tokenizers_available() else None)),
            ("emu3", ("GPT2Tokenizer", "GPT2TokenizerFast" if is_tokenizers_available() else None)),
            ("ernie", ("BertTokenizer", "BertTokenizerFast" if is_tokenizers_available() else None)),
            ("ernie_m", ("ErnieMTokenizer" if is_sentencepiece_available() else None, None)),
            ("esm", ("EsmTokenizer", None)),
            (
                "eurobert",
                (
                    "LlamaTokenizer" if is_sentencepiece_available() else None,
                    "LlamaTokenizerFast" if is_tokenizers_available() else None,
                ),
            ),
            ("falcon", (None, "PreTrainedTokenizerFast" if is_tokenizers_available() else None)),
            ("falcon_mamba", (None, "GPTNeoXTokenizerFast" if is_tokenizers_available() else None)),
            (
                "fastspeech2_conformer",
                ("FastSpeech2ConformerTokenizer" if is_g2p_en_available() else None, None),
            ),
            ("flaubert", ("FlaubertTokenizer", None)),
            ("fnet", ("FNetTokenizer", "FNetTokenizerFast" if is_tokenizers_available() else None)),
            ("fsmt", ("FSMTTokenizer", None)),
            ("funnel", ("FunnelTokenizer", "FunnelTokenizerFast" if is_tokenizers_available() else None)),
            (
                "gemma",
                (
                    "GemmaTokenizer" if is_sentencepiece_available() else None,
                    "GemmaTokenizerFast" if is_tokenizers_available() else None,
                ),
            ),
            (
                "gemma2",
                (
                    "GemmaTokenizer" if is_sentencepiece_available() else None,
                    "GemmaTokenizerFast" if is_tokenizers_available() else None,
                ),
            ),
            ("git", ("BertTokenizer", "BertTokenizerFast" if is_tokenizers_available() else None)),
            ("glm", (None, "PreTrainedTokenizerFast" if is_tokenizers_available() else None)),
            ("gpt-sw3", ("GPTSw3Tokenizer" if is_sentencepiece_available() else None, None)),
            ("gpt2", ("GPT2Tokenizer", "GPT2TokenizerFast" if is_tokenizers_available() else None)),
            ("gpt_bigcode", ("GPT2Tokenizer", "GPT2TokenizerFast" if is_tokenizers_available() else None)),
            ("gpt_neo", ("GPT2Tokenizer", "GPT2TokenizerFast" if is_tokenizers_available() else None)),
            ("gpt_neox", (None, "GPTNeoXTokenizerFast" if is_tokenizers_available() else None)),
            ("gpt_neox_japanese", ("GPTNeoXJapaneseTokenizer", None)),
            ("gptj", ("GPT2Tokenizer", "GPT2TokenizerFast" if is_tokenizers_available() else None)),
            ("gptsan-japanese", ("GPTSanJapaneseTokenizer", None)),
            ("grounding-dino", ("BertTokenizer", "BertTokenizerFast" if is_tokenizers_available() else None)),
            ("groupvit", ("CLIPTokenizer", "CLIPTokenizerFast" if is_tokenizers_available() else None)),
            ("helium", (None, "PreTrainedTokenizerFast" if is_tokenizers_available() else None)),
            ("herbert", ("HerbertTokenizer", "HerbertTokenizerFast" if is_tokenizers_available() else None)),
            ("hubert", ("Wav2Vec2CTCTokenizer", None)),
            ("ibert", ("RobertaTokenizer", "RobertaTokenizerFast" if is_tokenizers_available() else None)),
            ("idefics", (None, "LlamaTokenizerFast" if is_tokenizers_available() else None)),
            ("idefics2", ("LlamaTokenizer", "LlamaTokenizerFast" if is_tokenizers_available() else None)),
            ("idefics3", ("LlamaTokenizer", "LlamaTokenizerFast" if is_tokenizers_available() else None)),
            ("instructblip", ("GPT2Tokenizer", "GPT2TokenizerFast" if is_tokenizers_available() else None)),
            ("instructblipvideo", ("GPT2Tokenizer", "GPT2TokenizerFast" if is_tokenizers_available() else None)),
            (
                "jamba",
                (
                    "LlamaTokenizer" if is_sentencepiece_available() else None,
                    "LlamaTokenizerFast" if is_tokenizers_available() else None,
                ),
            ),
            (
                "jetmoe",
                (
                    "LlamaTokenizer" if is_sentencepiece_available() else None,
                    "LlamaTokenizerFast" if is_tokenizers_available() else None,
                ),
            ),
            ("jukebox", ("JukeboxTokenizer", None)),
            (
                "kosmos-2",
                (
                    "XLMRobertaTokenizer" if is_sentencepiece_available() else None,
                    "XLMRobertaTokenizerFast" if is_tokenizers_available() else None,
                ),
            ),
            ("layoutlm", ("LayoutLMTokenizer", "LayoutLMTokenizerFast" if is_tokenizers_available() else None)),
            ("layoutlmv2", ("LayoutLMv2Tokenizer", "LayoutLMv2TokenizerFast" if is_tokenizers_available() else None)),
            ("layoutlmv3", ("LayoutLMv3Tokenizer", "LayoutLMv3TokenizerFast" if is_tokenizers_available() else None)),
            ("layoutxlm", ("LayoutXLMTokenizer", "LayoutXLMTokenizerFast" if is_tokenizers_available() else None)),
            ("led", ("LEDTokenizer", "LEDTokenizerFast" if is_tokenizers_available() else None)),
            ("lilt", ("LayoutLMv3Tokenizer", "LayoutLMv3TokenizerFast" if is_tokenizers_available() else None)),
            (
                "llama",
                (
                    "LlamaTokenizer" if is_sentencepiece_available() else None,
                    "LlamaTokenizerFast" if is_tokenizers_available() else None,
                ),
            ),
            ("llava", ("LlamaTokenizer", "LlamaTokenizerFast" if is_tokenizers_available() else None)),
            ("llava_next", ("LlamaTokenizer", "LlamaTokenizerFast" if is_tokenizers_available() else None)),
            ("llava_next_video", ("LlamaTokenizer", "LlamaTokenizerFast" if is_tokenizers_available() else None)),
            ("llava_onevision", ("LlamaTokenizer", "LlamaTokenizerFast" if is_tokenizers_available() else None)),
            ("longformer", ("LongformerTokenizer", "LongformerTokenizerFast" if is_tokenizers_available() else None)),
            (
                "longt5",
                (
                    "T5Tokenizer" if is_sentencepiece_available() else None,
                    "T5TokenizerFast" if is_tokenizers_available() else None,
                ),
            ),
            ("luke", ("LukeTokenizer", None)),
            ("lxmert", ("LxmertTokenizer", "LxmertTokenizerFast" if is_tokenizers_available() else None)),
            ("m2m_100", ("M2M100Tokenizer" if is_sentencepiece_available() else None, None)),
            ("mamba", (None, "GPTNeoXTokenizerFast" if is_tokenizers_available() else None)),
            ("mamba2", (None, "GPTNeoXTokenizerFast" if is_tokenizers_available() else None)),
            ("marian", ("MarianTokenizer" if is_sentencepiece_available() else None, None)),
            (
                "mbart",
                (
                    "MBartTokenizer" if is_sentencepiece_available() else None,
                    "MBartTokenizerFast" if is_tokenizers_available() else None,
                ),
            ),
            (
                "mbart50",
                (
                    "MBart50Tokenizer" if is_sentencepiece_available() else None,
                    "MBart50TokenizerFast" if is_tokenizers_available() else None,
                ),
            ),
            ("mega", ("RobertaTokenizer", "RobertaTokenizerFast" if is_tokenizers_available() else None)),
            ("megatron-bert", ("BertTokenizer", "BertTokenizerFast" if is_tokenizers_available() else None)),
            ("mgp-str", ("MgpstrTokenizer", None)),
            (
                "mistral",
                (
                    "LlamaTokenizer" if is_sentencepiece_available() else None,
                    "LlamaTokenizerFast" if is_tokenizers_available() else None,
                ),
            ),
            (
                "mixtral",
                (
                    "LlamaTokenizer" if is_sentencepiece_available() else None,
                    "LlamaTokenizerFast" if is_tokenizers_available() else None,
                ),
            ),
            ("mllama", ("LlamaTokenizer", "LlamaTokenizerFast" if is_tokenizers_available() else None)),
            ("mluke", ("MLukeTokenizer" if is_sentencepiece_available() else None, None)),
            ("mobilebert", ("MobileBertTokenizer", "MobileBertTokenizerFast" if is_tokenizers_available() else None)),
            ("modernbert", (None, "PreTrainedTokenizerFast" if is_tokenizers_available() else None)),
            ("moonshine", (None, "PreTrainedTokenizerFast" if is_tokenizers_available() else None)),
            ("moshi", (None, "PreTrainedTokenizerFast" if is_tokenizers_available() else None)),
            ("mpnet", ("MPNetTokenizer", "MPNetTokenizerFast" if is_tokenizers_available() else None)),
            ("mpt", (None, "GPTNeoXTokenizerFast" if is_tokenizers_available() else None)),
            ("mra", ("RobertaTokenizer", "RobertaTokenizerFast" if is_tokenizers_available() else None)),
            (
                "mt5",
                (
                    "MT5Tokenizer" if is_sentencepiece_available() else None,
                    "MT5TokenizerFast" if is_tokenizers_available() else None,
                ),
            ),
            ("musicgen", ("T5Tokenizer", "T5TokenizerFast" if is_tokenizers_available() else None)),
            ("musicgen_melody", ("T5Tokenizer", "T5TokenizerFast" if is_tokenizers_available() else None)),
            ("mvp", ("MvpTokenizer", "MvpTokenizerFast" if is_tokenizers_available() else None)),
            ("myt5", ("MyT5Tokenizer", None)),
            ("nemotron", (None, "PreTrainedTokenizerFast" if is_tokenizers_available() else None)),
            ("nezha", ("BertTokenizer", "BertTokenizerFast" if is_tokenizers_available() else None)),
            (
                "nllb",
                (
                    "NllbTokenizer" if is_sentencepiece_available() else None,
                    "NllbTokenizerFast" if is_tokenizers_available() else None,
                ),
            ),
            (
                "nllb-moe",
                (
                    "NllbTokenizer" if is_sentencepiece_available() else None,
                    "NllbTokenizerFast" if is_tokenizers_available() else None,
                ),
            ),
            (
                "nystromformer",
                (
                    "AlbertTokenizer" if is_sentencepiece_available() else None,
                    "AlbertTokenizerFast" if is_tokenizers_available() else None,
                ),
            ),
            ("olmo", (None, "GPTNeoXTokenizerFast" if is_tokenizers_available() else None)),
            ("olmo2", (None, "GPTNeoXTokenizerFast" if is_tokenizers_available() else None)),
            ("olmoe", (None, "GPTNeoXTokenizerFast" if is_tokenizers_available() else None)),
            (
                "omdet-turbo",
                ("CLIPTokenizer", "CLIPTokenizerFast" if is_tokenizers_available() else None),
            ),
            ("oneformer", ("CLIPTokenizer", "CLIPTokenizerFast" if is_tokenizers_available() else None)),
            (
                "openai-gpt",
                ("OpenAIGPTTokenizer", "OpenAIGPTTokenizerFast" if is_tokenizers_available() else None),
            ),
            ("opt", ("GPT2Tokenizer", "GPT2TokenizerFast" if is_tokenizers_available() else None)),
            ("owlv2", ("CLIPTokenizer", "CLIPTokenizerFast" if is_tokenizers_available() else None)),
            ("owlvit", ("CLIPTokenizer", "CLIPTokenizerFast" if is_tokenizers_available() else None)),
            ("paligemma", ("LlamaTokenizer", "LlamaTokenizerFast" if is_tokenizers_available() else None)),
            (
                "pegasus",
                (
                    "PegasusTokenizer" if is_sentencepiece_available() else None,
                    "PegasusTokenizerFast" if is_tokenizers_available() else None,
                ),
            ),
            (
                "pegasus_x",
                (
                    "PegasusTokenizer" if is_sentencepiece_available() else None,
                    "PegasusTokenizerFast" if is_tokenizers_available() else None,
                ),
            ),
            (
                "perceiver",
                (
                    "PerceiverTokenizer",
                    None,
                ),
            ),
            (
                "persimmon",
                (
                    "LlamaTokenizer" if is_sentencepiece_available() else None,
                    "LlamaTokenizerFast" if is_tokenizers_available() else None,
                ),
            ),
            ("phi", ("CodeGenTokenizer", "CodeGenTokenizerFast" if is_tokenizers_available() else None)),
            ("phi3", ("LlamaTokenizer", "LlamaTokenizerFast" if is_tokenizers_available() else None)),
            ("phimoe", ("LlamaTokenizer", "LlamaTokenizerFast" if is_tokenizers_available() else None)),
            ("phobert", ("PhobertTokenizer", None)),
            ("pix2struct", ("T5Tokenizer", "T5TokenizerFast" if is_tokenizers_available() else None)),
            ("pixtral", (None, "PreTrainedTokenizerFast" if is_tokenizers_available() else None)),
            ("plbart", ("PLBartTokenizer" if is_sentencepiece_available() else None, None)),
            ("prophetnet", ("ProphetNetTokenizer", None)),
            ("qdqbert", ("BertTokenizer", "BertTokenizerFast" if is_tokenizers_available() else None)),
            (
                "qwen2",
                (
                    "Qwen2Tokenizer",
                    "Qwen2TokenizerFast" if is_tokenizers_available() else None,
                ),
            ),
            ("qwen2_5_vl", ("Qwen2Tokenizer", "Qwen2TokenizerFast" if is_tokenizers_available() else None)),
            ("qwen2_audio", ("Qwen2Tokenizer", "Qwen2TokenizerFast" if is_tokenizers_available() else None)),
            (
                "qwen2_moe",
                (
                    "Qwen2Tokenizer",
                    "Qwen2TokenizerFast" if is_tokenizers_available() else None,
                ),
            ),
            ("qwen2_vl", ("Qwen2Tokenizer", "Qwen2TokenizerFast" if is_tokenizers_available() else None)),
            ("rag", ("RagTokenizer", None)),
            ("realm", ("RealmTokenizer", "RealmTokenizerFast" if is_tokenizers_available() else None)),
            (
                "recurrent_gemma",
                (
                    "GemmaTokenizer" if is_sentencepiece_available() else None,
                    "GemmaTokenizerFast" if is_tokenizers_available() else None,
                ),
            ),
            (
                "reformer",
                (
                    "ReformerTokenizer" if is_sentencepiece_available() else None,
                    "ReformerTokenizerFast" if is_tokenizers_available() else None,
                ),
            ),
            (
                "rembert",
                (
                    "RemBertTokenizer" if is_sentencepiece_available() else None,
                    "RemBertTokenizerFast" if is_tokenizers_available() else None,
                ),
            ),
            ("retribert", ("RetriBertTokenizer", "RetriBertTokenizerFast" if is_tokenizers_available() else None)),
            ("roberta", ("RobertaTokenizer", "RobertaTokenizerFast" if is_tokenizers_available() else None)),
            (
                "roberta-prelayernorm",
                ("RobertaTokenizer", "RobertaTokenizerFast" if is_tokenizers_available() else None),
            ),
            ("roc_bert", ("RoCBertTokenizer", None)),
            ("roformer", ("RoFormerTokenizer", "RoFormerTokenizerFast" if is_tokenizers_available() else None)),
            ("rwkv", (None, "GPTNeoXTokenizerFast" if is_tokenizers_available() else None)),
            (
                "seamless_m4t",
                (
                    "SeamlessM4TTokenizer" if is_sentencepiece_available() else None,
                    "SeamlessM4TTokenizerFast" if is_tokenizers_available() else None,
                ),
            ),
            (
                "seamless_m4t_v2",
                (
                    "SeamlessM4TTokenizer" if is_sentencepiece_available() else None,
                    "SeamlessM4TTokenizerFast" if is_tokenizers_available() else None,
                ),
            ),
            ("siglip", ("SiglipTokenizer" if is_sentencepiece_available() else None, None)),
            ("speech_to_text", ("Speech2TextTokenizer" if is_sentencepiece_available() else None, None)),
            ("speech_to_text_2", ("Speech2Text2Tokenizer", None)),
            ("speecht5", ("SpeechT5Tokenizer" if is_sentencepiece_available() else None, None)),
            ("splinter", ("SplinterTokenizer", "SplinterTokenizerFast")),
            (
                "squeezebert",
                ("SqueezeBertTokenizer", "SqueezeBertTokenizerFast" if is_tokenizers_available() else None),
            ),
            ("stablelm", (None, "GPTNeoXTokenizerFast" if is_tokenizers_available() else None)),
            ("starcoder2", ("GPT2Tokenizer", "GPT2TokenizerFast" if is_tokenizers_available() else None)),
            (
                "switch_transformers",
                (
                    "T5Tokenizer" if is_sentencepiece_available() else None,
                    "T5TokenizerFast" if is_tokenizers_available() else None,
                ),
            ),
            (
                "t5",
                (
                    "T5Tokenizer" if is_sentencepiece_available() else None,
                    "T5TokenizerFast" if is_tokenizers_available() else None,
                ),
            ),
            ("tapas", ("TapasTokenizer", None)),
            ("tapex", ("TapexTokenizer", None)),
            ("transfo-xl", ("TransfoXLTokenizer", None)),
            ("tvp", ("BertTokenizer", "BertTokenizerFast" if is_tokenizers_available() else None)),
            (
                "udop",
                (
                    "UdopTokenizer" if is_sentencepiece_available() else None,
                    "UdopTokenizerFast" if is_tokenizers_available() else None,
                ),
            ),
            (
                "umt5",
                (
                    "T5Tokenizer" if is_sentencepiece_available() else None,
                    "T5TokenizerFast" if is_tokenizers_available() else None,
                ),
            ),
            ("video_llava", ("LlamaTokenizer", "LlamaTokenizerFast" if is_tokenizers_available() else None)),
            ("vilt", ("BertTokenizer", "BertTokenizerFast" if is_tokenizers_available() else None)),
            ("vipllava", ("LlamaTokenizer", "LlamaTokenizerFast" if is_tokenizers_available() else None)),
            ("visual_bert", ("BertTokenizer", "BertTokenizerFast" if is_tokenizers_available() else None)),
            ("vits", ("VitsTokenizer", None)),
            ("wav2vec2", ("Wav2Vec2CTCTokenizer", None)),
            ("wav2vec2-bert", ("Wav2Vec2CTCTokenizer", None)),
            ("wav2vec2-conformer", ("Wav2Vec2CTCTokenizer", None)),
            ("wav2vec2_phoneme", ("Wav2Vec2PhonemeCTCTokenizer", None)),
            ("whisper", ("WhisperTokenizer", "WhisperTokenizerFast" if is_tokenizers_available() else None)),
            ("xclip", ("CLIPTokenizer", "CLIPTokenizerFast" if is_tokenizers_available() else None)),
            (
                "xglm",
                (
                    "XGLMTokenizer" if is_sentencepiece_available() else None,
                    "XGLMTokenizerFast" if is_tokenizers_available() else None,
                ),
            ),
            ("xlm", ("XLMTokenizer", None)),
            ("xlm-prophetnet", ("XLMProphetNetTokenizer" if is_sentencepiece_available() else None, None)),
            (
                "xlm-roberta",
                (
                    "XLMRobertaTokenizer" if is_sentencepiece_available() else None,
                    "XLMRobertaTokenizerFast" if is_tokenizers_available() else None,
                ),
            ),
            (
                "xlm-roberta-xl",
                (
                    "XLMRobertaTokenizer" if is_sentencepiece_available() else None,
                    "XLMRobertaTokenizerFast" if is_tokenizers_available() else None,
                ),
            ),
            (
                "xlnet",
                (
                    "XLNetTokenizer" if is_sentencepiece_available() else None,
                    "XLNetTokenizerFast" if is_tokenizers_available() else None,
                ),
            ),
            (
                "xmod",
                (
                    "XLMRobertaTokenizer" if is_sentencepiece_available() else None,
                    "XLMRobertaTokenizerFast" if is_tokenizers_available() else None,
                ),
            ),
            (
                "yoso",
                (
                    "AlbertTokenizer" if is_sentencepiece_available() else None,
                    "AlbertTokenizerFast" if is_tokenizers_available() else None,
                ),
            ),
            (
                "zamba",
                (
                    "LlamaTokenizer" if is_sentencepiece_available() else None,
                    "LlamaTokenizerFast" if is_tokenizers_available() else None,
                ),
            ),
            (
                "zamba2",
                (
                    "LlamaTokenizer" if is_sentencepiece_available() else None,
                    "LlamaTokenizerFast" if is_tokenizers_available() else None,
                ),
            ),
        ]
    )
=======
# Explicit rather than inferred generics to significantly improves completion suggestion performance for language servers.
TOKENIZER_MAPPING_NAMES = OrderedDict[str, tuple[Optional[str], Optional[str]]](
    [
        (
            "aimv2",
            (
                "CLIPTokenizer",
                "CLIPTokenizerFast" if is_tokenizers_available() else None,
            ),
        ),
        (
            "albert",
            (
                "AlbertTokenizer" if is_sentencepiece_available() else None,
                "AlbertTokenizerFast" if is_tokenizers_available() else None,
            ),
        ),
        ("align", ("BertTokenizer", "BertTokenizerFast" if is_tokenizers_available() else None)),
        ("arcee", ("LlamaTokenizer", "LlamaTokenizerFast" if is_tokenizers_available() else None)),
        ("aria", ("LlamaTokenizer", "LlamaTokenizerFast" if is_tokenizers_available() else None)),
        ("aya_vision", (None, "CohereTokenizerFast" if is_tokenizers_available() else None)),
        ("bark", ("BertTokenizer", "BertTokenizerFast" if is_tokenizers_available() else None)),
        ("bart", ("BartTokenizer", "BartTokenizerFast")),
        (
            "barthez",
            (
                "BarthezTokenizer" if is_sentencepiece_available() else None,
                "BarthezTokenizerFast" if is_tokenizers_available() else None,
            ),
        ),
        ("bartpho", ("BartphoTokenizer", None)),
        ("bert", ("BertTokenizer", "BertTokenizerFast" if is_tokenizers_available() else None)),
        ("bert-generation", ("BertGenerationTokenizer" if is_sentencepiece_available() else None, None)),
        ("bert-japanese", ("BertJapaneseTokenizer", None)),
        ("bertweet", ("BertweetTokenizer", None)),
        (
            "big_bird",
            (
                "BigBirdTokenizer" if is_sentencepiece_available() else None,
                "BigBirdTokenizerFast" if is_tokenizers_available() else None,
            ),
        ),
        ("bigbird_pegasus", ("PegasusTokenizer", "PegasusTokenizerFast" if is_tokenizers_available() else None)),
        ("biogpt", ("BioGptTokenizer", None)),
        ("bitnet", (None, "PreTrainedTokenizerFast" if is_tokenizers_available() else None)),
        ("blenderbot", ("BlenderbotTokenizer", "BlenderbotTokenizerFast")),
        ("blenderbot-small", ("BlenderbotSmallTokenizer", None)),
        ("blip", ("BertTokenizer", "BertTokenizerFast" if is_tokenizers_available() else None)),
        ("blip-2", ("GPT2Tokenizer", "GPT2TokenizerFast" if is_tokenizers_available() else None)),
        ("bloom", (None, "BloomTokenizerFast" if is_tokenizers_available() else None)),
        ("bridgetower", ("RobertaTokenizer", "RobertaTokenizerFast" if is_tokenizers_available() else None)),
        ("bros", ("BertTokenizer", "BertTokenizerFast" if is_tokenizers_available() else None)),
        ("byt5", ("ByT5Tokenizer", None)),
        (
            "camembert",
            (
                "CamembertTokenizer" if is_sentencepiece_available() else None,
                "CamembertTokenizerFast" if is_tokenizers_available() else None,
            ),
        ),
        ("canine", ("CanineTokenizer", None)),
        (
            "chameleon",
            (
                "LlamaTokenizer" if is_sentencepiece_available() else None,
                "LlamaTokenizerFast" if is_tokenizers_available() else None,
            ),
        ),
        ("chinese_clip", ("BertTokenizer", "BertTokenizerFast" if is_tokenizers_available() else None)),
        (
            "clap",
            (
                "RobertaTokenizer",
                "RobertaTokenizerFast" if is_tokenizers_available() else None,
            ),
        ),
        (
            "clip",
            (
                "CLIPTokenizer",
                "CLIPTokenizerFast" if is_tokenizers_available() else None,
            ),
        ),
        (
            "clipseg",
            (
                "CLIPTokenizer",
                "CLIPTokenizerFast" if is_tokenizers_available() else None,
            ),
        ),
        ("clvp", ("ClvpTokenizer", None)),
        (
            "code_llama",
            (
                "CodeLlamaTokenizer" if is_sentencepiece_available() else None,
                "CodeLlamaTokenizerFast" if is_tokenizers_available() else None,
            ),
        ),
        ("codegen", ("CodeGenTokenizer", "CodeGenTokenizerFast" if is_tokenizers_available() else None)),
        ("cohere", (None, "CohereTokenizerFast" if is_tokenizers_available() else None)),
        ("cohere2", (None, "CohereTokenizerFast" if is_tokenizers_available() else None)),
        ("colpali", ("LlamaTokenizer", "LlamaTokenizerFast" if is_tokenizers_available() else None)),
        ("colqwen2", ("Qwen2Tokenizer", "Qwen2TokenizerFast" if is_tokenizers_available() else None)),
        ("convbert", ("ConvBertTokenizer", "ConvBertTokenizerFast" if is_tokenizers_available() else None)),
        (
            "cpm",
            (
                "CpmTokenizer" if is_sentencepiece_available() else None,
                "CpmTokenizerFast" if is_tokenizers_available() else None,
            ),
        ),
        ("cpmant", ("CpmAntTokenizer", None)),
        ("ctrl", ("CTRLTokenizer", None)),
        ("data2vec-audio", ("Wav2Vec2CTCTokenizer", None)),
        ("data2vec-text", ("RobertaTokenizer", "RobertaTokenizerFast" if is_tokenizers_available() else None)),
        ("dbrx", ("GPT2Tokenizer", "GPT2TokenizerFast" if is_tokenizers_available() else None)),
        ("deberta", ("DebertaTokenizer", "DebertaTokenizerFast" if is_tokenizers_available() else None)),
        (
            "deberta-v2",
            (
                "DebertaV2Tokenizer" if is_sentencepiece_available() else None,
                "DebertaV2TokenizerFast" if is_tokenizers_available() else None,
            ),
        ),
        (
            "deepseek_v2",
            (
                "LlamaTokenizer" if is_sentencepiece_available() else None,
                "LlamaTokenizerFast" if is_tokenizers_available() else None,
            ),
        ),
        (
            "deepseek_v3",
            (
                "LlamaTokenizer" if is_sentencepiece_available() else None,
                "LlamaTokenizerFast" if is_tokenizers_available() else None,
            ),
        ),
        ("dia", ("DiaTokenizer", None)),
        (
            "diffllama",
            (
                "LlamaTokenizer" if is_sentencepiece_available() else None,
                "LlamaTokenizerFast" if is_tokenizers_available() else None,
            ),
        ),
        ("distilbert", ("DistilBertTokenizer", "DistilBertTokenizerFast" if is_tokenizers_available() else None)),
        (
            "dpr",
            (
                "DPRQuestionEncoderTokenizer",
                "DPRQuestionEncoderTokenizerFast" if is_tokenizers_available() else None,
            ),
        ),
        ("electra", ("ElectraTokenizer", "ElectraTokenizerFast" if is_tokenizers_available() else None)),
        ("emu3", ("GPT2Tokenizer", "GPT2TokenizerFast" if is_tokenizers_available() else None)),
        ("ernie", ("BertTokenizer", "BertTokenizerFast" if is_tokenizers_available() else None)),
        ("ernie_m", ("ErnieMTokenizer" if is_sentencepiece_available() else None, None)),
        ("esm", ("EsmTokenizer", None)),
        ("falcon", (None, "PreTrainedTokenizerFast" if is_tokenizers_available() else None)),
        ("falcon_mamba", (None, "GPTNeoXTokenizerFast" if is_tokenizers_available() else None)),
        (
            "fastspeech2_conformer",
            ("FastSpeech2ConformerTokenizer" if is_g2p_en_available() else None, None),
        ),
        ("flaubert", ("FlaubertTokenizer", None)),
        ("fnet", ("FNetTokenizer", "FNetTokenizerFast" if is_tokenizers_available() else None)),
        ("fsmt", ("FSMTTokenizer", None)),
        ("funnel", ("FunnelTokenizer", "FunnelTokenizerFast" if is_tokenizers_available() else None)),
        (
            "gemma",
            (
                "GemmaTokenizer" if is_sentencepiece_available() else None,
                "GemmaTokenizerFast" if is_tokenizers_available() else None,
            ),
        ),
        (
            "gemma2",
            (
                "GemmaTokenizer" if is_sentencepiece_available() else None,
                "GemmaTokenizerFast" if is_tokenizers_available() else None,
            ),
        ),
        (
            "gemma3",
            (
                "GemmaTokenizer" if is_sentencepiece_available() else None,
                "GemmaTokenizerFast" if is_tokenizers_available() else None,
            ),
        ),
        (
            "gemma3_text",
            (
                "GemmaTokenizer" if is_sentencepiece_available() else None,
                "GemmaTokenizerFast" if is_tokenizers_available() else None,
            ),
        ),
        (
            "gemma3n",
            (
                "GemmaTokenizer" if is_sentencepiece_available() else None,
                "GemmaTokenizerFast" if is_tokenizers_available() else None,
            ),
        ),
        (
            "gemma3n_text",
            (
                "GemmaTokenizer" if is_sentencepiece_available() else None,
                "GemmaTokenizerFast" if is_tokenizers_available() else None,
            ),
        ),
        ("git", ("BertTokenizer", "BertTokenizerFast" if is_tokenizers_available() else None)),
        ("glm", (None, "PreTrainedTokenizerFast" if is_tokenizers_available() else None)),
        ("glm4", (None, "PreTrainedTokenizerFast" if is_tokenizers_available() else None)),
        ("glm4v", (None, "PreTrainedTokenizerFast" if is_tokenizers_available() else None)),
        ("gpt-sw3", ("GPTSw3Tokenizer" if is_sentencepiece_available() else None, None)),
        ("gpt2", ("GPT2Tokenizer", "GPT2TokenizerFast" if is_tokenizers_available() else None)),
        ("gpt_bigcode", ("GPT2Tokenizer", "GPT2TokenizerFast" if is_tokenizers_available() else None)),
        ("gpt_neo", ("GPT2Tokenizer", "GPT2TokenizerFast" if is_tokenizers_available() else None)),
        ("gpt_neox", (None, "GPTNeoXTokenizerFast" if is_tokenizers_available() else None)),
        ("gpt_neox_japanese", ("GPTNeoXJapaneseTokenizer", None)),
        ("gptj", ("GPT2Tokenizer", "GPT2TokenizerFast" if is_tokenizers_available() else None)),
        ("gptsan-japanese", ("GPTSanJapaneseTokenizer", None)),
        ("granite", ("GPT2Tokenizer", None)),
        ("granitemoe", ("GPT2Tokenizer", None)),
        ("granitemoehybrid", ("GPT2Tokenizer", None)),
        ("granitemoeshared", ("GPT2Tokenizer", None)),
        ("grounding-dino", ("BertTokenizer", "BertTokenizerFast" if is_tokenizers_available() else None)),
        ("groupvit", ("CLIPTokenizer", "CLIPTokenizerFast" if is_tokenizers_available() else None)),
        ("helium", (None, "PreTrainedTokenizerFast" if is_tokenizers_available() else None)),
        ("herbert", ("HerbertTokenizer", "HerbertTokenizerFast" if is_tokenizers_available() else None)),
        ("hubert", ("Wav2Vec2CTCTokenizer", None)),
        ("ibert", ("RobertaTokenizer", "RobertaTokenizerFast" if is_tokenizers_available() else None)),
        ("idefics", (None, "LlamaTokenizerFast" if is_tokenizers_available() else None)),
        ("idefics2", ("LlamaTokenizer", "LlamaTokenizerFast" if is_tokenizers_available() else None)),
        ("idefics3", ("LlamaTokenizer", "LlamaTokenizerFast" if is_tokenizers_available() else None)),
        ("instructblip", ("GPT2Tokenizer", "GPT2TokenizerFast" if is_tokenizers_available() else None)),
        ("instructblipvideo", ("GPT2Tokenizer", "GPT2TokenizerFast" if is_tokenizers_available() else None)),
        ("internvl", ("Qwen2Tokenizer", "Qwen2TokenizerFast" if is_tokenizers_available() else None)),
        (
            "jamba",
            (
                "LlamaTokenizer" if is_sentencepiece_available() else None,
                "LlamaTokenizerFast" if is_tokenizers_available() else None,
            ),
        ),
        ("janus", (None, "LlamaTokenizerFast" if is_tokenizers_available() else None)),
        (
            "jetmoe",
            (
                "LlamaTokenizer" if is_sentencepiece_available() else None,
                "LlamaTokenizerFast" if is_tokenizers_available() else None,
            ),
        ),
        ("jukebox", ("JukeboxTokenizer", None)),
        (
            "kosmos-2",
            (
                "XLMRobertaTokenizer" if is_sentencepiece_available() else None,
                "XLMRobertaTokenizerFast" if is_tokenizers_available() else None,
            ),
        ),
        ("layoutlm", ("LayoutLMTokenizer", "LayoutLMTokenizerFast" if is_tokenizers_available() else None)),
        ("layoutlmv2", ("LayoutLMv2Tokenizer", "LayoutLMv2TokenizerFast" if is_tokenizers_available() else None)),
        ("layoutlmv3", ("LayoutLMv3Tokenizer", "LayoutLMv3TokenizerFast" if is_tokenizers_available() else None)),
        ("layoutxlm", ("LayoutXLMTokenizer", "LayoutXLMTokenizerFast" if is_tokenizers_available() else None)),
        ("led", ("LEDTokenizer", "LEDTokenizerFast" if is_tokenizers_available() else None)),
        ("lilt", ("LayoutLMv3Tokenizer", "LayoutLMv3TokenizerFast" if is_tokenizers_available() else None)),
        (
            "llama",
            (
                "LlamaTokenizer" if is_sentencepiece_available() else None,
                "LlamaTokenizerFast" if is_tokenizers_available() else None,
            ),
        ),
        (
            "llama4",
            (
                "LlamaTokenizer" if is_sentencepiece_available() else None,
                "LlamaTokenizerFast" if is_tokenizers_available() else None,
            ),
        ),
        (
            "llama4_text",
            (
                "LlamaTokenizer" if is_sentencepiece_available() else None,
                "LlamaTokenizerFast" if is_tokenizers_available() else None,
            ),
        ),
        ("llava", ("LlamaTokenizer", "LlamaTokenizerFast" if is_tokenizers_available() else None)),
        ("llava_next", ("LlamaTokenizer", "LlamaTokenizerFast" if is_tokenizers_available() else None)),
        ("llava_next_video", ("LlamaTokenizer", "LlamaTokenizerFast" if is_tokenizers_available() else None)),
        ("llava_onevision", ("LlamaTokenizer", "LlamaTokenizerFast" if is_tokenizers_available() else None)),
        ("longformer", ("LongformerTokenizer", "LongformerTokenizerFast" if is_tokenizers_available() else None)),
        (
            "longt5",
            (
                "T5Tokenizer" if is_sentencepiece_available() else None,
                "T5TokenizerFast" if is_tokenizers_available() else None,
            ),
        ),
        ("luke", ("LukeTokenizer", None)),
        ("lxmert", ("LxmertTokenizer", "LxmertTokenizerFast" if is_tokenizers_available() else None)),
        ("m2m_100", ("M2M100Tokenizer" if is_sentencepiece_available() else None, None)),
        ("mamba", (None, "GPTNeoXTokenizerFast" if is_tokenizers_available() else None)),
        ("mamba2", (None, "GPTNeoXTokenizerFast" if is_tokenizers_available() else None)),
        ("marian", ("MarianTokenizer" if is_sentencepiece_available() else None, None)),
        (
            "mbart",
            (
                "MBartTokenizer" if is_sentencepiece_available() else None,
                "MBartTokenizerFast" if is_tokenizers_available() else None,
            ),
        ),
        (
            "mbart50",
            (
                "MBart50Tokenizer" if is_sentencepiece_available() else None,
                "MBart50TokenizerFast" if is_tokenizers_available() else None,
            ),
        ),
        ("mega", ("RobertaTokenizer", "RobertaTokenizerFast" if is_tokenizers_available() else None)),
        ("megatron-bert", ("BertTokenizer", "BertTokenizerFast" if is_tokenizers_available() else None)),
        ("mgp-str", ("MgpstrTokenizer", None)),
        (
            "minimax",
            (
                "GPT2Tokenizer" if is_sentencepiece_available() else None,
                "GPT2TokenizerFast" if is_tokenizers_available() else None,
            ),
        ),
        (
            "mistral",
            (
                "MistralCommonTokenizer"
                if is_mistral_common_available()
                else ("LlamaTokenizer" if is_sentencepiece_available() else None),
                "LlamaTokenizerFast" if is_tokenizers_available() and not is_mistral_common_available() else None,
            ),
        ),
        (
            "mixtral",
            (
                "MistralCommonTokenizer"
                if is_mistral_common_available()
                else ("LlamaTokenizer" if is_sentencepiece_available() else None),
                "LlamaTokenizerFast" if is_tokenizers_available() and not is_mistral_common_available() else None,
            ),
        ),
        ("mllama", ("LlamaTokenizer", "LlamaTokenizerFast" if is_tokenizers_available() else None)),
        ("mluke", ("MLukeTokenizer" if is_sentencepiece_available() else None, None)),
        ("mobilebert", ("MobileBertTokenizer", "MobileBertTokenizerFast" if is_tokenizers_available() else None)),
        ("modernbert", (None, "PreTrainedTokenizerFast" if is_tokenizers_available() else None)),
        ("moonshine", (None, "PreTrainedTokenizerFast" if is_tokenizers_available() else None)),
        ("moshi", (None, "PreTrainedTokenizerFast" if is_tokenizers_available() else None)),
        ("mpnet", ("MPNetTokenizer", "MPNetTokenizerFast" if is_tokenizers_available() else None)),
        ("mpt", (None, "GPTNeoXTokenizerFast" if is_tokenizers_available() else None)),
        ("mra", ("RobertaTokenizer", "RobertaTokenizerFast" if is_tokenizers_available() else None)),
        (
            "mt5",
            (
                "MT5Tokenizer" if is_sentencepiece_available() else None,
                "MT5TokenizerFast" if is_tokenizers_available() else None,
            ),
        ),
        ("musicgen", ("T5Tokenizer", "T5TokenizerFast" if is_tokenizers_available() else None)),
        ("musicgen_melody", ("T5Tokenizer", "T5TokenizerFast" if is_tokenizers_available() else None)),
        ("mvp", ("MvpTokenizer", "MvpTokenizerFast" if is_tokenizers_available() else None)),
        ("myt5", ("MyT5Tokenizer", None)),
        ("nemotron", (None, "PreTrainedTokenizerFast" if is_tokenizers_available() else None)),
        ("nezha", ("BertTokenizer", "BertTokenizerFast" if is_tokenizers_available() else None)),
        (
            "nllb",
            (
                "NllbTokenizer" if is_sentencepiece_available() else None,
                "NllbTokenizerFast" if is_tokenizers_available() else None,
            ),
        ),
        (
            "nllb-moe",
            (
                "NllbTokenizer" if is_sentencepiece_available() else None,
                "NllbTokenizerFast" if is_tokenizers_available() else None,
            ),
        ),
        (
            "nystromformer",
            (
                "AlbertTokenizer" if is_sentencepiece_available() else None,
                "AlbertTokenizerFast" if is_tokenizers_available() else None,
            ),
        ),
        ("olmo", (None, "GPTNeoXTokenizerFast" if is_tokenizers_available() else None)),
        ("olmo2", (None, "GPTNeoXTokenizerFast" if is_tokenizers_available() else None)),
        ("olmoe", (None, "GPTNeoXTokenizerFast" if is_tokenizers_available() else None)),
        (
            "omdet-turbo",
            ("CLIPTokenizer", "CLIPTokenizerFast" if is_tokenizers_available() else None),
        ),
        ("oneformer", ("CLIPTokenizer", "CLIPTokenizerFast" if is_tokenizers_available() else None)),
        (
            "openai-gpt",
            ("OpenAIGPTTokenizer", "OpenAIGPTTokenizerFast" if is_tokenizers_available() else None),
        ),
        ("opt", ("GPT2Tokenizer", "GPT2TokenizerFast" if is_tokenizers_available() else None)),
        ("owlv2", ("CLIPTokenizer", "CLIPTokenizerFast" if is_tokenizers_available() else None)),
        ("owlvit", ("CLIPTokenizer", "CLIPTokenizerFast" if is_tokenizers_available() else None)),
        ("paligemma", ("LlamaTokenizer", "LlamaTokenizerFast" if is_tokenizers_available() else None)),
        (
            "pegasus",
            (
                "PegasusTokenizer" if is_sentencepiece_available() else None,
                "PegasusTokenizerFast" if is_tokenizers_available() else None,
            ),
        ),
        (
            "pegasus_x",
            (
                "PegasusTokenizer" if is_sentencepiece_available() else None,
                "PegasusTokenizerFast" if is_tokenizers_available() else None,
            ),
        ),
        (
            "perceiver",
            (
                "PerceiverTokenizer",
                None,
            ),
        ),
        (
            "persimmon",
            (
                "LlamaTokenizer" if is_sentencepiece_available() else None,
                "LlamaTokenizerFast" if is_tokenizers_available() else None,
            ),
        ),
        ("phi", ("CodeGenTokenizer", "CodeGenTokenizerFast" if is_tokenizers_available() else None)),
        ("phi3", ("LlamaTokenizer", "LlamaTokenizerFast" if is_tokenizers_available() else None)),
        ("phimoe", ("LlamaTokenizer", "LlamaTokenizerFast" if is_tokenizers_available() else None)),
        ("phobert", ("PhobertTokenizer", None)),
        ("pix2struct", ("T5Tokenizer", "T5TokenizerFast" if is_tokenizers_available() else None)),
        (
            "pixtral",
            (
                None,
                "MistralCommonTokenizer"
                if is_mistral_common_available()
                else ("PreTrainedTokenizerFast" if is_tokenizers_available() else None),
            ),
        ),
        ("plbart", ("PLBartTokenizer" if is_sentencepiece_available() else None, None)),
        ("prophetnet", ("ProphetNetTokenizer", None)),
        ("qdqbert", ("BertTokenizer", "BertTokenizerFast" if is_tokenizers_available() else None)),
        (
            "qwen2",
            (
                "Qwen2Tokenizer",
                "Qwen2TokenizerFast" if is_tokenizers_available() else None,
            ),
        ),
        ("qwen2_5_omni", ("Qwen2Tokenizer", "Qwen2TokenizerFast" if is_tokenizers_available() else None)),
        ("qwen2_5_vl", ("Qwen2Tokenizer", "Qwen2TokenizerFast" if is_tokenizers_available() else None)),
        ("qwen2_audio", ("Qwen2Tokenizer", "Qwen2TokenizerFast" if is_tokenizers_available() else None)),
        (
            "qwen2_moe",
            (
                "Qwen2Tokenizer",
                "Qwen2TokenizerFast" if is_tokenizers_available() else None,
            ),
        ),
        ("qwen2_vl", ("Qwen2Tokenizer", "Qwen2TokenizerFast" if is_tokenizers_available() else None)),
        (
            "qwen3",
            (
                "Qwen2Tokenizer",
                "Qwen2TokenizerFast" if is_tokenizers_available() else None,
            ),
        ),
        (
            "qwen3_moe",
            (
                "Qwen2Tokenizer",
                "Qwen2TokenizerFast" if is_tokenizers_available() else None,
            ),
        ),
        ("rag", ("RagTokenizer", None)),
        ("realm", ("RealmTokenizer", "RealmTokenizerFast" if is_tokenizers_available() else None)),
        (
            "recurrent_gemma",
            (
                "GemmaTokenizer" if is_sentencepiece_available() else None,
                "GemmaTokenizerFast" if is_tokenizers_available() else None,
            ),
        ),
        (
            "reformer",
            (
                "ReformerTokenizer" if is_sentencepiece_available() else None,
                "ReformerTokenizerFast" if is_tokenizers_available() else None,
            ),
        ),
        (
            "rembert",
            (
                "RemBertTokenizer" if is_sentencepiece_available() else None,
                "RemBertTokenizerFast" if is_tokenizers_available() else None,
            ),
        ),
        ("retribert", ("RetriBertTokenizer", "RetriBertTokenizerFast" if is_tokenizers_available() else None)),
        ("roberta", ("RobertaTokenizer", "RobertaTokenizerFast" if is_tokenizers_available() else None)),
        (
            "roberta-prelayernorm",
            ("RobertaTokenizer", "RobertaTokenizerFast" if is_tokenizers_available() else None),
        ),
        ("roc_bert", ("RoCBertTokenizer", None)),
        ("roformer", ("RoFormerTokenizer", "RoFormerTokenizerFast" if is_tokenizers_available() else None)),
        ("rwkv", (None, "GPTNeoXTokenizerFast" if is_tokenizers_available() else None)),
        (
            "seamless_m4t",
            (
                "SeamlessM4TTokenizer" if is_sentencepiece_available() else None,
                "SeamlessM4TTokenizerFast" if is_tokenizers_available() else None,
            ),
        ),
        (
            "seamless_m4t_v2",
            (
                "SeamlessM4TTokenizer" if is_sentencepiece_available() else None,
                "SeamlessM4TTokenizerFast" if is_tokenizers_available() else None,
            ),
        ),
        (
            "shieldgemma2",
            (
                "GemmaTokenizer" if is_sentencepiece_available() else None,
                "GemmaTokenizerFast" if is_tokenizers_available() else None,
            ),
        ),
        ("siglip", ("SiglipTokenizer" if is_sentencepiece_available() else None, None)),
        (
            "siglip2",
            (
                "GemmaTokenizer" if is_sentencepiece_available() else None,
                "GemmaTokenizerFast" if is_tokenizers_available() else None,
            ),
        ),
        ("smollm3", (None, "PreTrainedTokenizerFast" if is_tokenizers_available() else None)),
        ("speech_to_text", ("Speech2TextTokenizer" if is_sentencepiece_available() else None, None)),
        ("speech_to_text_2", ("Speech2Text2Tokenizer", None)),
        ("speecht5", ("SpeechT5Tokenizer" if is_sentencepiece_available() else None, None)),
        ("splinter", ("SplinterTokenizer", "SplinterTokenizerFast")),
        (
            "squeezebert",
            ("SqueezeBertTokenizer", "SqueezeBertTokenizerFast" if is_tokenizers_available() else None),
        ),
        ("stablelm", (None, "GPTNeoXTokenizerFast" if is_tokenizers_available() else None)),
        ("starcoder2", ("GPT2Tokenizer", "GPT2TokenizerFast" if is_tokenizers_available() else None)),
        (
            "switch_transformers",
            (
                "T5Tokenizer" if is_sentencepiece_available() else None,
                "T5TokenizerFast" if is_tokenizers_available() else None,
            ),
        ),
        (
            "t5",
            (
                "T5Tokenizer" if is_sentencepiece_available() else None,
                "T5TokenizerFast" if is_tokenizers_available() else None,
            ),
        ),
        (
            "t5gemma",
            (
                "GemmaTokenizer" if is_sentencepiece_available() else None,
                "GemmaTokenizerFast" if is_tokenizers_available() else None,
            ),
        ),
        ("tapas", ("TapasTokenizer", None)),
        ("tapex", ("TapexTokenizer", None)),
        ("transfo-xl", ("TransfoXLTokenizer", None)),
        ("tvp", ("BertTokenizer", "BertTokenizerFast" if is_tokenizers_available() else None)),
        (
            "udop",
            (
                "UdopTokenizer" if is_sentencepiece_available() else None,
                "UdopTokenizerFast" if is_tokenizers_available() else None,
            ),
        ),
        (
            "umt5",
            (
                "T5Tokenizer" if is_sentencepiece_available() else None,
                "T5TokenizerFast" if is_tokenizers_available() else None,
            ),
        ),
        ("video_llava", ("LlamaTokenizer", "LlamaTokenizerFast" if is_tokenizers_available() else None)),
        ("vilt", ("BertTokenizer", "BertTokenizerFast" if is_tokenizers_available() else None)),
        ("vipllava", ("LlamaTokenizer", "LlamaTokenizerFast" if is_tokenizers_available() else None)),
        ("visual_bert", ("BertTokenizer", "BertTokenizerFast" if is_tokenizers_available() else None)),
        ("vits", ("VitsTokenizer", None)),
        ("wav2vec2", ("Wav2Vec2CTCTokenizer", None)),
        ("wav2vec2-bert", ("Wav2Vec2CTCTokenizer", None)),
        ("wav2vec2-conformer", ("Wav2Vec2CTCTokenizer", None)),
        ("wav2vec2_phoneme", ("Wav2Vec2PhonemeCTCTokenizer", None)),
        ("whisper", ("WhisperTokenizer", "WhisperTokenizerFast" if is_tokenizers_available() else None)),
        ("xclip", ("CLIPTokenizer", "CLIPTokenizerFast" if is_tokenizers_available() else None)),
        (
            "xglm",
            (
                "XGLMTokenizer" if is_sentencepiece_available() else None,
                "XGLMTokenizerFast" if is_tokenizers_available() else None,
            ),
        ),
        ("xlm", ("XLMTokenizer", None)),
        ("xlm-prophetnet", ("XLMProphetNetTokenizer" if is_sentencepiece_available() else None, None)),
        (
            "xlm-roberta",
            (
                "XLMRobertaTokenizer" if is_sentencepiece_available() else None,
                "XLMRobertaTokenizerFast" if is_tokenizers_available() else None,
            ),
        ),
        (
            "xlm-roberta-xl",
            (
                "XLMRobertaTokenizer" if is_sentencepiece_available() else None,
                "XLMRobertaTokenizerFast" if is_tokenizers_available() else None,
            ),
        ),
        (
            "xlnet",
            (
                "XLNetTokenizer" if is_sentencepiece_available() else None,
                "XLNetTokenizerFast" if is_tokenizers_available() else None,
            ),
        ),
        (
            "xmod",
            (
                "XLMRobertaTokenizer" if is_sentencepiece_available() else None,
                "XLMRobertaTokenizerFast" if is_tokenizers_available() else None,
            ),
        ),
        (
            "yoso",
            (
                "AlbertTokenizer" if is_sentencepiece_available() else None,
                "AlbertTokenizerFast" if is_tokenizers_available() else None,
            ),
        ),
        (
            "zamba",
            (
                "LlamaTokenizer" if is_sentencepiece_available() else None,
                "LlamaTokenizerFast" if is_tokenizers_available() else None,
            ),
        ),
        (
            "zamba2",
            (
                "LlamaTokenizer" if is_sentencepiece_available() else None,
                "LlamaTokenizerFast" if is_tokenizers_available() else None,
            ),
        ),
    ]
)
>>>>>>> 26be7f71

TOKENIZER_MAPPING = _LazyAutoMapping(CONFIG_MAPPING_NAMES, TOKENIZER_MAPPING_NAMES)

CONFIG_TO_TYPE = {v: k for k, v in CONFIG_MAPPING_NAMES.items()}


def tokenizer_class_from_name(class_name: str) -> Union[type[Any], None]:
    if class_name == "PreTrainedTokenizerFast":
        return PreTrainedTokenizerFast

    for module_name, tokenizers in TOKENIZER_MAPPING_NAMES.items():
        if class_name in tokenizers:
            module_name = model_type_to_module_name(module_name)
            if module_name in ["mistral", "mixtral"] and class_name == "MistralCommonTokenizer":
                module = importlib.import_module(".tokenization_mistral_common", "transformers")
            else:
                module = importlib.import_module(f".{module_name}", "transformers.models")
            try:
                return getattr(module, class_name)
            except AttributeError:
                continue

    for config, tokenizers in TOKENIZER_MAPPING._extra_content.items():
        for tokenizer in tokenizers:
            if getattr(tokenizer, "__name__", None) == class_name:
                return tokenizer

    # We did not fine the class, but maybe it's because a dep is missing. In that case, the class will be in the main
    # init and we return the proper dummy to get an appropriate error message.
    main_module = importlib.import_module("transformers")
    if hasattr(main_module, class_name):
        return getattr(main_module, class_name)

    return None


def get_tokenizer_config(
    pretrained_model_name_or_path: Union[str, os.PathLike[str]],
    cache_dir: Optional[Union[str, os.PathLike[str]]] = None,
    force_download: bool = False,
    resume_download: Optional[bool] = None,
    proxies: Optional[dict[str, str]] = None,
    token: Optional[Union[bool, str]] = None,
    revision: Optional[str] = None,
    local_files_only: bool = False,
    subfolder: str = "",
    **kwargs,
) -> dict[str, Any]:
    """
    Loads the tokenizer configuration from a pretrained model tokenizer configuration.

    Args:
        pretrained_model_name_or_path (`str` or `os.PathLike`):
            This can be either:

            - a string, the *model id* of a pretrained model configuration hosted inside a model repo on
              huggingface.co.
            - a path to a *directory* containing a configuration file saved using the
              [`~PreTrainedTokenizer.save_pretrained`] method, e.g., `./my_model_directory/`.

        cache_dir (`str` or `os.PathLike`, *optional*):
            Path to a directory in which a downloaded pretrained model configuration should be cached if the standard
            cache should not be used.
        force_download (`bool`, *optional*, defaults to `False`):
            Whether or not to force to (re-)download the configuration files and override the cached versions if they
            exist.
        resume_download:
            Deprecated and ignored. All downloads are now resumed by default when possible.
            Will be removed in v5 of Transformers.
        proxies (`dict[str, str]`, *optional*):
            A dictionary of proxy servers to use by protocol or endpoint, e.g., `{'http': 'foo.bar:3128',
            'http://hostname': 'foo.bar:4012'}.` The proxies are used on each request.
        token (`str` or *bool*, *optional*):
            The token to use as HTTP bearer authorization for remote files. If `True`, will use the token generated
            when running `huggingface-cli login` (stored in `~/.huggingface`).
        revision (`str`, *optional*, defaults to `"main"`):
            The specific model version to use. It can be a branch name, a tag name, or a commit id, since we use a
            git-based system for storing models and other artifacts on huggingface.co, so `revision` can be any
            identifier allowed by git.
        local_files_only (`bool`, *optional*, defaults to `False`):
            If `True`, will only try to load the tokenizer configuration from local files.
        subfolder (`str`, *optional*, defaults to `""`):
            In case the tokenizer config is located inside a subfolder of the model repo on huggingface.co, you can
            specify the folder name here.

    <Tip>

    Passing `token=True` is required when you want to use a private model.

    </Tip>

    Returns:
        `dict`: The configuration of the tokenizer.

    Examples:

    ```python
    # Download configuration from huggingface.co and cache.
    tokenizer_config = get_tokenizer_config("google-bert/bert-base-uncased")
    # This model does not have a tokenizer config so the result will be an empty dict.
    tokenizer_config = get_tokenizer_config("FacebookAI/xlm-roberta-base")

    # Save a pretrained tokenizer locally and you can reload its config
    from transformers import AutoTokenizer

    tokenizer = AutoTokenizer.from_pretrained("google-bert/bert-base-cased")
    tokenizer.save_pretrained("tokenizer-test")
    tokenizer_config = get_tokenizer_config("tokenizer-test")
    ```"""
    use_auth_token = kwargs.pop("use_auth_token", None)
    if use_auth_token is not None:
        warnings.warn(
            "The `use_auth_token` argument is deprecated and will be removed in v5 of Transformers. Please use `token` instead.",
            FutureWarning,
        )
        if token is not None:
            raise ValueError("`token` and `use_auth_token` are both specified. Please set only the argument `token`.")
        token = use_auth_token

    commit_hash = kwargs.get("_commit_hash", None)
    resolved_config_file = cached_file(
        pretrained_model_name_or_path,
        TOKENIZER_CONFIG_FILE,
        cache_dir=cache_dir,
        force_download=force_download,
        resume_download=resume_download,
        proxies=proxies,
        token=token,
        revision=revision,
        local_files_only=local_files_only,
        subfolder=subfolder,
        _raise_exceptions_for_gated_repo=False,
        _raise_exceptions_for_missing_entries=False,
        _raise_exceptions_for_connection_errors=False,
        _commit_hash=commit_hash,
    )
    if resolved_config_file is None:
        logger.info("Could not locate the tokenizer configuration file, will try to use the model config instead.")
        return {}
    commit_hash = extract_commit_hash(resolved_config_file, commit_hash)

    with open(resolved_config_file, encoding="utf-8") as reader:
        result = json.load(reader)
    result["_commit_hash"] = commit_hash
    return result


class AutoTokenizer:
    r"""
    This is a generic tokenizer class that will be instantiated as one of the tokenizer classes of the library when
    created with the [`AutoTokenizer.from_pretrained`] class method.

    This class cannot be instantiated directly using `__init__()` (throws an error).
    """

    def __init__(self):
        raise OSError(
            "AutoTokenizer is designed to be instantiated "
            "using the `AutoTokenizer.from_pretrained(pretrained_model_name_or_path)` method."
        )

    @classmethod
    @replace_list_option_in_docstrings(TOKENIZER_MAPPING_NAMES)
    def from_pretrained(cls, pretrained_model_name_or_path, *inputs, **kwargs):
        r"""
        Instantiate one of the tokenizer classes of the library from a pretrained model vocabulary.

        The tokenizer class to instantiate is selected based on the `model_type` property of the config object (either
        passed as an argument or loaded from `pretrained_model_name_or_path` if possible), or when it's missing, by
        falling back to using pattern matching on `pretrained_model_name_or_path`:

        List options

        Params:
            pretrained_model_name_or_path (`str` or `os.PathLike`):
                Can be either:

                    - A string, the *model id* of a predefined tokenizer hosted inside a model repo on huggingface.co.
                    - A path to a *directory* containing vocabulary files required by the tokenizer, for instance saved
                      using the [`~PreTrainedTokenizer.save_pretrained`] method, e.g., `./my_model_directory/`.
                    - A path or url to a single saved vocabulary file if and only if the tokenizer only requires a
                      single vocabulary file (like Bert or XLNet), e.g.: `./my_model_directory/vocab.txt`. (Not
                      applicable to all derived classes)
            inputs (additional positional arguments, *optional*):
                Will be passed along to the Tokenizer `__init__()` method.
            config ([`PretrainedConfig`], *optional*)
                The configuration object used to determine the tokenizer class to instantiate.
            cache_dir (`str` or `os.PathLike`, *optional*):
                Path to a directory in which a downloaded pretrained model configuration should be cached if the
                standard cache should not be used.
            force_download (`bool`, *optional*, defaults to `False`):
                Whether or not to force the (re-)download the model weights and configuration files and override the
                cached versions if they exist.
            resume_download:
                Deprecated and ignored. All downloads are now resumed by default when possible.
                Will be removed in v5 of Transformers.
            proxies (`dict[str, str]`, *optional*):
                A dictionary of proxy servers to use by protocol or endpoint, e.g., `{'http': 'foo.bar:3128',
                'http://hostname': 'foo.bar:4012'}`. The proxies are used on each request.
            revision (`str`, *optional*, defaults to `"main"`):
                The specific model version to use. It can be a branch name, a tag name, or a commit id, since we use a
                git-based system for storing models and other artifacts on huggingface.co, so `revision` can be any
                identifier allowed by git.
            subfolder (`str`, *optional*):
                In case the relevant files are located inside a subfolder of the model repo on huggingface.co (e.g. for
                facebook/rag-token-base), specify it here.
            use_fast (`bool`, *optional*, defaults to `True`):
                Use a [fast Rust-based tokenizer](https://huggingface.co/docs/tokenizers/index) if it is supported for
                a given model. If a fast tokenizer is not available for a given model, a normal Python-based tokenizer
                is returned instead.
            tokenizer_type (`str`, *optional*):
                Tokenizer type to be loaded.
            trust_remote_code (`bool`, *optional*, defaults to `False`):
                Whether or not to allow for custom models defined on the Hub in their own modeling files. This option
                should only be set to `True` for repositories you trust and in which you have read the code, as it will
                execute code present on the Hub on your local machine.
            kwargs (additional keyword arguments, *optional*):
                Will be passed to the Tokenizer `__init__()` method. Can be used to set special tokens like
                `bos_token`, `eos_token`, `unk_token`, `sep_token`, `pad_token`, `cls_token`, `mask_token`,
                `additional_special_tokens`. See parameters in the `__init__()` for more details.

        Examples:

        ```python
        >>> from transformers import AutoTokenizer

        >>> # Download vocabulary from huggingface.co and cache.
        >>> tokenizer = AutoTokenizer.from_pretrained("google-bert/bert-base-uncased")

        >>> # Download vocabulary from huggingface.co (user-uploaded) and cache.
        >>> tokenizer = AutoTokenizer.from_pretrained("dbmdz/bert-base-german-cased")

        >>> # If vocabulary files are in a directory (e.g. tokenizer was saved using *save_pretrained('./test/saved_model/')*)
        >>> # tokenizer = AutoTokenizer.from_pretrained("./test/bert_saved_model/")

        >>> # Download vocabulary from huggingface.co and define model-specific arguments
        >>> tokenizer = AutoTokenizer.from_pretrained("FacebookAI/roberta-base", add_prefix_space=True)
        ```"""
        use_auth_token = kwargs.pop("use_auth_token", None)
        if use_auth_token is not None:
            warnings.warn(
                "The `use_auth_token` argument is deprecated and will be removed in v5 of Transformers. Please use `token` instead.",
                FutureWarning,
            )
            if kwargs.get("token", None) is not None:
                raise ValueError(
                    "`token` and `use_auth_token` are both specified. Please set only the argument `token`."
                )
            kwargs["token"] = use_auth_token

        config = kwargs.pop("config", None)
        kwargs["_from_auto"] = True

        use_fast = kwargs.pop("use_fast", True)
        tokenizer_type = kwargs.pop("tokenizer_type", None)
        trust_remote_code = kwargs.pop("trust_remote_code", None)
        gguf_file = kwargs.get("gguf_file", None)

        # First, let's see whether the tokenizer_type is passed so that we can leverage it
        if tokenizer_type is not None:
            tokenizer_class = None
            tokenizer_class_tuple = TOKENIZER_MAPPING_NAMES.get(tokenizer_type, None)

            if tokenizer_class_tuple is None:
                raise ValueError(
                    f"Passed `tokenizer_type` {tokenizer_type} does not exist. `tokenizer_type` should be one of "
                    f"{', '.join(c for c in TOKENIZER_MAPPING_NAMES.keys())}."
                )

            tokenizer_class_name, tokenizer_fast_class_name = tokenizer_class_tuple

            if use_fast:
                if tokenizer_fast_class_name is not None:
                    tokenizer_class = tokenizer_class_from_name(tokenizer_fast_class_name)
                else:
                    logger.warning(
                        "`use_fast` is set to `True` but the tokenizer class does not have a fast version. "
                        " Falling back to the slow version."
                    )
            if tokenizer_class is None:
                tokenizer_class = tokenizer_class_from_name(tokenizer_class_name)

            if tokenizer_class is None:
                raise ValueError(f"Tokenizer class {tokenizer_class_name} is not currently imported.")

            return tokenizer_class.from_pretrained(pretrained_model_name_or_path, *inputs, **kwargs)

        # Next, let's try to use the tokenizer_config file to get the tokenizer class.
        tokenizer_config = get_tokenizer_config(pretrained_model_name_or_path, **kwargs)
        if "_commit_hash" in tokenizer_config:
            kwargs["_commit_hash"] = tokenizer_config["_commit_hash"]
        config_tokenizer_class = tokenizer_config.get("tokenizer_class")
        tokenizer_auto_map = None
        if "auto_map" in tokenizer_config:
            if isinstance(tokenizer_config["auto_map"], (tuple, list)):
                # Legacy format for dynamic tokenizers
                tokenizer_auto_map = tokenizer_config["auto_map"]
            else:
                tokenizer_auto_map = tokenizer_config["auto_map"].get("AutoTokenizer", None)

        # If that did not work, let's try to use the config.
        if config_tokenizer_class is None:
            if not isinstance(config, PretrainedConfig):
                if gguf_file:
                    gguf_path = cached_file(pretrained_model_name_or_path, gguf_file, **kwargs)
                    config_dict = load_gguf_checkpoint(gguf_path, return_tensors=False)["config"]
                    config = AutoConfig.for_model(**config_dict)
                else:
                    config = AutoConfig.from_pretrained(
                        pretrained_model_name_or_path, trust_remote_code=trust_remote_code, **kwargs
                    )
            config_tokenizer_class = config.tokenizer_class
            if hasattr(config, "auto_map") and "AutoTokenizer" in config.auto_map:
                tokenizer_auto_map = config.auto_map["AutoTokenizer"]

        has_remote_code = tokenizer_auto_map is not None
        has_local_code = type(config) in TOKENIZER_MAPPING or (
            config_tokenizer_class is not None
            and (
                tokenizer_class_from_name(config_tokenizer_class) is not None
                or tokenizer_class_from_name(config_tokenizer_class + "Fast") is not None
            )
        )
        if has_remote_code:
            if use_fast and tokenizer_auto_map[1] is not None:
                class_ref = tokenizer_auto_map[1]
            else:
                class_ref = tokenizer_auto_map[0]
            if "--" in class_ref:
                upstream_repo = class_ref.split("--")[0]
            else:
                upstream_repo = None
            trust_remote_code = resolve_trust_remote_code(
                trust_remote_code, pretrained_model_name_or_path, has_local_code, has_remote_code, upstream_repo
            )

        if has_remote_code and trust_remote_code:
            tokenizer_class = get_class_from_dynamic_module(class_ref, pretrained_model_name_or_path, **kwargs)
            _ = kwargs.pop("code_revision", None)
            tokenizer_class.register_for_auto_class()
            return tokenizer_class.from_pretrained(
                pretrained_model_name_or_path, *inputs, trust_remote_code=trust_remote_code, **kwargs
            )
        elif config_tokenizer_class is not None:
            tokenizer_class = None
            if use_fast and not config_tokenizer_class.endswith("Fast"):
                tokenizer_class_candidate = f"{config_tokenizer_class}Fast"
                tokenizer_class = tokenizer_class_from_name(tokenizer_class_candidate)
            if tokenizer_class is None:
                tokenizer_class_candidate = config_tokenizer_class
                tokenizer_class = tokenizer_class_from_name(tokenizer_class_candidate)
            if tokenizer_class is None:
                raise ValueError(
                    f"Tokenizer class {tokenizer_class_candidate} does not exist or is not currently imported."
                )
            return tokenizer_class.from_pretrained(pretrained_model_name_or_path, *inputs, **kwargs)

        # Otherwise we have to be creative.
        # if model is an encoder decoder, the encoder tokenizer class is used by default
        if isinstance(config, EncoderDecoderConfig):
            if type(config.decoder) is not type(config.encoder):  # noqa: E721
                logger.warning(
                    f"The encoder model config class: {config.encoder.__class__} is different from the decoder model "
                    f"config class: {config.decoder.__class__}. It is not recommended to use the "
                    "`AutoTokenizer.from_pretrained()` method in this case. Please use the encoder and decoder "
                    "specific tokenizer classes."
                )
            config = config.encoder

        model_type = config_class_to_model_type(type(config).__name__)
        if model_type is not None:
            tokenizer_class_py, tokenizer_class_fast = TOKENIZER_MAPPING[type(config)]

            if tokenizer_class_fast and (use_fast or tokenizer_class_py is None):
                return tokenizer_class_fast.from_pretrained(pretrained_model_name_or_path, *inputs, **kwargs)
            else:
                if tokenizer_class_py is not None:
                    return tokenizer_class_py.from_pretrained(pretrained_model_name_or_path, *inputs, **kwargs)
                else:
                    raise ValueError(
                        "This tokenizer cannot be instantiated. Please make sure you have `sentencepiece` installed "
                        "in order to use this tokenizer."
                    )

        raise ValueError(
            f"Unrecognized configuration class {config.__class__} to build an AutoTokenizer.\n"
            f"Model type should be one of {', '.join(c.__name__ for c in TOKENIZER_MAPPING.keys())}."
        )

    @staticmethod
    def register(config_class, slow_tokenizer_class=None, fast_tokenizer_class=None, exist_ok=False):
        """
        Register a new tokenizer in this mapping.


        Args:
            config_class ([`PretrainedConfig`]):
                The configuration corresponding to the model to register.
            slow_tokenizer_class ([`PretrainedTokenizer`], *optional*):
                The slow tokenizer to register.
            fast_tokenizer_class ([`PretrainedTokenizerFast`], *optional*):
                The fast tokenizer to register.
        """
        if slow_tokenizer_class is None and fast_tokenizer_class is None:
            raise ValueError("You need to pass either a `slow_tokenizer_class` or a `fast_tokenizer_class")
        if slow_tokenizer_class is not None and issubclass(slow_tokenizer_class, PreTrainedTokenizerFast):
            raise ValueError("You passed a fast tokenizer in the `slow_tokenizer_class`.")
        if fast_tokenizer_class is not None and issubclass(fast_tokenizer_class, PreTrainedTokenizer):
            raise ValueError("You passed a slow tokenizer in the `fast_tokenizer_class`.")

        if (
            slow_tokenizer_class is not None
            and fast_tokenizer_class is not None
            and issubclass(fast_tokenizer_class, PreTrainedTokenizerFast)
            and fast_tokenizer_class.slow_tokenizer_class != slow_tokenizer_class
        ):
            raise ValueError(
                "The fast tokenizer class you are passing has a `slow_tokenizer_class` attribute that is not "
                "consistent with the slow tokenizer class you passed (fast tokenizer has "
                f"{fast_tokenizer_class.slow_tokenizer_class} and you passed {slow_tokenizer_class}. Fix one of those "
                "so they match!"
            )

        # Avoid resetting a set slow/fast tokenizer if we are passing just the other ones.
        if config_class in TOKENIZER_MAPPING._extra_content:
            existing_slow, existing_fast = TOKENIZER_MAPPING[config_class]
            if slow_tokenizer_class is None:
                slow_tokenizer_class = existing_slow
            if fast_tokenizer_class is None:
                fast_tokenizer_class = existing_fast

        TOKENIZER_MAPPING.register(config_class, (slow_tokenizer_class, fast_tokenizer_class), exist_ok=exist_ok)


__all__ = ["TOKENIZER_MAPPING", "AutoTokenizer"]<|MERGE_RESOLUTION|>--- conflicted
+++ resolved
@@ -55,554 +55,6 @@
 
 logger = logging.get_logger(__name__)
 
-<<<<<<< HEAD
-if TYPE_CHECKING:
-    # This significantly improves completion suggestion performance when
-    # the transformers package is used with Microsoft's Pylance language server.
-    TOKENIZER_MAPPING_NAMES: OrderedDict[str, Tuple[Optional[str], Optional[str]]] = OrderedDict()
-else:
-    TOKENIZER_MAPPING_NAMES = OrderedDict(
-        [
-            (
-                "albert",
-                (
-                    "AlbertTokenizer" if is_sentencepiece_available() else None,
-                    "AlbertTokenizerFast" if is_tokenizers_available() else None,
-                ),
-            ),
-            ("align", ("BertTokenizer", "BertTokenizerFast" if is_tokenizers_available() else None)),
-            ("aria", ("LlamaTokenizer", "LlamaTokenizerFast" if is_tokenizers_available() else None)),
-            ("bark", ("BertTokenizer", "BertTokenizerFast" if is_tokenizers_available() else None)),
-            ("bart", ("BartTokenizer", "BartTokenizerFast")),
-            (
-                "barthez",
-                (
-                    "BarthezTokenizer" if is_sentencepiece_available() else None,
-                    "BarthezTokenizerFast" if is_tokenizers_available() else None,
-                ),
-            ),
-            ("bartpho", ("BartphoTokenizer", None)),
-            ("bert", ("BertTokenizer", "BertTokenizerFast" if is_tokenizers_available() else None)),
-            ("bert-generation", ("BertGenerationTokenizer" if is_sentencepiece_available() else None, None)),
-            ("bert-japanese", ("BertJapaneseTokenizer", None)),
-            ("bertweet", ("BertweetTokenizer", None)),
-            (
-                "big_bird",
-                (
-                    "BigBirdTokenizer" if is_sentencepiece_available() else None,
-                    "BigBirdTokenizerFast" if is_tokenizers_available() else None,
-                ),
-            ),
-            ("bigbird_pegasus", ("PegasusTokenizer", "PegasusTokenizerFast" if is_tokenizers_available() else None)),
-            ("biogpt", ("BioGptTokenizer", None)),
-            ("blenderbot", ("BlenderbotTokenizer", "BlenderbotTokenizerFast")),
-            ("blenderbot-small", ("BlenderbotSmallTokenizer", None)),
-            ("blip", ("BertTokenizer", "BertTokenizerFast" if is_tokenizers_available() else None)),
-            ("blip-2", ("GPT2Tokenizer", "GPT2TokenizerFast" if is_tokenizers_available() else None)),
-            ("bloom", (None, "BloomTokenizerFast" if is_tokenizers_available() else None)),
-            ("bridgetower", ("RobertaTokenizer", "RobertaTokenizerFast" if is_tokenizers_available() else None)),
-            ("bros", ("BertTokenizer", "BertTokenizerFast" if is_tokenizers_available() else None)),
-            ("byt5", ("ByT5Tokenizer", None)),
-            (
-                "camembert",
-                (
-                    "CamembertTokenizer" if is_sentencepiece_available() else None,
-                    "CamembertTokenizerFast" if is_tokenizers_available() else None,
-                ),
-            ),
-            ("canine", ("CanineTokenizer", None)),
-            (
-                "chameleon",
-                (
-                    "LlamaTokenizer" if is_sentencepiece_available() else None,
-                    "LlamaTokenizerFast" if is_tokenizers_available() else None,
-                ),
-            ),
-            ("chinese_clip", ("BertTokenizer", "BertTokenizerFast" if is_tokenizers_available() else None)),
-            (
-                "clap",
-                (
-                    "RobertaTokenizer",
-                    "RobertaTokenizerFast" if is_tokenizers_available() else None,
-                ),
-            ),
-            (
-                "clip",
-                (
-                    "CLIPTokenizer",
-                    "CLIPTokenizerFast" if is_tokenizers_available() else None,
-                ),
-            ),
-            (
-                "clipseg",
-                (
-                    "CLIPTokenizer",
-                    "CLIPTokenizerFast" if is_tokenizers_available() else None,
-                ),
-            ),
-            ("clvp", ("ClvpTokenizer", None)),
-            (
-                "code_llama",
-                (
-                    "CodeLlamaTokenizer" if is_sentencepiece_available() else None,
-                    "CodeLlamaTokenizerFast" if is_tokenizers_available() else None,
-                ),
-            ),
-            ("codegen", ("CodeGenTokenizer", "CodeGenTokenizerFast" if is_tokenizers_available() else None)),
-            ("cohere", (None, "CohereTokenizerFast" if is_tokenizers_available() else None)),
-            ("cohere2", (None, "CohereTokenizerFast" if is_tokenizers_available() else None)),
-            ("colpali", ("LlamaTokenizer", "LlamaTokenizerFast" if is_tokenizers_available() else None)),
-            ("convbert", ("ConvBertTokenizer", "ConvBertTokenizerFast" if is_tokenizers_available() else None)),
-            (
-                "cpm",
-                (
-                    "CpmTokenizer" if is_sentencepiece_available() else None,
-                    "CpmTokenizerFast" if is_tokenizers_available() else None,
-                ),
-            ),
-            ("cpmant", ("CpmAntTokenizer", None)),
-            ("ctrl", ("CTRLTokenizer", None)),
-            ("data2vec-audio", ("Wav2Vec2CTCTokenizer", None)),
-            ("data2vec-text", ("RobertaTokenizer", "RobertaTokenizerFast" if is_tokenizers_available() else None)),
-            ("dbrx", ("GPT2Tokenizer", "GPT2TokenizerFast" if is_tokenizers_available() else None)),
-            ("deberta", ("DebertaTokenizer", "DebertaTokenizerFast" if is_tokenizers_available() else None)),
-            (
-                "deberta-v2",
-                (
-                    "DebertaV2Tokenizer" if is_sentencepiece_available() else None,
-                    "DebertaV2TokenizerFast" if is_tokenizers_available() else None,
-                ),
-            ),
-            (
-                "diffllama",
-                (
-                    "LlamaTokenizer" if is_sentencepiece_available() else None,
-                    "LlamaTokenizerFast" if is_tokenizers_available() else None,
-                ),
-            ),
-            ("distilbert", ("DistilBertTokenizer", "DistilBertTokenizerFast" if is_tokenizers_available() else None)),
-            (
-                "dpr",
-                (
-                    "DPRQuestionEncoderTokenizer",
-                    "DPRQuestionEncoderTokenizerFast" if is_tokenizers_available() else None,
-                ),
-            ),
-            ("electra", ("ElectraTokenizer", "ElectraTokenizerFast" if is_tokenizers_available() else None)),
-            ("emu3", ("GPT2Tokenizer", "GPT2TokenizerFast" if is_tokenizers_available() else None)),
-            ("ernie", ("BertTokenizer", "BertTokenizerFast" if is_tokenizers_available() else None)),
-            ("ernie_m", ("ErnieMTokenizer" if is_sentencepiece_available() else None, None)),
-            ("esm", ("EsmTokenizer", None)),
-            (
-                "eurobert",
-                (
-                    "LlamaTokenizer" if is_sentencepiece_available() else None,
-                    "LlamaTokenizerFast" if is_tokenizers_available() else None,
-                ),
-            ),
-            ("falcon", (None, "PreTrainedTokenizerFast" if is_tokenizers_available() else None)),
-            ("falcon_mamba", (None, "GPTNeoXTokenizerFast" if is_tokenizers_available() else None)),
-            (
-                "fastspeech2_conformer",
-                ("FastSpeech2ConformerTokenizer" if is_g2p_en_available() else None, None),
-            ),
-            ("flaubert", ("FlaubertTokenizer", None)),
-            ("fnet", ("FNetTokenizer", "FNetTokenizerFast" if is_tokenizers_available() else None)),
-            ("fsmt", ("FSMTTokenizer", None)),
-            ("funnel", ("FunnelTokenizer", "FunnelTokenizerFast" if is_tokenizers_available() else None)),
-            (
-                "gemma",
-                (
-                    "GemmaTokenizer" if is_sentencepiece_available() else None,
-                    "GemmaTokenizerFast" if is_tokenizers_available() else None,
-                ),
-            ),
-            (
-                "gemma2",
-                (
-                    "GemmaTokenizer" if is_sentencepiece_available() else None,
-                    "GemmaTokenizerFast" if is_tokenizers_available() else None,
-                ),
-            ),
-            ("git", ("BertTokenizer", "BertTokenizerFast" if is_tokenizers_available() else None)),
-            ("glm", (None, "PreTrainedTokenizerFast" if is_tokenizers_available() else None)),
-            ("gpt-sw3", ("GPTSw3Tokenizer" if is_sentencepiece_available() else None, None)),
-            ("gpt2", ("GPT2Tokenizer", "GPT2TokenizerFast" if is_tokenizers_available() else None)),
-            ("gpt_bigcode", ("GPT2Tokenizer", "GPT2TokenizerFast" if is_tokenizers_available() else None)),
-            ("gpt_neo", ("GPT2Tokenizer", "GPT2TokenizerFast" if is_tokenizers_available() else None)),
-            ("gpt_neox", (None, "GPTNeoXTokenizerFast" if is_tokenizers_available() else None)),
-            ("gpt_neox_japanese", ("GPTNeoXJapaneseTokenizer", None)),
-            ("gptj", ("GPT2Tokenizer", "GPT2TokenizerFast" if is_tokenizers_available() else None)),
-            ("gptsan-japanese", ("GPTSanJapaneseTokenizer", None)),
-            ("grounding-dino", ("BertTokenizer", "BertTokenizerFast" if is_tokenizers_available() else None)),
-            ("groupvit", ("CLIPTokenizer", "CLIPTokenizerFast" if is_tokenizers_available() else None)),
-            ("helium", (None, "PreTrainedTokenizerFast" if is_tokenizers_available() else None)),
-            ("herbert", ("HerbertTokenizer", "HerbertTokenizerFast" if is_tokenizers_available() else None)),
-            ("hubert", ("Wav2Vec2CTCTokenizer", None)),
-            ("ibert", ("RobertaTokenizer", "RobertaTokenizerFast" if is_tokenizers_available() else None)),
-            ("idefics", (None, "LlamaTokenizerFast" if is_tokenizers_available() else None)),
-            ("idefics2", ("LlamaTokenizer", "LlamaTokenizerFast" if is_tokenizers_available() else None)),
-            ("idefics3", ("LlamaTokenizer", "LlamaTokenizerFast" if is_tokenizers_available() else None)),
-            ("instructblip", ("GPT2Tokenizer", "GPT2TokenizerFast" if is_tokenizers_available() else None)),
-            ("instructblipvideo", ("GPT2Tokenizer", "GPT2TokenizerFast" if is_tokenizers_available() else None)),
-            (
-                "jamba",
-                (
-                    "LlamaTokenizer" if is_sentencepiece_available() else None,
-                    "LlamaTokenizerFast" if is_tokenizers_available() else None,
-                ),
-            ),
-            (
-                "jetmoe",
-                (
-                    "LlamaTokenizer" if is_sentencepiece_available() else None,
-                    "LlamaTokenizerFast" if is_tokenizers_available() else None,
-                ),
-            ),
-            ("jukebox", ("JukeboxTokenizer", None)),
-            (
-                "kosmos-2",
-                (
-                    "XLMRobertaTokenizer" if is_sentencepiece_available() else None,
-                    "XLMRobertaTokenizerFast" if is_tokenizers_available() else None,
-                ),
-            ),
-            ("layoutlm", ("LayoutLMTokenizer", "LayoutLMTokenizerFast" if is_tokenizers_available() else None)),
-            ("layoutlmv2", ("LayoutLMv2Tokenizer", "LayoutLMv2TokenizerFast" if is_tokenizers_available() else None)),
-            ("layoutlmv3", ("LayoutLMv3Tokenizer", "LayoutLMv3TokenizerFast" if is_tokenizers_available() else None)),
-            ("layoutxlm", ("LayoutXLMTokenizer", "LayoutXLMTokenizerFast" if is_tokenizers_available() else None)),
-            ("led", ("LEDTokenizer", "LEDTokenizerFast" if is_tokenizers_available() else None)),
-            ("lilt", ("LayoutLMv3Tokenizer", "LayoutLMv3TokenizerFast" if is_tokenizers_available() else None)),
-            (
-                "llama",
-                (
-                    "LlamaTokenizer" if is_sentencepiece_available() else None,
-                    "LlamaTokenizerFast" if is_tokenizers_available() else None,
-                ),
-            ),
-            ("llava", ("LlamaTokenizer", "LlamaTokenizerFast" if is_tokenizers_available() else None)),
-            ("llava_next", ("LlamaTokenizer", "LlamaTokenizerFast" if is_tokenizers_available() else None)),
-            ("llava_next_video", ("LlamaTokenizer", "LlamaTokenizerFast" if is_tokenizers_available() else None)),
-            ("llava_onevision", ("LlamaTokenizer", "LlamaTokenizerFast" if is_tokenizers_available() else None)),
-            ("longformer", ("LongformerTokenizer", "LongformerTokenizerFast" if is_tokenizers_available() else None)),
-            (
-                "longt5",
-                (
-                    "T5Tokenizer" if is_sentencepiece_available() else None,
-                    "T5TokenizerFast" if is_tokenizers_available() else None,
-                ),
-            ),
-            ("luke", ("LukeTokenizer", None)),
-            ("lxmert", ("LxmertTokenizer", "LxmertTokenizerFast" if is_tokenizers_available() else None)),
-            ("m2m_100", ("M2M100Tokenizer" if is_sentencepiece_available() else None, None)),
-            ("mamba", (None, "GPTNeoXTokenizerFast" if is_tokenizers_available() else None)),
-            ("mamba2", (None, "GPTNeoXTokenizerFast" if is_tokenizers_available() else None)),
-            ("marian", ("MarianTokenizer" if is_sentencepiece_available() else None, None)),
-            (
-                "mbart",
-                (
-                    "MBartTokenizer" if is_sentencepiece_available() else None,
-                    "MBartTokenizerFast" if is_tokenizers_available() else None,
-                ),
-            ),
-            (
-                "mbart50",
-                (
-                    "MBart50Tokenizer" if is_sentencepiece_available() else None,
-                    "MBart50TokenizerFast" if is_tokenizers_available() else None,
-                ),
-            ),
-            ("mega", ("RobertaTokenizer", "RobertaTokenizerFast" if is_tokenizers_available() else None)),
-            ("megatron-bert", ("BertTokenizer", "BertTokenizerFast" if is_tokenizers_available() else None)),
-            ("mgp-str", ("MgpstrTokenizer", None)),
-            (
-                "mistral",
-                (
-                    "LlamaTokenizer" if is_sentencepiece_available() else None,
-                    "LlamaTokenizerFast" if is_tokenizers_available() else None,
-                ),
-            ),
-            (
-                "mixtral",
-                (
-                    "LlamaTokenizer" if is_sentencepiece_available() else None,
-                    "LlamaTokenizerFast" if is_tokenizers_available() else None,
-                ),
-            ),
-            ("mllama", ("LlamaTokenizer", "LlamaTokenizerFast" if is_tokenizers_available() else None)),
-            ("mluke", ("MLukeTokenizer" if is_sentencepiece_available() else None, None)),
-            ("mobilebert", ("MobileBertTokenizer", "MobileBertTokenizerFast" if is_tokenizers_available() else None)),
-            ("modernbert", (None, "PreTrainedTokenizerFast" if is_tokenizers_available() else None)),
-            ("moonshine", (None, "PreTrainedTokenizerFast" if is_tokenizers_available() else None)),
-            ("moshi", (None, "PreTrainedTokenizerFast" if is_tokenizers_available() else None)),
-            ("mpnet", ("MPNetTokenizer", "MPNetTokenizerFast" if is_tokenizers_available() else None)),
-            ("mpt", (None, "GPTNeoXTokenizerFast" if is_tokenizers_available() else None)),
-            ("mra", ("RobertaTokenizer", "RobertaTokenizerFast" if is_tokenizers_available() else None)),
-            (
-                "mt5",
-                (
-                    "MT5Tokenizer" if is_sentencepiece_available() else None,
-                    "MT5TokenizerFast" if is_tokenizers_available() else None,
-                ),
-            ),
-            ("musicgen", ("T5Tokenizer", "T5TokenizerFast" if is_tokenizers_available() else None)),
-            ("musicgen_melody", ("T5Tokenizer", "T5TokenizerFast" if is_tokenizers_available() else None)),
-            ("mvp", ("MvpTokenizer", "MvpTokenizerFast" if is_tokenizers_available() else None)),
-            ("myt5", ("MyT5Tokenizer", None)),
-            ("nemotron", (None, "PreTrainedTokenizerFast" if is_tokenizers_available() else None)),
-            ("nezha", ("BertTokenizer", "BertTokenizerFast" if is_tokenizers_available() else None)),
-            (
-                "nllb",
-                (
-                    "NllbTokenizer" if is_sentencepiece_available() else None,
-                    "NllbTokenizerFast" if is_tokenizers_available() else None,
-                ),
-            ),
-            (
-                "nllb-moe",
-                (
-                    "NllbTokenizer" if is_sentencepiece_available() else None,
-                    "NllbTokenizerFast" if is_tokenizers_available() else None,
-                ),
-            ),
-            (
-                "nystromformer",
-                (
-                    "AlbertTokenizer" if is_sentencepiece_available() else None,
-                    "AlbertTokenizerFast" if is_tokenizers_available() else None,
-                ),
-            ),
-            ("olmo", (None, "GPTNeoXTokenizerFast" if is_tokenizers_available() else None)),
-            ("olmo2", (None, "GPTNeoXTokenizerFast" if is_tokenizers_available() else None)),
-            ("olmoe", (None, "GPTNeoXTokenizerFast" if is_tokenizers_available() else None)),
-            (
-                "omdet-turbo",
-                ("CLIPTokenizer", "CLIPTokenizerFast" if is_tokenizers_available() else None),
-            ),
-            ("oneformer", ("CLIPTokenizer", "CLIPTokenizerFast" if is_tokenizers_available() else None)),
-            (
-                "openai-gpt",
-                ("OpenAIGPTTokenizer", "OpenAIGPTTokenizerFast" if is_tokenizers_available() else None),
-            ),
-            ("opt", ("GPT2Tokenizer", "GPT2TokenizerFast" if is_tokenizers_available() else None)),
-            ("owlv2", ("CLIPTokenizer", "CLIPTokenizerFast" if is_tokenizers_available() else None)),
-            ("owlvit", ("CLIPTokenizer", "CLIPTokenizerFast" if is_tokenizers_available() else None)),
-            ("paligemma", ("LlamaTokenizer", "LlamaTokenizerFast" if is_tokenizers_available() else None)),
-            (
-                "pegasus",
-                (
-                    "PegasusTokenizer" if is_sentencepiece_available() else None,
-                    "PegasusTokenizerFast" if is_tokenizers_available() else None,
-                ),
-            ),
-            (
-                "pegasus_x",
-                (
-                    "PegasusTokenizer" if is_sentencepiece_available() else None,
-                    "PegasusTokenizerFast" if is_tokenizers_available() else None,
-                ),
-            ),
-            (
-                "perceiver",
-                (
-                    "PerceiverTokenizer",
-                    None,
-                ),
-            ),
-            (
-                "persimmon",
-                (
-                    "LlamaTokenizer" if is_sentencepiece_available() else None,
-                    "LlamaTokenizerFast" if is_tokenizers_available() else None,
-                ),
-            ),
-            ("phi", ("CodeGenTokenizer", "CodeGenTokenizerFast" if is_tokenizers_available() else None)),
-            ("phi3", ("LlamaTokenizer", "LlamaTokenizerFast" if is_tokenizers_available() else None)),
-            ("phimoe", ("LlamaTokenizer", "LlamaTokenizerFast" if is_tokenizers_available() else None)),
-            ("phobert", ("PhobertTokenizer", None)),
-            ("pix2struct", ("T5Tokenizer", "T5TokenizerFast" if is_tokenizers_available() else None)),
-            ("pixtral", (None, "PreTrainedTokenizerFast" if is_tokenizers_available() else None)),
-            ("plbart", ("PLBartTokenizer" if is_sentencepiece_available() else None, None)),
-            ("prophetnet", ("ProphetNetTokenizer", None)),
-            ("qdqbert", ("BertTokenizer", "BertTokenizerFast" if is_tokenizers_available() else None)),
-            (
-                "qwen2",
-                (
-                    "Qwen2Tokenizer",
-                    "Qwen2TokenizerFast" if is_tokenizers_available() else None,
-                ),
-            ),
-            ("qwen2_5_vl", ("Qwen2Tokenizer", "Qwen2TokenizerFast" if is_tokenizers_available() else None)),
-            ("qwen2_audio", ("Qwen2Tokenizer", "Qwen2TokenizerFast" if is_tokenizers_available() else None)),
-            (
-                "qwen2_moe",
-                (
-                    "Qwen2Tokenizer",
-                    "Qwen2TokenizerFast" if is_tokenizers_available() else None,
-                ),
-            ),
-            ("qwen2_vl", ("Qwen2Tokenizer", "Qwen2TokenizerFast" if is_tokenizers_available() else None)),
-            ("rag", ("RagTokenizer", None)),
-            ("realm", ("RealmTokenizer", "RealmTokenizerFast" if is_tokenizers_available() else None)),
-            (
-                "recurrent_gemma",
-                (
-                    "GemmaTokenizer" if is_sentencepiece_available() else None,
-                    "GemmaTokenizerFast" if is_tokenizers_available() else None,
-                ),
-            ),
-            (
-                "reformer",
-                (
-                    "ReformerTokenizer" if is_sentencepiece_available() else None,
-                    "ReformerTokenizerFast" if is_tokenizers_available() else None,
-                ),
-            ),
-            (
-                "rembert",
-                (
-                    "RemBertTokenizer" if is_sentencepiece_available() else None,
-                    "RemBertTokenizerFast" if is_tokenizers_available() else None,
-                ),
-            ),
-            ("retribert", ("RetriBertTokenizer", "RetriBertTokenizerFast" if is_tokenizers_available() else None)),
-            ("roberta", ("RobertaTokenizer", "RobertaTokenizerFast" if is_tokenizers_available() else None)),
-            (
-                "roberta-prelayernorm",
-                ("RobertaTokenizer", "RobertaTokenizerFast" if is_tokenizers_available() else None),
-            ),
-            ("roc_bert", ("RoCBertTokenizer", None)),
-            ("roformer", ("RoFormerTokenizer", "RoFormerTokenizerFast" if is_tokenizers_available() else None)),
-            ("rwkv", (None, "GPTNeoXTokenizerFast" if is_tokenizers_available() else None)),
-            (
-                "seamless_m4t",
-                (
-                    "SeamlessM4TTokenizer" if is_sentencepiece_available() else None,
-                    "SeamlessM4TTokenizerFast" if is_tokenizers_available() else None,
-                ),
-            ),
-            (
-                "seamless_m4t_v2",
-                (
-                    "SeamlessM4TTokenizer" if is_sentencepiece_available() else None,
-                    "SeamlessM4TTokenizerFast" if is_tokenizers_available() else None,
-                ),
-            ),
-            ("siglip", ("SiglipTokenizer" if is_sentencepiece_available() else None, None)),
-            ("speech_to_text", ("Speech2TextTokenizer" if is_sentencepiece_available() else None, None)),
-            ("speech_to_text_2", ("Speech2Text2Tokenizer", None)),
-            ("speecht5", ("SpeechT5Tokenizer" if is_sentencepiece_available() else None, None)),
-            ("splinter", ("SplinterTokenizer", "SplinterTokenizerFast")),
-            (
-                "squeezebert",
-                ("SqueezeBertTokenizer", "SqueezeBertTokenizerFast" if is_tokenizers_available() else None),
-            ),
-            ("stablelm", (None, "GPTNeoXTokenizerFast" if is_tokenizers_available() else None)),
-            ("starcoder2", ("GPT2Tokenizer", "GPT2TokenizerFast" if is_tokenizers_available() else None)),
-            (
-                "switch_transformers",
-                (
-                    "T5Tokenizer" if is_sentencepiece_available() else None,
-                    "T5TokenizerFast" if is_tokenizers_available() else None,
-                ),
-            ),
-            (
-                "t5",
-                (
-                    "T5Tokenizer" if is_sentencepiece_available() else None,
-                    "T5TokenizerFast" if is_tokenizers_available() else None,
-                ),
-            ),
-            ("tapas", ("TapasTokenizer", None)),
-            ("tapex", ("TapexTokenizer", None)),
-            ("transfo-xl", ("TransfoXLTokenizer", None)),
-            ("tvp", ("BertTokenizer", "BertTokenizerFast" if is_tokenizers_available() else None)),
-            (
-                "udop",
-                (
-                    "UdopTokenizer" if is_sentencepiece_available() else None,
-                    "UdopTokenizerFast" if is_tokenizers_available() else None,
-                ),
-            ),
-            (
-                "umt5",
-                (
-                    "T5Tokenizer" if is_sentencepiece_available() else None,
-                    "T5TokenizerFast" if is_tokenizers_available() else None,
-                ),
-            ),
-            ("video_llava", ("LlamaTokenizer", "LlamaTokenizerFast" if is_tokenizers_available() else None)),
-            ("vilt", ("BertTokenizer", "BertTokenizerFast" if is_tokenizers_available() else None)),
-            ("vipllava", ("LlamaTokenizer", "LlamaTokenizerFast" if is_tokenizers_available() else None)),
-            ("visual_bert", ("BertTokenizer", "BertTokenizerFast" if is_tokenizers_available() else None)),
-            ("vits", ("VitsTokenizer", None)),
-            ("wav2vec2", ("Wav2Vec2CTCTokenizer", None)),
-            ("wav2vec2-bert", ("Wav2Vec2CTCTokenizer", None)),
-            ("wav2vec2-conformer", ("Wav2Vec2CTCTokenizer", None)),
-            ("wav2vec2_phoneme", ("Wav2Vec2PhonemeCTCTokenizer", None)),
-            ("whisper", ("WhisperTokenizer", "WhisperTokenizerFast" if is_tokenizers_available() else None)),
-            ("xclip", ("CLIPTokenizer", "CLIPTokenizerFast" if is_tokenizers_available() else None)),
-            (
-                "xglm",
-                (
-                    "XGLMTokenizer" if is_sentencepiece_available() else None,
-                    "XGLMTokenizerFast" if is_tokenizers_available() else None,
-                ),
-            ),
-            ("xlm", ("XLMTokenizer", None)),
-            ("xlm-prophetnet", ("XLMProphetNetTokenizer" if is_sentencepiece_available() else None, None)),
-            (
-                "xlm-roberta",
-                (
-                    "XLMRobertaTokenizer" if is_sentencepiece_available() else None,
-                    "XLMRobertaTokenizerFast" if is_tokenizers_available() else None,
-                ),
-            ),
-            (
-                "xlm-roberta-xl",
-                (
-                    "XLMRobertaTokenizer" if is_sentencepiece_available() else None,
-                    "XLMRobertaTokenizerFast" if is_tokenizers_available() else None,
-                ),
-            ),
-            (
-                "xlnet",
-                (
-                    "XLNetTokenizer" if is_sentencepiece_available() else None,
-                    "XLNetTokenizerFast" if is_tokenizers_available() else None,
-                ),
-            ),
-            (
-                "xmod",
-                (
-                    "XLMRobertaTokenizer" if is_sentencepiece_available() else None,
-                    "XLMRobertaTokenizerFast" if is_tokenizers_available() else None,
-                ),
-            ),
-            (
-                "yoso",
-                (
-                    "AlbertTokenizer" if is_sentencepiece_available() else None,
-                    "AlbertTokenizerFast" if is_tokenizers_available() else None,
-                ),
-            ),
-            (
-                "zamba",
-                (
-                    "LlamaTokenizer" if is_sentencepiece_available() else None,
-                    "LlamaTokenizerFast" if is_tokenizers_available() else None,
-                ),
-            ),
-            (
-                "zamba2",
-                (
-                    "LlamaTokenizer" if is_sentencepiece_available() else None,
-                    "LlamaTokenizerFast" if is_tokenizers_available() else None,
-                ),
-            ),
-        ]
-    )
-=======
 # Explicit rather than inferred generics to significantly improves completion suggestion performance for language servers.
 TOKENIZER_MAPPING_NAMES = OrderedDict[str, tuple[Optional[str], Optional[str]]](
     [
@@ -1270,7 +722,6 @@
         ),
     ]
 )
->>>>>>> 26be7f71
 
 TOKENIZER_MAPPING = _LazyAutoMapping(CONFIG_MAPPING_NAMES, TOKENIZER_MAPPING_NAMES)
 
