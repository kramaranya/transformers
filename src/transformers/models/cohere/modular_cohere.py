# coding=utf-8
# Copyright 2024 Cohere team. All rights reserved.
#
# This code is based on EleutherAI's GPT-NeoX library and the GPT-NeoX
# and OPT implementations in this library. It has been modified from its
# original forms to accommodate minor architectural differences compared
# to GPT-NeoX and OPT used by the Meta AI team that trained the model.
#
# Licensed under the Apache License, Version 2.0 (the "License");
# you may not use this file except in compliance with the License.
# You may obtain a copy of the License at
#
#     http://www.apache.org/licenses/LICENSE-2.0
#
# Unless required by applicable law or agreed to in writing, software
# distributed under the License is distributed on an "AS IS" BASIS,
# WITHOUT WARRANTIES OR CONDITIONS OF ANY KIND, either express or implied.
# See the License for the specific language governing permissions and
# limitations under the License.

# This file is based on the LLama model definition file in transformers

"""PyTorch Cohere model."""

from typing import Callable, Optional, Union

import torch
import torch.utils.checkpoint
from torch import nn

from ...cache_utils import Cache
from ...modeling_flash_attention_utils import FlashAttentionKwargs
from ...modeling_layers import GradientCheckpointingLayer
from ...modeling_outputs import BaseModelOutputWithPast, CausalLMOutputWithPast
from ...modeling_rope_utils import dynamic_rope_update
from ...modeling_utils import ALL_ATTENTION_FUNCTIONS
from ...processing_utils import Unpack
from ...utils import TransformersKwargs, logging
from ...utils.deprecation import deprecate_kwarg
from ..llama.modeling_llama import (
    LlamaAttention,
    LlamaForCausalLM,
    LlamaMLP,
    LlamaModel,
    LlamaRotaryEmbedding,
    eager_attention_forward,
)
from .configuration_cohere import CohereConfig


logger = logging.get_logger(__name__)


class CohereLayerNorm(nn.Module):
    def __init__(self, hidden_size=None, eps=1e-5, bias=False):
        """The hidden size can be a tuple or an int. The tuple is used for QKNorm to normalize across head_dim"""
        super().__init__()
        self.weight = nn.Parameter(torch.ones(hidden_size))
        self.variance_epsilon = eps

    def forward(self, hidden_states):
        input_dtype = hidden_states.dtype
        hidden_states = hidden_states.to(torch.float32)
        mean = hidden_states.mean(-1, keepdim=True)
        variance = (hidden_states - mean).pow(2).mean(-1, keepdim=True)
        hidden_states = (hidden_states - mean) * torch.rsqrt(variance + self.variance_epsilon)
        hidden_states = self.weight.to(torch.float32) * hidden_states
        return hidden_states.to(input_dtype)


class CohereRotaryEmbedding(LlamaRotaryEmbedding):
    @torch.no_grad()
    @dynamic_rope_update  # power user: used with advanced RoPE types (e.g. dynamic rope)
    def forward(self, x, position_ids):
        inv_freq_expanded = self.inv_freq[None, :, None].float().expand(position_ids.shape[0], -1, 1)
        position_ids_expanded = position_ids[:, None, :].float()

        device_type = x.device.type if isinstance(x.device.type, str) and x.device.type != "mps" else "cpu"
        with torch.autocast(device_type=device_type, enabled=False):  # Force float32
            freqs = (inv_freq_expanded.float() @ position_ids_expanded.float()).transpose(1, 2)
            emb = torch.repeat_interleave(freqs, 2, dim=-1)  # diff from Llama: we interleave() instead of cat()
            cos = emb.cos() * self.attention_scaling
            sin = emb.sin() * self.attention_scaling

        return cos.to(dtype=x.dtype), sin.to(dtype=x.dtype)


def rotate_half(x):
    # Split and rotate. Note that this function is different from e.g. Llama.
    x1 = x[..., ::2]
    x2 = x[..., 1::2]
    rot_x = torch.stack([-x2, x1], dim=-1).flatten(-2)
    return rot_x


def apply_rotary_pos_emb(q, k, cos, sin, position_ids=None, unsqueeze_dim=1):
    """Applies Rotary Position Embedding to the query and key tensors.

    Args:
        q (`torch.Tensor`): The query tensor.
        k (`torch.Tensor`): The key tensor.
        cos (`torch.Tensor`): The cosine part of the rotary embedding.
        sin (`torch.Tensor`): The sine part of the rotary embedding.
        position_ids (`torch.Tensor`, *optional*):
            Deprecated and unused.
        unsqueeze_dim (`int`, *optional*, defaults to 1):
            The 'unsqueeze_dim' argument specifies the dimension along which to unsqueeze cos[position_ids] and
            sin[position_ids] so that they can be properly broadcasted to the dimensions of q and k. For example, note
            that cos[position_ids] and sin[position_ids] have the shape [batch_size, seq_len, head_dim]. Then, if q and
            k have the shape [batch_size, heads, seq_len, head_dim], then setting unsqueeze_dim=1 makes
            cos[position_ids] and sin[position_ids] broadcastable to the shapes of q and k. Similarly, if q and k have
            the shape [batch_size, seq_len, heads, head_dim], then set unsqueeze_dim=2.
    Returns:
        `tuple(torch.Tensor)` comprising of the query and key tensors rotated using the Rotary Position Embedding.
    """
    dtype = q.dtype
    q = q.float()
    k = k.float()
    cos = cos.unsqueeze(unsqueeze_dim)
    sin = sin.unsqueeze(unsqueeze_dim)
    q_embed = (q * cos) + (rotate_half(q) * sin)
    k_embed = (k * cos) + (rotate_half(k) * sin)
    return q_embed.to(dtype=dtype), k_embed.to(dtype=dtype)


class CohereMLP(LlamaMLP):
    def __init__(self, config):
        super().__init__(config)
        self.gate_proj = nn.Linear(self.hidden_size, self.intermediate_size, bias=False)
        self.up_proj = nn.Linear(self.hidden_size, self.intermediate_size, bias=False)
        self.down_proj = nn.Linear(self.intermediate_size, self.hidden_size, bias=False)


class CohereAttention(LlamaAttention):
    """Multi-headed attention from 'Attention Is All You Need' paper"""

    def __init__(self, config: CohereConfig, layer_idx: Optional[int] = None):
        super().__init__(config, layer_idx)
        self.use_qk_norm = config.use_qk_norm
        if self.use_qk_norm:
            # When sharding the model using Tensor Parallelism, need to be careful to use n_local_heads
            self.q_norm = CohereLayerNorm(
                hidden_size=(config.num_attention_heads, self.head_dim), eps=config.layer_norm_eps
            )
            self.k_norm = CohereLayerNorm(
                hidden_size=(config.num_key_value_heads, self.head_dim), eps=config.layer_norm_eps
            )

<<<<<<< HEAD
    @deprecate_kwarg("position_embeddings", version="4.60.0")
=======
    @deprecate_kwarg("past_key_value", new_name="past_key_values", version="4.58")
>>>>>>> 7dd82f30
    def forward(
        self,
        hidden_states: torch.Tensor,
        position_embeddings: tuple[torch.Tensor, torch.Tensor],
        attention_mask: Optional[torch.Tensor],
        past_key_values: Optional[Cache] = None,
        cache_position: Optional[torch.LongTensor] = None,
        position_ids: Optional[torch.LongTensor] = None,
        **kwargs: Unpack[FlashAttentionKwargs],
    ) -> tuple[torch.Tensor, Optional[torch.Tensor]]:
        input_shape = hidden_states.shape[:-1]
        hidden_shape = (*input_shape, -1, self.head_dim)

        query_states = self.q_proj(hidden_states).view(hidden_shape)
        key_states = self.k_proj(hidden_states).view(hidden_shape)
        value_states = self.v_proj(hidden_states).view(hidden_shape)

        if self.use_qk_norm:  # main diff from Llama
            query_states = self.q_norm(query_states)
            key_states = self.k_norm(key_states)

        query_states = query_states.transpose(1, 2)
        key_states = key_states.transpose(1, 2)
        value_states = value_states.transpose(1, 2)

        if position_embeddings is None:
            cos, sin = self.rotary_emb(hidden_states, position_ids)
        else:
            logger.warning_once(
                "The attention layers in this model are transitioning to computing the RoPE embeddings internally "
                "through `position_ids` (2D tensor with the indexes of the tokens). Suing pre-computed"
                "`position_embeddings` (Tuple of tensors, containing cos and sin) is deprecated and will be "
                "removed in v4.60.0. Make sure to pass `position_ids` instead."
            )
            cos, sin = position_embeddings
        query_states, key_states = apply_rotary_pos_emb(query_states, key_states, cos, sin)

        if past_key_values is not None:
            # sin and cos are specific to RoPE models; position_ids needed for the static cache
            cache_kwargs = {"sin": sin, "cos": cos, "cache_position": cache_position}
            key_states, value_states = past_key_values.update(key_states, value_states, self.layer_idx, cache_kwargs)

        attention_interface: Callable = eager_attention_forward
        if self.config._attn_implementation != "eager":
            attention_interface = ALL_ATTENTION_FUNCTIONS[self.config._attn_implementation]

        attn_output, attn_weights = attention_interface(
            self,
            query_states,
            key_states,
            value_states,
            attention_mask,
            dropout=0.0 if not self.training else self.attention_dropout,
            scaling=self.scaling,
            **kwargs,
        )

        attn_output = attn_output.reshape(*input_shape, -1).contiguous()
        attn_output = self.o_proj(attn_output)
        return attn_output, attn_weights


class CohereDecoderLayer(GradientCheckpointingLayer):
    def __init__(self, config: CohereConfig, layer_idx: int):
        super().__init__()
        self.hidden_size = config.hidden_size
        self.self_attn = CohereAttention(config=config, layer_idx=layer_idx)
        self.mlp = CohereMLP(config)
        self.input_layernorm = CohereLayerNorm(hidden_size=(config.hidden_size), eps=config.layer_norm_eps)

<<<<<<< HEAD
    @deprecate_kwarg("position_embeddings", version="4.60.0")
=======
    @deprecate_kwarg("past_key_value", new_name="past_key_values", version="4.58")
>>>>>>> 7dd82f30
    def forward(
        self,
        hidden_states: torch.Tensor,
        attention_mask: Optional[torch.Tensor] = None,
        position_ids: Optional[torch.LongTensor] = None,
        past_key_values: Optional[Cache] = None,
        use_cache: Optional[bool] = False,
        cache_position: Optional[torch.LongTensor] = None,
        position_embeddings: Optional[tuple[torch.Tensor, torch.Tensor]] = None,
        **kwargs: Unpack[FlashAttentionKwargs],
    ) -> tuple[torch.FloatTensor, Optional[tuple[torch.FloatTensor, torch.FloatTensor]]]:
        """
        Args:
            hidden_states (`torch.FloatTensor`): input to the layer of shape `(batch, seq_len, embed_dim)`
            attention_mask (`torch.FloatTensor`, *optional*):
                attention mask of size `(batch_size, sequence_length)` if flash attention is used or `(batch_size, 1,
                query_sequence_length, key_sequence_length)` if default attention is used.
            past_key_values (`Tuple(torch.FloatTensor)`, *optional*): cached past key and value projection states
            output_attentions (`bool`, *optional*):
                Whether or not to return the attentions tensors of all attention layers. See `attentions` under
                returned tensors for more detail.
            use_cache (`bool`, *optional*):
                If set to `True`, `past_key_values` key value states are returned and can be used to speed up decoding
                (see `past_key_values`).
            cache_position (`torch.LongTensor` of shape `(sequence_length)`, *optional*):
                Indices depicting the position of the input sequence tokens in the sequence
            position_embeddings (`tuple[torch.FloatTensor, torch.FloatTensor]`, *optional*):
                Tuple containing the cosine and sine positional embeddings of shape `(batch_size, seq_len, head_dim)`,
                with `head_dim` being the embedding dimension of each attention head.
        """
        residual = hidden_states
        hidden_states = self.input_layernorm(hidden_states)

        hidden_states_attention, _ = self.self_attn(
            hidden_states=hidden_states,
            attention_mask=attention_mask,
            position_ids=position_ids,
            past_key_values=past_key_values,
            use_cache=use_cache,
            cache_position=cache_position,
            position_embeddings=position_embeddings,
            **kwargs,
        )

        hidden_states_mlp = self.mlp(hidden_states)
        hidden_states = residual + hidden_states_attention + hidden_states_mlp
        return hidden_states


class CohereModel(LlamaModel):
    def __init__(self, config: CohereConfig):
        super().__init__(config)
        self.layers = nn.ModuleList(
            [CohereDecoderLayer(config, layer_idx) for layer_idx in range(config.num_hidden_layers)]
        )
        self.norm = CohereLayerNorm(hidden_size=(config.hidden_size), eps=config.layer_norm_eps)


class CohereForCausalLM(LlamaForCausalLM):
    def __init__(self, config):
        super().__init__(config)
        self.model = CohereModel(config)
        self.logit_scale = config.logit_scale
        self.tie_word_embeddings = config.tie_word_embeddings

    def forward(
        self,
        input_ids: Optional[torch.LongTensor] = None,
        attention_mask: Optional[torch.Tensor] = None,
        position_ids: Optional[torch.LongTensor] = None,
        past_key_values: Optional[Union[Cache, list[torch.FloatTensor]]] = None,
        inputs_embeds: Optional[torch.FloatTensor] = None,
        labels: Optional[torch.LongTensor] = None,
        use_cache: Optional[bool] = None,
        output_attentions: Optional[bool] = None,
        output_hidden_states: Optional[bool] = None,
        cache_position: Optional[torch.LongTensor] = None,
        logits_to_keep: Union[int, torch.Tensor] = 0,
        **kwargs: Unpack[TransformersKwargs],
    ) -> CausalLMOutputWithPast:
        r"""
        labels (`torch.LongTensor` of shape `(batch_size, sequence_length)`, *optional*):
            Labels for computing the masked language modeling loss. Indices should either be in `[0, ...,
            config.vocab_size]` or -100 (see `input_ids` docstring). Tokens with indices set to `-100` are ignored
            (masked), the loss is only computed for the tokens with labels in `[0, ..., config.vocab_size]`.

        Example:

        ```python
        >> from transformers import AutoTokenizer, CohereForCausalLM

        >> model = CohereForCausalLM.from_pretrained("CohereForAI/c4ai-command-r-v01")
        >> tokenizer = AutoTokenizer.from_pretrained("CohereForAI/c4ai-command-r-v01")

        >> prompt = "Hey, are you conscious? Can you talk to me?"
        >> inputs = tokenizer(prompt, return_tensors="pt")

        >> # Generate
        >> generate_ids = model.generate(inputs.input_ids, max_length=30)
        >> tokenizer.batch_decode(generate_ids, skip_special_tokens=True, clean_up_tokenization_spaces=False)[0]
        "Hey, are you conscious? Can you talk to me?\nI'm not conscious, but I can talk to you."
        ```"""
        output_attentions = output_attentions if output_attentions is not None else self.config.output_attentions
        output_hidden_states = (
            output_hidden_states if output_hidden_states is not None else self.config.output_hidden_states
        )

        # decoder outputs consists of (dec_features, layer_state, dec_hidden, dec_attn)
        outputs: BaseModelOutputWithPast = self.model(
            input_ids=input_ids,
            attention_mask=attention_mask,
            position_ids=position_ids,
            past_key_values=past_key_values,
            inputs_embeds=inputs_embeds,
            use_cache=use_cache,
            output_attentions=output_attentions,
            output_hidden_states=output_hidden_states,
            cache_position=cache_position,
            **kwargs,
        )

        hidden_states = outputs.last_hidden_state
        # Only compute necessary logits, and do not upcast them to float if we are not computing the loss
        slice_indices = slice(-logits_to_keep, None) if isinstance(logits_to_keep, int) else logits_to_keep
        logits = self.lm_head(hidden_states[:, slice_indices, :])
        logits = logits * self.logit_scale  # main diff from Llama

        loss = None
        if labels is not None:
            loss = self.loss_function(logits=logits, labels=labels, vocab_size=self.config.vocab_size, **kwargs)

        return CausalLMOutputWithPast(
            loss=loss,
            logits=logits,
            past_key_values=outputs.past_key_values,
            hidden_states=outputs.hidden_states,
            attentions=outputs.attentions,
        )


__all__ = [
    "CohereForCausalLM",
    "CohereModel",
    "CoherePreTrainedModel",  # noqa: F822
]<|MERGE_RESOLUTION|>--- conflicted
+++ resolved
@@ -146,11 +146,8 @@
                 hidden_size=(config.num_key_value_heads, self.head_dim), eps=config.layer_norm_eps
             )
 
-<<<<<<< HEAD
     @deprecate_kwarg("position_embeddings", version="4.60.0")
-=======
     @deprecate_kwarg("past_key_value", new_name="past_key_values", version="4.58")
->>>>>>> 7dd82f30
     def forward(
         self,
         hidden_states: torch.Tensor,
@@ -221,11 +218,8 @@
         self.mlp = CohereMLP(config)
         self.input_layernorm = CohereLayerNorm(hidden_size=(config.hidden_size), eps=config.layer_norm_eps)
 
-<<<<<<< HEAD
     @deprecate_kwarg("position_embeddings", version="4.60.0")
-=======
     @deprecate_kwarg("past_key_value", new_name="past_key_values", version="4.58")
->>>>>>> 7dd82f30
     def forward(
         self,
         hidden_states: torch.Tensor,
