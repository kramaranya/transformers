# coding=utf-8
# Copyright 2018 The Google AI Language Team Authors, Facebook AI Research authors and The HuggingFace Inc. team.
# Copyright (c) 2018, NVIDIA CORPORATION.  All rights reserved.
#
# Licensed under the Apache License, Version 2.0 (the "License");
# you may not use this file except in compliance with the License.
# You may obtain a copy of the License at
#
#     http://www.apache.org/licenses/LICENSE-2.0
#
# Unless required by applicable law or agreed to in writing, software
# distributed under the License is distributed on an "AS IS" BASIS,
# WITHOUT WARRANTIES OR CONDITIONS OF ANY KIND, either express or implied.
# See the License for the specific language governing permissions and
# limitations under the License.
import collections
import copy
import functools
import gc
import importlib.metadata
import inspect
import itertools
import json
import os
import re
import shutil
import sys
import tempfile
import warnings
from abc import abstractmethod
from collections import defaultdict
from concurrent.futures import ThreadPoolExecutor, as_completed
from contextlib import contextmanager
from enum import Enum
from functools import partial, wraps
from threading import Thread
from typing import Any, Callable, Optional, TypeVar, Union, get_type_hints
from zipfile import is_zipfile

import torch
from huggingface_hub import split_torch_state_dict_into_shards
from packaging import version
from torch import Tensor, nn
from torch.distributions import constraints
from torch.utils.checkpoint import checkpoint

from transformers.utils import is_torchao_available


if is_torchao_available():
    from torchao.quantization import Int4WeightOnlyConfig

from .configuration_utils import PretrainedConfig
from .dynamic_module_utils import custom_object_save
from .generation import CompileConfig, GenerationConfig
from .distributed import DistributedConfig
from .integrations import PeftAdapterMixin, deepspeed_config, is_deepspeed_zero3_enabled
from .integrations.accelerate import find_tied_parameters, init_empty_weights
from .integrations.deepspeed import _load_state_dict_into_zero3_model
from .integrations.eager_paged import eager_paged_attention_forward
from .integrations.flash_attention import flash_attention_forward
from .integrations.flash_paged import paged_attention_forward
from .integrations.flex_attention import flex_attention_forward
from .integrations.sdpa_attention import sdpa_attention_forward
from .integrations.sdpa_paged import sdpa_attention_paged_forward
from .integrations.tensor_parallel import (
    ALL_PARALLEL_STYLES,
    _get_parameter_tp_plan,
    initialize_tensor_parallelism,
    repack_weights,
    replace_state_dict_local_with_dtensor,
    shard_and_distribute_module,
    verify_tp_plan,
)
from .loss.loss_utils import LOSS_MAPPING
from .masking_utils import ALL_MASK_ATTENTION_FUNCTIONS
from .pytorch_utils import (  # noqa: F401
    Conv1D,
    apply_chunking_to_forward,
    find_pruneable_heads_and_indices,
    id_tensor_storage,
    prune_conv1d_layer,
    prune_layer,
    prune_linear_layer,
)
from .quantizers import AutoHfQuantizer, HfQuantizer
from .quantizers.quantizers_utils import get_module_from_name
from .safetensors_conversion import auto_conversion
from .utils import (
    ADAPTER_SAFE_WEIGHTS_NAME,
    ADAPTER_WEIGHTS_NAME,
    CONFIG_NAME,
    DUMMY_INPUTS,
    FLAX_WEIGHTS_NAME,
    SAFE_WEIGHTS_INDEX_NAME,
    SAFE_WEIGHTS_NAME,
    TF2_WEIGHTS_NAME,
    TF_WEIGHTS_NAME,
    WEIGHTS_INDEX_NAME,
    WEIGHTS_NAME,
    ContextManagers,
    PushToHubMixin,
    cached_file,
    check_torch_load_is_safe,
    copy_func,
    download_url,
    extract_commit_hash,
    has_file,
    is_accelerate_available,
    is_bitsandbytes_available,
    is_flash_attn_2_available,
    is_flash_attn_3_available,
    is_kernels_available,
    is_offline_mode,
    is_optimum_available,
    is_peft_available,
    is_remote_url,
    is_safetensors_available,
    is_torch_flex_attn_available,
    is_torch_greater_or_equal,
    is_torch_mlu_available,
    is_torch_npu_available,
    is_torch_sdpa_available,
    is_torch_xla_available,
    is_torch_xpu_available,
    logging,
    strtobool,
)
from .utils.generic import _CAN_RECORD_REGISTRY, GeneralInterface, OutputRecorder
from .utils.hub import create_and_tag_model_card, get_checkpoint_shard_files
from .utils.import_utils import (
    ENV_VARS_TRUE_VALUES,
    is_huggingface_hub_greater_or_equal,
    is_sagemaker_mp_enabled,
    is_torch_fx_proxy,
    is_torchdynamo_compiling,
)
from .utils.quantization_config import BitsAndBytesConfig, QuantizationMethod


XLA_USE_BF16 = os.environ.get("XLA_USE_BF16", "0").upper()
XLA_DOWNCAST_BF16 = os.environ.get("XLA_DOWNCAST_BF16", "0").upper()


if is_accelerate_available():
    from accelerate import dispatch_model, infer_auto_device_map
    from accelerate.hooks import add_hook_to_module
    from accelerate.utils import (
        check_tied_parameters_on_same_device,
        extract_model_from_parallel,
        get_balanced_memory,
        get_max_memory,
        load_offloaded_weights,
        offload_weight,
        save_offload_index,
    )

    accelerate_version = version.parse(importlib.metadata.version("accelerate"))
    if accelerate_version >= version.parse("0.31"):
        from accelerate.utils.modeling import get_state_dict_from_offload

if is_safetensors_available():
    from safetensors import safe_open
    from safetensors.torch import load_file as safe_load_file
    from safetensors.torch import save_file as safe_save_file


if is_kernels_available():
    from kernels import get_kernel


logger = logging.get_logger(__name__)


_init_weights = True
_is_quantized = False
_is_ds_init_called = False
_torch_distributed_available = torch.distributed.is_available()

_is_dtensor_available = _torch_distributed_available and is_torch_greater_or_equal("2.5")
if _is_dtensor_available:
    from torch.distributed.tensor import DTensor


def is_fsdp_enabled():
    return (
        torch.distributed.is_available()
        and torch.distributed.is_initialized()
        and strtobool(os.environ.get("ACCELERATE_USE_FSDP", "False")) == 1
        and strtobool(os.environ.get("FSDP_CPU_RAM_EFFICIENT_LOADING", "False")) == 1
    )


def is_local_dist_rank_0():
    return (
        torch.distributed.is_available()
        and torch.distributed.is_initialized()
        and int(os.environ.get("LOCAL_RANK", -1)) == 0
    )


if is_sagemaker_mp_enabled():
    import smdistributed.modelparallel.torch as smp
    from smdistributed.modelparallel import __version__ as SMP_VERSION

    IS_SAGEMAKER_MP_POST_1_10 = version.parse(SMP_VERSION) >= version.parse("1.10")
else:
    IS_SAGEMAKER_MP_POST_1_10 = False

if is_peft_available():
    from .utils import find_adapter_config_file


SpecificPreTrainedModelType = TypeVar("SpecificPreTrainedModelType", bound="PreTrainedModel")

TORCH_INIT_FUNCTIONS = {
    "uniform_": nn.init.uniform_,
    "normal_": nn.init.normal_,
    "trunc_normal_": nn.init.trunc_normal_,
    "constant_": nn.init.constant_,
    "xavier_uniform_": nn.init.xavier_uniform_,
    "xavier_normal_": nn.init.xavier_normal_,
    "kaiming_uniform_": nn.init.kaiming_uniform_,
    "kaiming_normal_": nn.init.kaiming_normal_,
    "uniform": nn.init.uniform,
    "normal": nn.init.normal,
    "xavier_uniform": nn.init.xavier_uniform,
    "xavier_normal": nn.init.xavier_normal,
    "kaiming_uniform": nn.init.kaiming_uniform,
    "kaiming_normal": nn.init.kaiming_normal,
}

# DO NOT MODIFY, KEPT FOR BC ONLY
VLMS = [
    "aria",
    "ayavision",
    "colpali",
    "emu3",
    "fuyu",
    "gotocr2",
    "gemma3",
    "internvl",
    "llava",  # all llava prefixed models fall under this check
    "mistral3",
    "mllama",
    "paligemma",
    "shieldgemma2",
    "qwen2vl",
    "qwen2_5_vl",
    "videollava",
    "vipllava",
]


@contextmanager
def no_init_weights():
    """
    Context manager to globally disable weight initialization to speed up loading large models.
    """
    global _init_weights
    old_init_weights = _init_weights

    _init_weights = False

    def _skip_init(*args, **kwargs):
        pass

    # Save the original initialization functions
    for name, init_func in TORCH_INIT_FUNCTIONS.items():
        setattr(torch.nn.init, name, _skip_init)

    try:
        yield
    finally:
        _init_weights = old_init_weights
        # Restore the original initialization functions
        for name, init_func in TORCH_INIT_FUNCTIONS.items():
            setattr(torch.nn.init, name, init_func)


@contextmanager
def set_quantized_state():
    global _is_quantized
    _is_quantized = True
    try:
        yield
    finally:
        _is_quantized = False


# Skip recursive calls to deepspeed.zero.Init to avoid pinning errors.
# This issue occurs with ZeRO stage 3 when using NVMe offloading.
# For more details, refer to issue #34429.
@contextmanager
def set_zero3_state():
    global _is_ds_init_called
    _is_ds_init_called = True
    try:
        yield
    finally:
        _is_ds_init_called = False


def restore_default_torch_dtype(func):
    """
    Decorator to restore the default torch dtype
    at the end of the function. Serves
    as a backup in case calling the function raises
    an error after the function has changed the default dtype but before it could restore it.
    """

    @wraps(func)
    def _wrapper(*args, **kwargs):
        old_dtype = torch.get_default_dtype()
        try:
            return func(*args, **kwargs)
        finally:
            torch.set_default_dtype(old_dtype)

    return _wrapper


def get_torch_context_manager_or_global_device():
    """
    Test if a device context manager is currently in use, or if it is not the case, check if the default device
    is not "cpu". This is used to infer the correct device to load the model on, in case `device_map` is not provided.
    """
    device_in_context = torch.tensor([]).device
    # `get_default_device` was only introduced in torch>=2.3 - use cpu otherwise to align the behavior
    default_device = torch.get_default_device() if is_torch_greater_or_equal("2.3") else torch.device("cpu")
    # This case means no context manager was used -> we still check if the default that was potentially set is not cpu
    if device_in_context == default_device:
        if default_device != torch.device("cpu"):
            return default_device
        return None
    return device_in_context


def get_parameter_device(parameter: Union[nn.Module, "ModuleUtilsMixin"]):
    try:
        return next(parameter.parameters()).device
    except StopIteration:
        # For nn.DataParallel compatibility in PyTorch 1.5

        def find_tensor_attributes(module: nn.Module) -> list[tuple[str, Tensor]]:
            tuples = [(k, v) for k, v in module.__dict__.items() if torch.is_tensor(v)]
            return tuples

        gen = parameter._named_members(get_members_fn=find_tensor_attributes)
        first_tuple = next(gen)
        return first_tuple[1].device


def get_parameter_dtype(parameter: Union[nn.Module, "ModuleUtilsMixin"]):
    """
    Returns the first found floating dtype in parameters if there is one, otherwise returns the last dtype it found.
    """
    last_dtype = None
    for t in parameter.parameters():
        last_dtype = t.dtype
        if t.is_floating_point():
            # Adding fix for https://github.com/pytorch/xla/issues/4152
            # Fixes issue where the model code passes a value that is out of range for XLA_USE_BF16=1
            # and XLA_DOWNCAST_BF16=1 so the conversion would cast it to -inf
            # NOTE: `is_torch_xla_available()` is checked last as it induces a graph break in torch dynamo
            if XLA_USE_BF16 in ENV_VARS_TRUE_VALUES and is_torch_xla_available():
                return torch.bfloat16
            if XLA_DOWNCAST_BF16 in ENV_VARS_TRUE_VALUES and is_torch_xla_available():
                if t.dtype == torch.float:
                    return torch.bfloat16
                if t.dtype == torch.double:
                    return torch.float32
            return t.dtype

    if last_dtype is not None:
        # if no floating dtype was found return whatever the first dtype is
        return last_dtype

    # For nn.DataParallel compatibility in PyTorch > 1.5
    def find_tensor_attributes(module: nn.Module) -> list[tuple[str, Tensor]]:
        tuples = [(k, v) for k, v in module.__dict__.items() if torch.is_tensor(v)]
        return tuples

    gen = parameter._named_members(get_members_fn=find_tensor_attributes)
    last_tuple = None
    for gen_tuple in gen:
        last_tuple = gen_tuple
        if gen_tuple[1].is_floating_point():
            return gen_tuple[1].dtype

    if last_tuple is not None:
        # fallback to the last dtype
        return last_tuple[1].dtype

    # fallback to buffer dtype
    for t in parameter.buffers():
        last_dtype = t.dtype
        if t.is_floating_point():
            return t.dtype
    return last_dtype


def get_state_dict_dtype(state_dict):
    """
    Returns the first found floating dtype in `state_dict` if there is one, otherwise returns the first dtype.
    """
    for t in state_dict.values():
        if t.is_floating_point():
            return t.dtype

    # if no floating dtype was found return whatever the first dtype is
    else:
        return next(state_dict.values()).dtype


def load_sharded_checkpoint(model, folder, strict=True, prefer_safe=True):
    """
    This is the same as
    [`torch.nn.Module.load_state_dict`](https://pytorch.org/docs/stable/generated/torch.nn.Module.html?highlight=load_state_dict#torch.nn.Module.load_state_dict)
    but for a sharded checkpoint.

    This load is performed efficiently: each checkpoint shard is loaded one by one in RAM and deleted after being
    loaded in the model.

    Args:
        model (`torch.nn.Module`): The model in which to load the checkpoint.
        folder (`str` or `os.PathLike`): A path to a folder containing the sharded checkpoint.
        strict (`bool`, *optional*, defaults to `True`):
            Whether to strictly enforce that the keys in the model state dict match the keys in the sharded checkpoint.
        prefer_safe (`bool`, *optional*, defaults to `False`):
            If both safetensors and PyTorch save files are present in checkpoint and `prefer_safe` is True, the
            safetensors files will be loaded. Otherwise, PyTorch files are always loaded when possible.

    Returns:
        `NamedTuple`: A named tuple with `missing_keys` and `unexpected_keys` fields
            - `missing_keys` is a list of str containing the missing keys
            - `unexpected_keys` is a list of str containing the unexpected keys
    """
    # Load the index
    index_file = os.path.join(folder, WEIGHTS_INDEX_NAME)
    safe_index_file = os.path.join(folder, SAFE_WEIGHTS_INDEX_NAME)

    index_present = os.path.isfile(index_file)
    safe_index_present = os.path.isfile(safe_index_file)

    if not index_present and not (safe_index_present and is_safetensors_available()):
        filenames = (
            (WEIGHTS_INDEX_NAME, SAFE_WEIGHTS_INDEX_NAME) if is_safetensors_available() else (WEIGHTS_INDEX_NAME,)
        )
        raise ValueError(f"Can't find a checkpoint index ({' or '.join(filenames)}) in {folder}.")

    load_safe = False
    if safe_index_present:
        if prefer_safe:
            if is_safetensors_available():
                load_safe = True  # load safe due to preference
            else:
                logger.warning(
                    f"Cannot load sharded checkpoint at {folder} safely since safetensors is not installed!"
                )
        elif not index_present:
            load_safe = True  # load safe since we have no other choice

    load_index = safe_index_file if load_safe else index_file

    with open(load_index, "r", encoding="utf-8") as f:
        index = json.load(f)

    shard_files = list(set(index["weight_map"].values()))

    # If strict=True, error before loading any of the state dicts.
    loaded_keys = index["weight_map"].keys()
    model_keys = model.state_dict().keys()
    missing_keys = [key for key in model_keys if key not in loaded_keys]
    unexpected_keys = [key for key in loaded_keys if key not in model_keys]
    if strict and (len(missing_keys) > 0 or len(unexpected_keys) > 0):
        error_message = f"Error(s) in loading state_dict for {model.__class__.__name__}"
        if len(missing_keys) > 0:
            str_missing_keys = ",".join([f'"{k}"' for k in missing_keys])
            error_message += f"\nMissing key(s): {str_missing_keys}."
        if len(unexpected_keys) > 0:
            str_unexpected_keys = ",".join([f'"{k}"' for k in unexpected_keys])
            error_message += f"\nMissing key(s): {str_unexpected_keys}."
        raise RuntimeError(error_message)

    if load_safe:
        loader = safe_load_file
    else:
        check_torch_load_is_safe()
        loader = partial(torch.load, map_location="cpu", weights_only=True)

    for shard_file in shard_files:
        state_dict = loader(os.path.join(folder, shard_file))
        model.load_state_dict(state_dict, strict=False)

        # Make sure memory is freed before we load the next state dict.
        del state_dict
        gc.collect()

    # Return the same thing as PyTorch load_state_dict function.
    return torch.nn.modules.module._IncompatibleKeys(missing_keys, unexpected_keys)


str_to_torch_dtype = {
    "BOOL": torch.bool,
    "U8": torch.uint8,
    "I8": torch.int8,
    "I16": torch.int16,
    "F16": torch.float16,
    "BF16": torch.bfloat16,
    "I32": torch.int32,
    "F32": torch.float32,
    "F64": torch.float64,
    "I64": torch.int64,
    "F8_E4M3": torch.float8_e4m3fn,
    "F8_E5M2": torch.float8_e5m2,
}


if is_torch_greater_or_equal("2.3.0"):
    str_to_torch_dtype["U16"] = torch.uint16
    str_to_torch_dtype["U32"] = torch.uint32
    str_to_torch_dtype["U64"] = torch.uint64


def load_state_dict(
    checkpoint_file: Union[str, os.PathLike],
    is_quantized: bool = False,
    map_location: Optional[Union[str, torch.device]] = "cpu",
    weights_only: bool = True,
):
    """
    Reads a `safetensor` or a `.bin` checkpoint file. We load the checkpoint on "cpu" by default.
    """
    # Use safetensors if possible
    if checkpoint_file.endswith(".safetensors") and is_safetensors_available():
        with safe_open(checkpoint_file, framework="pt") as f:
            metadata = f.metadata()

            if metadata is not None and metadata.get("format") not in ["pt", "tf", "flax", "mlx"]:
                raise OSError(
                    f"The safetensors archive passed at {checkpoint_file} does not contain the valid metadata. Make sure "
                    "you save your model with the `save_pretrained` method."
                )
            state_dict = {}
            for k in f.keys():
                if map_location == "meta":
                    _slice = f.get_slice(k)
                    k_dtype = _slice.get_dtype()
                    if k_dtype in str_to_torch_dtype:
                        dtype = str_to_torch_dtype[k_dtype]
                    else:
                        raise ValueError(f"Cannot load safetensors of unknown dtype {k_dtype}")
                    state_dict[k] = torch.empty(size=_slice.get_shape(), dtype=dtype, device="meta")
                else:
                    state_dict[k] = f.get_tensor(k)
            return state_dict

    # Fallback to torch.load (if weights_only was explicitly False, do not check safety as this is known to be unsafe)
    if weights_only:
        check_torch_load_is_safe()
    try:
        if map_location is None:
            if (
                (
                    is_deepspeed_zero3_enabled()
                    and torch.distributed.is_initialized()
                    and torch.distributed.get_rank() > 0
                )
                or (is_fsdp_enabled() and not is_local_dist_rank_0())
            ) and not is_quantized:
                map_location = "meta"
            else:
                map_location = "cpu"
        extra_args = {}
        # mmap can only be used with files serialized with zipfile-based format.
        if isinstance(checkpoint_file, str) and map_location != "meta" and is_zipfile(checkpoint_file):
            extra_args = {"mmap": True}
        return torch.load(
            checkpoint_file,
            map_location=map_location,
            weights_only=weights_only,
            **extra_args,
        )
    except Exception as e:
        try:
            with open(checkpoint_file) as f:
                if f.read(7) == "version":
                    raise OSError(
                        "You seem to have cloned a repository without having git-lfs installed. Please install "
                        "git-lfs and run `git lfs install` followed by `git lfs pull` in the folder "
                        "you cloned."
                    )
                else:
                    raise ValueError(
                        f"Unable to locate the file {checkpoint_file} which is necessary to load this pretrained "
                        "model. Make sure you have saved the model properly."
                    ) from e
        except (UnicodeDecodeError, ValueError):
            raise OSError(
                f"Unable to load weights from pytorch checkpoint file for '{checkpoint_file}' "
                f"at '{checkpoint_file}'. "
                "If you tried to load a PyTorch model from a TF 2.0 checkpoint, please set from_tf=True."
            )


def set_initialized_submodules(model, state_dict_keys):
    """
    Sets the `_is_hf_initialized` flag in all submodules of a given model when all its weights are in the loaded state
    dict.
    """
    state_dict_keys = set(state_dict_keys)
    not_initialized_submodules = {}
    for module_name, module in model.named_modules():
        if module_name == "":
            # When checking if the root module is loaded there's no need to prepend module_name.
            module_keys = set(module.state_dict())
        else:
            module_keys = {f"{module_name}.{k}" for k in module.state_dict()}
        if module_keys.issubset(state_dict_keys):
            module._is_hf_initialized = True
        else:
            not_initialized_submodules[module_name] = module
    return not_initialized_submodules


def _end_ptr(tensor: torch.Tensor) -> int:
    # extract the end of the pointer if the tensor is a slice of a bigger tensor
    if tensor.nelement():
        stop = tensor.view(-1)[-1].data_ptr() + tensor.element_size()
    else:
        stop = tensor.data_ptr()
    return stop


def _get_tied_weight_keys(module: nn.Module, prefix=""):
    tied_weight_keys = []
    if getattr(module, "_tied_weights_keys", None) is not None:
        names = [f"{prefix}.{k}" if prefix else k for k in module._tied_weights_keys]
        tied_weight_keys.extend(names)
    if getattr(module, "_dynamic_tied_weights_keys", None) is not None:
        names = [f"{prefix}.{k}" if prefix else k for k in module._dynamic_tied_weights_keys]
        tied_weight_keys.extend(names)
    for name, submodule in module.named_children():
        local_prefix = f"{prefix}.{name}" if prefix else name
        tied_weight_keys.extend(_get_tied_weight_keys(submodule, prefix=local_prefix))
    return tied_weight_keys


def _find_disjoint(tensors: list[set[str]], state_dict: dict[str, torch.Tensor]) -> tuple[list[set[str]], list[str]]:
    filtered_tensors = []
    for shared in tensors:
        if len(shared) < 2:
            filtered_tensors.append(shared)
            continue

        areas = []
        for name in shared:
            tensor = state_dict[name]
            areas.append((tensor.data_ptr(), _end_ptr(tensor), name))
        areas.sort()

        _, last_stop, last_name = areas[0]
        filtered_tensors.append({last_name})
        for start, stop, name in areas[1:]:
            if start >= last_stop:
                filtered_tensors.append({name})
            else:
                filtered_tensors[-1].add(name)
            last_stop = stop
    disjoint_tensors = []
    shared_tensors = []
    for tensors in filtered_tensors:
        if len(tensors) == 1:
            disjoint_tensors.append(tensors.pop())
        else:
            shared_tensors.append(tensors)
    return shared_tensors, disjoint_tensors


def _find_identical(tensors: list[set[str]], state_dict: dict[str, torch.Tensor]) -> tuple[list[set[str]], set[str]]:
    shared_tensors = []
    identical = []
    for shared in tensors:
        if len(shared) < 2:
            continue

        areas = collections.defaultdict(set)
        for name in shared:
            tensor = state_dict[name]
            area = (tensor.device, tensor.data_ptr(), _end_ptr(tensor))
            areas[area].add(name)
        if len(areas) == 1:
            identical.append(shared)
        else:
            shared_tensors.append(shared)
    return shared_tensors, identical


def _infer_parameter_dtype(
    model: "PreTrainedModel",
    param_name: str,
    empty_param: torch.Tensor,
    keep_in_fp32_regex: Optional[re.Pattern] = None,
    hf_quantizer: Optional[HfQuantizer] = None,
) -> Union[bool, Optional[torch.dtype]]:
    try:
        old_param = model.get_parameter_or_buffer(param_name)
    except Exception as e:
        if hf_quantizer is not None and hf_quantizer.quantization_config.quant_method in {
            QuantizationMethod.HQQ,
            QuantizationMethod.QUARK,
        }:
            return True, None
        else:
            raise e
    is_torch_e4m3fn_available = hasattr(torch, "float8_e4m3fn")
    # We convert floating dtypes to the `dtype` passed except for float8_e4m3fn type. We also want to keep the buffers/params
    # in int/uint/bool and not cast them.
    casting_dtype = None
    is_param_float8_e4m3fn = is_torch_e4m3fn_available and empty_param.dtype == torch.float8_e4m3fn
    if empty_param.dtype.is_floating_point and not is_param_float8_e4m3fn:
        # First fp32 if part of the exception list
        if keep_in_fp32_regex is not None and keep_in_fp32_regex.search(param_name):
            casting_dtype = torch.float32
        # Then dtype that was instantiated in the meta model -- note that this respects subconfigs dtypes
        elif hf_quantizer is not None:
            casting_dtype = model.config._pre_quantization_dtype
        else:
            casting_dtype = old_param.dtype
    return old_param is not None and old_param.is_contiguous(), casting_dtype


def _load_parameter_into_model(model: "PreTrainedModel", param_name: str, tensor: torch.Tensor):
    """Cast a single parameter `param_name` into the `model`, with value `tensor`."""
    module, param_type = get_module_from_name(model, param_name)
    # This will check potential shape mismatch if skipped before
    module.load_state_dict({param_type: tensor}, strict=False, assign=True)


@torch.no_grad()
def _load_state_dict_into_meta_model(
    model: "PreTrainedModel",
    state_dict: dict,
    shard_file: str,
    expected_keys: list[str],
    reverse_renaming_mapping: dict[str, str],
    device_map: Optional[dict] = None,
    disk_offload_folder: Optional[str] = None,
    disk_offload_index: Optional[dict] = None,
    cpu_offload_folder: Optional[str] = None,
    cpu_offload_index: Optional[dict] = None,
    hf_quantizer: Optional[HfQuantizer] = None,
    is_safetensors: bool = False,
    keep_in_fp32_regex: Optional[re.Pattern] = None,
    unexpected_keys: Optional[list[str]] = None,  # passing `unexpected` for cleanup from quantization items
    device_mesh: Optional["torch.distributed.device_mesh.DeviceMesh"] = None,
) -> tuple[Optional[dict], Optional[dict]]:
    """Load parameters from `meta_state_dict` into the model. The parameters of the `meta_state_dict` are on the meta
    device in order to easily infer the shapes and dtypes that they will have. Then proper parameters are then loaded
    from `shard_file`, which is the actual state dict file on disk.
    This function takes care of correctly casting dtypes, devices, and sharding tensors in case of tensor parallelism.
    """
    tensor_device = "cpu"
    if device_map is not None and device_map.get("", None) is not None:
        if device_map[""] not in ("cpu", torch.device("cpu")):
            tensor_device = device_map[""].index if isinstance(device_map[""], torch.device) else device_map[""]
    if device_map is not None:
        device_map_regex = "|".join([re.escape(k) for k in sorted(device_map.keys(), reverse=True)])

    is_quantized = hf_quantizer is not None
    is_hqq_or_bnb = is_quantized and hf_quantizer.quantization_config.quant_method in {
        QuantizationMethod.HQQ,
        QuantizationMethod.BITS_AND_BYTES,
    }
    is_meta_state_dict = shard_file.endswith(".safetensors") and not is_hqq_or_bnb
    file_pointer = None
    if is_meta_state_dict:
        file_pointer = safe_open(shard_file, framework="pt", device=tensor_device)

    for param_name, empty_param in state_dict.items():
        if param_name not in expected_keys:  # when loading from ckpt, we skip param if doesnt exist in modeling
            continue

        # we need to use serialized_param_name as file pointer is untouched
        if is_meta_state_dict:
            # This is the name of the parameter as it appears on disk file
            serialized_param_name = reverse_renaming_mapping[param_name]
            param = file_pointer.get_slice(serialized_param_name)
        else:
            param = empty_param.to(tensor_device)  # It is actually not empty!

        to_contiguous, casting_dtype = _infer_parameter_dtype(
            model,
            param_name,
            empty_param,
            keep_in_fp32_regex,
            hf_quantizer,
        )

        if device_mesh is not None:  # In this case, the param is already on the correct device!
            shard_and_distribute_module(
                model,
                param,
                empty_param,
                param_name,
                casting_dtype,
                to_contiguous,
                device_mesh.get_local_rank(),
                device_mesh,
            )
        else:
            param = param[...]
            if casting_dtype is not None:
                param = param.to(casting_dtype)
            if to_contiguous:
                param = param.contiguous()

            if device_map is None:
                param_device = "cpu"
            else:
                module_layer = re.search(device_map_regex, param_name)
                if not module_layer:
                    raise ValueError(f"{param_name} doesn't have any device set.")
                else:
                    param_device = device_map[module_layer.group()]

            if param_device == "disk":
                if not is_safetensors:
                    disk_offload_index = offload_weight(param, param_name, disk_offload_folder, disk_offload_index)
            elif param_device == "cpu" and cpu_offload_index is not None:
                cpu_offload_index = offload_weight(param, param_name, cpu_offload_folder, cpu_offload_index)
            elif (
                not is_quantized
                or (not hf_quantizer.requires_parameters_quantization)
                or (
                    not hf_quantizer.check_quantized_param(
                        model,
                        param,
                        param_name,
                        state_dict,
                        param_device=param_device,
                        device_map=device_map,
                    )
                )
            ):
                if is_fsdp_enabled():
                    param_device = "cpu" if is_local_dist_rank_0() else "meta"

                _load_parameter_into_model(model, param_name, param.to(param_device))

            else:
                hf_quantizer.create_quantized_param(
                    model, param, param_name, param_device, state_dict, unexpected_keys
                )
                # For quantized modules with FSDP/DeepSpeed Stage 3, we need to quantize the parameter on the GPU
                # and then cast it to CPU to avoid excessive memory usage on each GPU
                # in comparison to the sharded model across GPUs.
                if is_fsdp_enabled() or is_deepspeed_zero3_enabled():
                    module, param_type = get_module_from_name(model, param_name)
                    value = getattr(module, param_type)
                    param_to = "cpu"
                    if is_fsdp_enabled() and not is_local_dist_rank_0():
                        param_to = "meta"
                    val_kwargs = {}
                    if hasattr(module, "weight") and module.weight.__class__.__name__ == "Int8Params":
                        val_kwargs["requires_grad"] = False
                    value = type(value)(value.data.to(param_to), **val_kwargs, **value.__dict__)
                    setattr(module, param_type, value)

    if file_pointer is not None:
        file_pointer.__exit__(None, None, None)

    return disk_offload_index, cpu_offload_index


def load_shard_file(args):
    (
        shard_file,
        state_dict,
        disk_only_shard_files,
        is_hqq_or_bnb,
        is_quantized,
        device_map,
        hf_quantizer,
        key_renaming_mapping,
        weights_only,
        model_to_load,
        expected_keys,
        reverse_key_renaming_mapping,
        disk_offload_folder,
        disk_offload_index,
        cpu_offload_folder,
        cpu_offload_index,
        is_offloaded_safetensors,
        keep_in_fp32_regex,
        unexpected_keys,
        device_mesh,
    ) = args

    # Skip the load for shards that only contain disk-offloaded weights
    if shard_file in disk_only_shard_files:
        return [], disk_offload_index, cpu_offload_index

    map_location = "cpu"
    if (
        shard_file.endswith(".safetensors")
        and not is_hqq_or_bnb
        and not (is_deepspeed_zero3_enabled() and not is_quantized)
    ):
        map_location = "meta"
    elif (
        device_map is not None
        and hf_quantizer is not None
        and hf_quantizer.quantization_config.quant_method == QuantizationMethod.TORCHAO
        and (
            hf_quantizer.quantization_config.quant_type in ["int4_weight_only", "autoquant"]
            or isinstance(hf_quantizer.quantization_config.quant_type, Int4WeightOnlyConfig)
        )
    ):
        map_location = torch.device([d for d in device_map.values() if d not in ["cpu", "disk"]][0])

    # If shard_file is "", we use the existing state_dict instead of loading it
    if shard_file != "":
        state_dict = load_state_dict(
            shard_file, is_quantized=is_quantized, map_location=map_location, weights_only=weights_only
        )

    # Fix the key names
    state_dict = {key_renaming_mapping[k]: v for k, v in state_dict.items() if k in key_renaming_mapping}

    error_msgs = []

    if is_deepspeed_zero3_enabled() and not is_quantized:
        error_msgs += _load_state_dict_into_zero3_model(model_to_load, state_dict)
    # Skip it with fsdp on ranks other than 0
    elif not (is_fsdp_enabled() and not is_local_dist_rank_0() and not is_quantized):
        disk_offload_index, cpu_offload_index = _load_state_dict_into_meta_model(
            model_to_load,
            state_dict,
            shard_file,
            expected_keys,
            reverse_key_renaming_mapping,
            device_map=device_map,
            disk_offload_folder=disk_offload_folder,
            disk_offload_index=disk_offload_index,
            cpu_offload_folder=cpu_offload_folder,
            cpu_offload_index=cpu_offload_index,
            hf_quantizer=hf_quantizer,
            is_safetensors=is_offloaded_safetensors,
            keep_in_fp32_regex=keep_in_fp32_regex,
            unexpected_keys=unexpected_keys,
            device_mesh=device_mesh,
        )

    return error_msgs, disk_offload_index, cpu_offload_index


def load_shard_files_with_threadpool(args_list):
    num_workers = int(os.environ.get("HF_PARALLEL_LOADING_WORKERS", "8"))

    # Do not spawn anymore workers than you need
    num_workers = min(len(args_list), num_workers)

    logger.info(f"Loading model weights in parallel with {num_workers} workers...")

    error_msgs = []

    with ThreadPoolExecutor(max_workers=num_workers) as executor:
        with logging.tqdm(total=len(args_list), desc="Loading checkpoint shards") as pbar:
            futures = [executor.submit(load_shard_file, arg) for arg in args_list]
            for future in as_completed(futures):
                result = future.result()
                (
                    _error_msgs,
                    disk_offload_index,
                    cpu_offload_index,
                ) = result

                error_msgs += _error_msgs

                pbar.update(1)

    return error_msgs, disk_offload_index, cpu_offload_index


def _add_variant(weights_name: str, variant: Optional[str] = None) -> str:
    if variant is not None:
        path, name = weights_name.rsplit(".", 1)
        weights_name = f"{path}.{variant}.{name}"
    return weights_name


def _get_resolved_checkpoint_files(
    pretrained_model_name_or_path: Optional[Union[str, os.PathLike]],
    subfolder: str,
    variant: Optional[str],
    gguf_file: Optional[str],
    from_tf: bool,
    from_flax: bool,
    use_safetensors: bool,
    cache_dir: str,
    force_download: bool,
    proxies: Optional[dict[str, str]],
    local_files_only: bool,
    token: Optional[Union[str, bool]],
    user_agent: dict,
    revision: str,
    commit_hash: Optional[str],
    is_remote_code: bool,  # Because we can't determine this inside this function, we need it to be passed in
    transformers_explicit_filename: Optional[str] = None,
) -> tuple[Optional[list[str]], Optional[dict]]:
    """Get all the checkpoint filenames based on `pretrained_model_name_or_path`, and optional metadata if the
    checkpoints are sharded.
    This function will download the data if necessary.
    """
    is_sharded = False

    if pretrained_model_name_or_path is not None and gguf_file is None:
        pretrained_model_name_or_path = str(pretrained_model_name_or_path)
        is_local = os.path.isdir(pretrained_model_name_or_path)
        if is_local:
            if transformers_explicit_filename is not None:
                # If the filename is explicitly defined, load this by default.
                archive_file = os.path.join(pretrained_model_name_or_path, subfolder, transformers_explicit_filename)
                is_sharded = transformers_explicit_filename.endswith(".safetensors.index.json")
            elif from_tf and os.path.isfile(
                os.path.join(pretrained_model_name_or_path, subfolder, TF_WEIGHTS_NAME + ".index")
            ):
                # Load from a TF 1.0 checkpoint in priority if from_tf
                archive_file = os.path.join(pretrained_model_name_or_path, subfolder, TF_WEIGHTS_NAME + ".index")
            elif from_tf and os.path.isfile(os.path.join(pretrained_model_name_or_path, subfolder, TF2_WEIGHTS_NAME)):
                # Load from a TF 2.0 checkpoint in priority if from_tf
                archive_file = os.path.join(pretrained_model_name_or_path, subfolder, TF2_WEIGHTS_NAME)
            elif from_flax and os.path.isfile(
                os.path.join(pretrained_model_name_or_path, subfolder, FLAX_WEIGHTS_NAME)
            ):
                # Load from a Flax checkpoint in priority if from_flax
                archive_file = os.path.join(pretrained_model_name_or_path, subfolder, FLAX_WEIGHTS_NAME)
            elif use_safetensors is not False and os.path.isfile(
                os.path.join(pretrained_model_name_or_path, subfolder, _add_variant(SAFE_WEIGHTS_NAME, variant))
            ):
                # Load from a safetensors checkpoint
                archive_file = os.path.join(
                    pretrained_model_name_or_path, subfolder, _add_variant(SAFE_WEIGHTS_NAME, variant)
                )
            elif use_safetensors is not False and os.path.isfile(
                os.path.join(pretrained_model_name_or_path, subfolder, _add_variant(SAFE_WEIGHTS_INDEX_NAME, variant))
            ):
                # Load from a sharded safetensors checkpoint
                archive_file = os.path.join(
                    pretrained_model_name_or_path, subfolder, _add_variant(SAFE_WEIGHTS_INDEX_NAME, variant)
                )
                is_sharded = True
            elif not use_safetensors and os.path.isfile(
                os.path.join(pretrained_model_name_or_path, subfolder, _add_variant(WEIGHTS_NAME, variant))
            ):
                # Load from a PyTorch checkpoint
                archive_file = os.path.join(
                    pretrained_model_name_or_path, subfolder, _add_variant(WEIGHTS_NAME, variant)
                )
            elif not use_safetensors and os.path.isfile(
                os.path.join(pretrained_model_name_or_path, subfolder, _add_variant(WEIGHTS_INDEX_NAME, variant))
            ):
                # Load from a sharded PyTorch checkpoint
                archive_file = os.path.join(
                    pretrained_model_name_or_path, subfolder, _add_variant(WEIGHTS_INDEX_NAME, variant)
                )
                is_sharded = True
            # At this stage we don't have a weight file so we will raise an error.
            elif not use_safetensors and (
                os.path.isfile(os.path.join(pretrained_model_name_or_path, subfolder, TF_WEIGHTS_NAME + ".index"))
                or os.path.isfile(os.path.join(pretrained_model_name_or_path, subfolder, TF2_WEIGHTS_NAME))
            ):
                raise OSError(
                    f"Error no file named {_add_variant(WEIGHTS_NAME, variant)} found in directory"
                    f" {pretrained_model_name_or_path} but there is a file for TensorFlow weights. Use"
                    " `from_tf=True` to load this model from those weights."
                )
            elif not use_safetensors and os.path.isfile(
                os.path.join(pretrained_model_name_or_path, subfolder, FLAX_WEIGHTS_NAME)
            ):
                raise OSError(
                    f"Error no file named {_add_variant(WEIGHTS_NAME, variant)} found in directory"
                    f" {pretrained_model_name_or_path} but there is a file for Flax weights. Use `from_flax=True`"
                    " to load this model from those weights."
                )
            elif use_safetensors:
                raise OSError(
                    f"Error no file named {_add_variant(SAFE_WEIGHTS_NAME, variant)} found in directory"
                    f" {pretrained_model_name_or_path}."
                )
            else:
                raise OSError(
                    f"Error no file named {_add_variant(WEIGHTS_NAME, variant)}, {_add_variant(SAFE_WEIGHTS_NAME, variant)},"
                    f" {TF2_WEIGHTS_NAME}, {TF_WEIGHTS_NAME + '.index'} or {FLAX_WEIGHTS_NAME} found in directory"
                    f" {pretrained_model_name_or_path}."
                )
        elif os.path.isfile(os.path.join(subfolder, pretrained_model_name_or_path)):
            archive_file = pretrained_model_name_or_path
            is_local = True
        elif os.path.isfile(os.path.join(subfolder, pretrained_model_name_or_path + ".index")):
            if not from_tf:
                raise ValueError(
                    f"We found a TensorFlow checkpoint at {pretrained_model_name_or_path + '.index'}, please set "
                    "from_tf to True to load from this checkpoint."
                )
            archive_file = os.path.join(subfolder, pretrained_model_name_or_path + ".index")
            is_local = True
        elif is_remote_url(pretrained_model_name_or_path):
            filename = pretrained_model_name_or_path
            resolved_archive_file = download_url(pretrained_model_name_or_path)
        else:
            # set correct filename
            if transformers_explicit_filename is not None:
                filename = transformers_explicit_filename
                is_sharded = transformers_explicit_filename.endswith(".safetensors.index.json")
            elif from_tf:
                filename = TF2_WEIGHTS_NAME
            elif from_flax:
                filename = FLAX_WEIGHTS_NAME
            elif use_safetensors is not False:
                filename = _add_variant(SAFE_WEIGHTS_NAME, variant)
            else:
                filename = _add_variant(WEIGHTS_NAME, variant)

            try:
                # Load from URL or cache if already cached
                cached_file_kwargs = {
                    "cache_dir": cache_dir,
                    "force_download": force_download,
                    "proxies": proxies,
                    "local_files_only": local_files_only,
                    "token": token,
                    "user_agent": user_agent,
                    "revision": revision,
                    "subfolder": subfolder,
                    "_raise_exceptions_for_gated_repo": False,
                    "_raise_exceptions_for_missing_entries": False,
                    "_commit_hash": commit_hash,
                }
                resolved_archive_file = cached_file(pretrained_model_name_or_path, filename, **cached_file_kwargs)

                # Since we set _raise_exceptions_for_missing_entries=False, we don't get an exception but a None
                # result when internet is up, the repo and revision exist, but the file does not.
                if resolved_archive_file is None and filename == _add_variant(SAFE_WEIGHTS_NAME, variant):
                    # Maybe the checkpoint is sharded, we try to grab the index name in this case.
                    resolved_archive_file = cached_file(
                        pretrained_model_name_or_path,
                        _add_variant(SAFE_WEIGHTS_INDEX_NAME, variant),
                        **cached_file_kwargs,
                    )
                    if resolved_archive_file is not None:
                        is_sharded = True
                    elif use_safetensors:
                        if revision == "main":
                            resolved_archive_file, revision, is_sharded = auto_conversion(
                                pretrained_model_name_or_path, **cached_file_kwargs
                            )
                        cached_file_kwargs["revision"] = revision
                        if resolved_archive_file is None:
                            raise OSError(
                                f"{pretrained_model_name_or_path} does not appear to have a file named"
                                f" {_add_variant(SAFE_WEIGHTS_NAME, variant)} or {_add_variant(SAFE_WEIGHTS_INDEX_NAME, variant)} "
                                "and thus cannot be loaded with `safetensors`. Please make sure that the model has "
                                "been saved with `safe_serialization=True` or do not set `use_safetensors=True`."
                            )
                    else:
                        # This repo has no safetensors file of any kind, we switch to PyTorch.
                        filename = _add_variant(WEIGHTS_NAME, variant)
                        resolved_archive_file = cached_file(
                            pretrained_model_name_or_path, filename, **cached_file_kwargs
                        )
                if resolved_archive_file is None and filename == _add_variant(WEIGHTS_NAME, variant):
                    # Maybe the checkpoint is sharded, we try to grab the index name in this case.
                    resolved_archive_file = cached_file(
                        pretrained_model_name_or_path,
                        _add_variant(WEIGHTS_INDEX_NAME, variant),
                        **cached_file_kwargs,
                    )
                    if resolved_archive_file is not None:
                        is_sharded = True
                if not local_files_only and not is_offline_mode():
                    if resolved_archive_file is not None:
                        if filename in [WEIGHTS_NAME, WEIGHTS_INDEX_NAME]:
                            # If the PyTorch file was found, check if there is a safetensors file on the repository
                            # If there is no safetensors file on the repositories, start an auto conversion
                            safe_weights_name = SAFE_WEIGHTS_INDEX_NAME if is_sharded else SAFE_WEIGHTS_NAME
                            has_file_kwargs = {
                                "revision": revision,
                                "proxies": proxies,
                                "token": token,
                                "cache_dir": cache_dir,
                                "local_files_only": local_files_only,
                            }
                            cached_file_kwargs = {
                                "cache_dir": cache_dir,
                                "force_download": force_download,
                                "local_files_only": local_files_only,
                                "user_agent": user_agent,
                                "subfolder": subfolder,
                                "_raise_exceptions_for_gated_repo": False,
                                "_raise_exceptions_for_missing_entries": False,
                                "_commit_hash": commit_hash,
                                **has_file_kwargs,
                            }
                            if (
                                not has_file(pretrained_model_name_or_path, safe_weights_name, **has_file_kwargs)
                                and not is_remote_code
                            ):
                                Thread(
                                    target=auto_conversion,
                                    args=(pretrained_model_name_or_path,),
                                    kwargs={"ignore_errors_during_conversion": True, **cached_file_kwargs},
                                    name="Thread-auto_conversion",
                                ).start()
                    else:
                        # Otherwise, no PyTorch file was found, maybe there is a TF or Flax model file.
                        # We try those to give a helpful error message.
                        has_file_kwargs = {
                            "revision": revision,
                            "proxies": proxies,
                            "token": token,
                            "cache_dir": cache_dir,
                            "local_files_only": local_files_only,
                        }
                        if has_file(pretrained_model_name_or_path, TF2_WEIGHTS_NAME, **has_file_kwargs):
                            raise OSError(
                                f"{pretrained_model_name_or_path} does not appear to have a file named"
                                f" {_add_variant(WEIGHTS_NAME, variant)} but there is a file for TensorFlow weights."
                                " Use `from_tf=True` to load this model from those weights."
                            )
                        elif has_file(pretrained_model_name_or_path, FLAX_WEIGHTS_NAME, **has_file_kwargs):
                            raise OSError(
                                f"{pretrained_model_name_or_path} does not appear to have a file named"
                                f" {_add_variant(WEIGHTS_NAME, variant)} but there is a file for Flax weights. Use"
                                " `from_flax=True` to load this model from those weights."
                            )
                        elif variant is not None and has_file(
                            pretrained_model_name_or_path, WEIGHTS_NAME, **has_file_kwargs
                        ):
                            raise OSError(
                                f"{pretrained_model_name_or_path} does not appear to have a file named"
                                f" {_add_variant(WEIGHTS_NAME, variant)} but there is a file without the variant"
                                f" {variant}. Use `variant=None` to load this model from those weights."
                            )
                        else:
                            raise OSError(
                                f"{pretrained_model_name_or_path} does not appear to have a file named"
                                f" {_add_variant(WEIGHTS_NAME, variant)}, {_add_variant(SAFE_WEIGHTS_NAME, variant)},"
                                f" {TF2_WEIGHTS_NAME}, {TF_WEIGHTS_NAME} or {FLAX_WEIGHTS_NAME}."
                            )

            except OSError:
                # Raise any environment error raise by `cached_file`. It will have a helpful error message adapted
                # to the original exception.
                raise
            except Exception as e:
                # For any other exception, we throw a generic error.
                raise OSError(
                    f"Can't load the model for '{pretrained_model_name_or_path}'. If you were trying to load it"
                    " from 'https://huggingface.co/models', make sure you don't have a local directory with the"
                    f" same name. Otherwise, make sure '{pretrained_model_name_or_path}' is the correct path to a"
                    f" directory containing a file named {_add_variant(WEIGHTS_NAME, variant)},"
                    f" {TF2_WEIGHTS_NAME}, {TF_WEIGHTS_NAME} or {FLAX_WEIGHTS_NAME}."
                ) from e

        if is_local:
            logger.info(f"loading weights file {archive_file}")
            resolved_archive_file = archive_file
        else:
            logger.info(f"loading weights file {filename} from cache at {resolved_archive_file}")

    elif gguf_file:
        # Case 1: the GGUF file is present locally
        if os.path.isfile(gguf_file):
            resolved_archive_file = gguf_file
        # Case 2: The GGUF path is a location on the Hub
        # Load from URL or cache if already cached
        else:
            cached_file_kwargs = {
                "cache_dir": cache_dir,
                "force_download": force_download,
                "proxies": proxies,
                "local_files_only": local_files_only,
                "token": token,
                "user_agent": user_agent,
                "revision": revision,
                "subfolder": subfolder,
                "_raise_exceptions_for_gated_repo": False,
                "_raise_exceptions_for_missing_entries": False,
                "_commit_hash": commit_hash,
            }

            resolved_archive_file = cached_file(pretrained_model_name_or_path, gguf_file, **cached_file_kwargs)

    # We now download and resolve all checkpoint files if the checkpoint is sharded
    sharded_metadata = None
    if is_sharded:
        checkpoint_files, sharded_metadata = get_checkpoint_shard_files(
            pretrained_model_name_or_path,
            resolved_archive_file,
            cache_dir=cache_dir,
            force_download=force_download,
            proxies=proxies,
            local_files_only=local_files_only,
            token=token,
            user_agent=user_agent,
            revision=revision,
            subfolder=subfolder,
            _commit_hash=commit_hash,
        )
    else:
        checkpoint_files = [resolved_archive_file] if pretrained_model_name_or_path is not None else None

    return checkpoint_files, sharded_metadata


def _get_torch_dtype(
    cls,
    torch_dtype: Optional[Union[str, torch.dtype, dict]],
    checkpoint_files: Optional[list[str]],
    config: PretrainedConfig,
    sharded_metadata: Optional[dict],
    state_dict: Optional[dict],
    weights_only: bool,
) -> tuple[PretrainedConfig, Optional[torch.dtype], Optional[torch.dtype]]:
    """Find the correct `torch_dtype` to use based on provided arguments. Also update the `config` based on the
    inferred dtype. We do the following:
    1. If torch_dtype is not None, we use that dtype
    2. If torch_dtype is "auto", we auto-detect dtype from the loaded state_dict, by checking its first
        weights entry that is of a floating type - we assume all floating dtype weights are of the same dtype
    we also may have config.torch_dtype available, but we won't rely on it till v5
    """
    dtype_orig = None
    is_sharded = sharded_metadata is not None

    if torch_dtype is not None:
        if isinstance(torch_dtype, str):
            if torch_dtype == "auto":
                if hasattr(config, "torch_dtype") and config.torch_dtype is not None:
                    torch_dtype = config.torch_dtype
                    logger.info(f"Will use torch_dtype={torch_dtype} as defined in model's config object")
                else:
                    if is_sharded and "dtype" in sharded_metadata:
                        torch_dtype = sharded_metadata["dtype"]
                    elif state_dict is not None:
                        torch_dtype = get_state_dict_dtype(state_dict)
                    else:
                        state_dict = load_state_dict(
                            checkpoint_files[0], map_location="meta", weights_only=weights_only
                        )
                        torch_dtype = get_state_dict_dtype(state_dict)
                    logger.info(
                        "Since the `torch_dtype` attribute can't be found in model's config object, "
                        "will use torch_dtype={torch_dtype} as derived from model's weights"
                    )
            elif hasattr(torch, torch_dtype):
                torch_dtype = getattr(torch, torch_dtype)
                config.torch_dtype = torch_dtype
                for sub_config_key in config.sub_configs.keys():
                    sub_config = getattr(config, sub_config_key)
                    sub_config.torch_dtype = torch_dtype
        elif isinstance(torch_dtype, torch.dtype):
            config.torch_dtype = torch_dtype
            for sub_config_key in config.sub_configs.keys():
                sub_config = getattr(config, sub_config_key)
                sub_config.torch_dtype = torch_dtype
        elif isinstance(torch_dtype, dict):
            for key, curr_dtype in torch_dtype.items():
                if hasattr(config, key):
                    value = getattr(config, key)
                    curr_dtype = curr_dtype if not isinstance(curr_dtype, str) else getattr(torch, curr_dtype)
                    value.torch_dtype = curr_dtype
            # main torch dtype for modules that aren't part of any sub-config
            torch_dtype = torch_dtype.get("")
            torch_dtype = torch_dtype if not isinstance(torch_dtype, str) else getattr(torch, torch_dtype)
            config.torch_dtype = torch_dtype
            if torch_dtype is None:
                torch_dtype = torch.float32
        else:
            raise ValueError(
                f"`torch_dtype` can be one of: `torch.dtype`, `'auto'`, a string of a valid `torch.dtype` or a `dict` with valid `torch_dtype` "
                f"for each sub-config in composite configs, but received {torch_dtype}"
            )

        dtype_orig = cls._set_default_torch_dtype(torch_dtype)
    else:
        # set fp32 as the default dtype for BC
        default_dtype = torch.get_default_dtype()
        config.torch_dtype = default_dtype
        for key in config.sub_configs.keys():
            value = getattr(config, key)
            value.torch_dtype = default_dtype

    return config, torch_dtype, dtype_orig


def _get_device_map(
    model: "PreTrainedModel",
    device_map: Optional[Union[dict, str]],
    max_memory: Optional[dict],
    hf_quantizer: Optional[HfQuantizer],
    torch_dtype: Optional[torch.dtype],
    keep_in_fp32_regex: Optional[re.Pattern],
) -> dict:
    """Compute the final `device_map` to use if we passed a value in ['auto', 'balanced', 'balanced_low_0', 'sequential'].
    Otherwise, we check for any device inconsistencies in the device_map.
    """
    if isinstance(device_map, str):
        special_dtypes = {}
        if hf_quantizer is not None:
            special_dtypes.update(hf_quantizer.get_special_dtypes_update(model, torch_dtype))
        if keep_in_fp32_regex is not None:
            special_dtypes.update(
                {name: torch.float32 for name, _ in model.named_parameters() if keep_in_fp32_regex.search(name)}
            )

        target_dtype = torch_dtype

        if hf_quantizer is not None:
            target_dtype = hf_quantizer.adjust_target_dtype(target_dtype)

        no_split_modules = model._get_no_split_modules(device_map)
        device_map_kwargs = {"no_split_module_classes": no_split_modules}

        if "special_dtypes" in inspect.signature(infer_auto_device_map).parameters:
            device_map_kwargs["special_dtypes"] = special_dtypes
        elif len(special_dtypes) > 0:
            logger.warning(
                "This model has some weights that should be kept in higher precision, you need to upgrade "
                "`accelerate` to properly deal with them (`pip install --upgrade accelerate`)."
            )

        if device_map != "sequential":
            inferred_max_memory = get_balanced_memory(
                model,
                dtype=target_dtype,
                low_zero=(device_map == "balanced_low_0"),
                max_memory=max_memory,
                **device_map_kwargs,
            )
        else:
            inferred_max_memory = get_max_memory(max_memory)
        if hf_quantizer is not None:
            inferred_max_memory = hf_quantizer.adjust_max_memory(inferred_max_memory)

        # `inferred_max_memory` contains non-reserved memory. There may be *unused* reserved memory in the GPU,
        # which we can use to allocate parameters.
        for device_name in inferred_max_memory.keys():
            if isinstance(device_name, int):  # it's a GPU device
                if is_torch_xpu_available():
                    unused_memory = torch.xpu.memory_reserved(device_name) - torch.xpu.memory_allocated(device_name)
                else:
                    unused_memory = torch.cuda.memory_reserved(device_name) - torch.cuda.memory_allocated(device_name)
                inferred_max_memory[device_name] += unused_memory
            # respect the `max_memory` passed by the user
            if max_memory is not None and device_name in max_memory:
                inferred_max_memory[device_name] = min(inferred_max_memory[device_name], max_memory[device_name])
        device_map_kwargs["max_memory"] = inferred_max_memory

        device_map = infer_auto_device_map(model, dtype=target_dtype, **device_map_kwargs)

        if hf_quantizer is not None:
            hf_quantizer.validate_environment(device_map=device_map)

    elif device_map is not None:
        tied_params = find_tied_parameters(model)
        # check if we don't have tied param in different devices
        check_tied_parameters_on_same_device(tied_params, device_map)

    return device_map


def _find_missing_and_unexpected_keys(
    cls,
    model: "PreTrainedModel",
    original_checkpoint_keys: list[str],
    checkpoint_keys: list[str],
    loading_base_model_from_task_state_dict: bool,
    hf_quantizer: Optional[HfQuantizer],
    device_map: dict,
) -> tuple[list[str], list[str]]:
    """Find missing keys (keys that are part of the model parameters but were NOT found in the loaded state dict keys) and unexpected keys
    (keys found in the loaded state dict keys, but that are NOT part of the model parameters)
    """
    prefix = model.base_model_prefix

    # Compute expected keys, i.e. keys that the FULL model (not model_to_load) expects
    expected_keys = list(model.state_dict().keys())
    if hf_quantizer is not None:
        expected_keys = hf_quantizer.update_expected_keys(model, expected_keys, checkpoint_keys)

    # Adjust prefix of the keys to make them match loaded keys before removing them
    missing_keys = sorted(set(expected_keys) - set(checkpoint_keys))
    unexpected_keys = set(checkpoint_keys) - set(expected_keys)
    # If a module has the same name under the base and task specific model, we have to re-add it to unexpected keys
    if loading_base_model_from_task_state_dict:
        task_specific_keys = [k for k in original_checkpoint_keys if not k.startswith(f"{prefix}.")]
        unexpected_keys.update(task_specific_keys)

    # Remove nonpersistent buffers from unexpected keys: they are not in the expected keys (model state dict), but
    # may be in the loaded keys. Note that removing all buffers does the job, as they were part of the expected keys anyway
    model_buffers = {n for n, _ in model.named_buffers()}
    unexpected_keys = sorted(unexpected_keys - model_buffers)

    # Old checkpoints may have keys for rotary_emb.inv_freq for each layer, however we moved this buffer to the main model
    # (so the buffer name has changed). Remove them in such a case
    has_inv_freq_buffers = any(buffer.endswith("rotary_emb.inv_freq") for buffer in model_buffers)
    if has_inv_freq_buffers:
        unexpected_keys = [k for k in unexpected_keys if "rotary_emb.inv_freq" not in k]

    tied_params = find_tied_parameters(model)
    for group in tied_params:
        missing_in_group = [k for k in missing_keys if k in group]
        if len(missing_in_group) > 0 and len(missing_in_group) < len(group):
            missing_keys = [k for k in missing_keys if k not in missing_in_group]

    if hf_quantizer is not None:
        missing_keys = hf_quantizer.update_missing_keys(model, missing_keys, prefix)
        unexpected_keys = hf_quantizer.update_unexpected_keys(model, unexpected_keys, prefix)

    # Model-specific exceptions for missing and unexpected keys (e.g. if the modeling change over time, or any other reason...)
    if cls._keys_to_ignore_on_load_missing is not None:
        for pattern in cls._keys_to_ignore_on_load_missing:
            missing_keys = [k for k in missing_keys if re.search(pattern, k) is None]

    if cls._keys_to_ignore_on_load_unexpected is not None:
        for pattern in cls._keys_to_ignore_on_load_unexpected:
            unexpected_keys = [k for k in unexpected_keys if re.search(pattern, k) is None]

    return missing_keys, unexpected_keys


def _find_mismatched_keys(
    model: "PreTrainedModel",
    state_dict: Optional[dict],
    checkpoint_files: Optional[list[str]],
    ignore_mismatched_sizes: bool,
    keys_to_rename_mapping: dict[str, str],
    is_quantized: bool,
    weights_only: bool,
) -> tuple[list[str], list[tuple[int, int]]]:
    """
    Find potential shape mismatch between the different state dicts and the model parameters, but only if `ignore_mismatched_sizes`
    is True. Otherwise, return immediately and any shape mismatch that may exist will be raised later on. This avoids checking
    every parameter in advance, as shape mismatch are extremely rare in practice. If we want to ignore them however, we do
    need to check in advance as we need to know which parameters we need to move back from meta to cpu, and initialize
    correctly. Indeed, as our model initialization takes place at the module level, and not the weight level, in the
    case of a sharded checkpoint we cannot correctly initialize the weights according to `model._init_weights()` if we perform
    this check on each state dict at loading time (after the first loaded checkpoint, there are no way to initialize only the
    mismatched weights if any, without overwriting the previously loaded weights as well because all the module will be
    initialized, not only the weights that are mismatched).
    """

    # An error will be raised later on anyway if there is a mismatch - this avoids running the rest of this function
    # if there are no mismatch (which is almost always the case)
    if not ignore_mismatched_sizes:
        return [], []

    if state_dict is not None:
        checkpoint_files = [""]

    model_state_dict = model.state_dict()
    mismatched_keys = []
    mismatched_shapes = []
    for shard_file in checkpoint_files:
        # If shard_file is "", we use the existing state_dict instead of loading it
        if shard_file != "":
            state_dict = load_state_dict(
                shard_file, is_quantized=is_quantized, map_location="meta", weights_only=weights_only
            )

        # Fix the key names
        new_state_dict = {keys_to_rename_mapping[k]: v for k, v in state_dict.items() if k in keys_to_rename_mapping}

        for key, tensor in new_state_dict.items():
            if key in model_state_dict and tensor.shape != model_state_dict[key].shape:
                # This skips size mismatches for 4-bit weights. Two 4-bit values share an 8-bit container, causing size differences.
                # Without matching with module type or parameter type it seems like a practical way to detect valid 4bit weights.
                if not (
                    is_quantized
                    and new_state_dict[key].shape[-1] == 1
                    and new_state_dict[key].numel() * 2 == model_state_dict[key].numel()
                ):
                    mismatched_keys.append(key)
                    mismatched_shapes.append((tensor.shape, model_state_dict[key].shape))

    return mismatched_keys, mismatched_shapes


class PipelineParallel(Enum):
    inputs: 0
    outputs: 1


class ModuleUtilsMixin:
    """
    A few utilities for `torch.nn.Modules`, to be used as a mixin.
    """

    @staticmethod
    def _hook_rss_memory_pre_forward(module, *args, **kwargs):
        try:
            import psutil
        except ImportError:
            raise ImportError("You need to install psutil (pip install psutil) to use memory tracing.")

        process = psutil.Process(os.getpid())
        mem = process.memory_info()
        module.mem_rss_pre_forward = mem.rss
        return None

    @staticmethod
    def _hook_rss_memory_post_forward(module, *args, **kwargs):
        try:
            import psutil
        except ImportError:
            raise ImportError("You need to install psutil (pip install psutil) to use memory tracing.")

        process = psutil.Process(os.getpid())
        mem = process.memory_info()
        module.mem_rss_post_forward = mem.rss
        mem_rss_diff = module.mem_rss_post_forward - module.mem_rss_pre_forward
        module.mem_rss_diff = mem_rss_diff + (module.mem_rss_diff if hasattr(module, "mem_rss_diff") else 0)
        return None

    def add_memory_hooks(self):
        """
        Add a memory hook before and after each sub-module forward pass to record increase in memory consumption.

        Increase in memory consumption is stored in a `mem_rss_diff` attribute for each module and can be reset to zero
        with `model.reset_memory_hooks_state()`.
        """
        for module in self.modules():
            module.register_forward_pre_hook(self._hook_rss_memory_pre_forward)
            module.register_forward_hook(self._hook_rss_memory_post_forward)
        self.reset_memory_hooks_state()

    def reset_memory_hooks_state(self):
        """
        Reset the `mem_rss_diff` attribute of each module (see [`~modeling_utils.ModuleUtilsMixin.add_memory_hooks`]).
        """
        for module in self.modules():
            module.mem_rss_diff = 0
            module.mem_rss_post_forward = 0
            module.mem_rss_pre_forward = 0

    @property
    def device(self) -> torch.device:
        """
        `torch.device`: The device on which the module is (assuming that all the module parameters are on the same
        device).
        """
        return get_parameter_device(self)

    @property
    def dtype(self) -> torch.dtype:
        """
        `torch.dtype`: The dtype of the module (assuming that all the module parameters have the same dtype).
        """
        return get_parameter_dtype(self)

    def invert_attention_mask(self, encoder_attention_mask: Tensor) -> Tensor:
        """
        Invert an attention mask (e.g., switches 0. and 1.).

        Args:
            encoder_attention_mask (`torch.Tensor`): An attention mask.

        Returns:
            `torch.Tensor`: The inverted attention mask.
        """
        if encoder_attention_mask.dim() == 3:
            encoder_extended_attention_mask = encoder_attention_mask[:, None, :, :]
        if encoder_attention_mask.dim() == 2:
            encoder_extended_attention_mask = encoder_attention_mask[:, None, None, :]
        # T5 has a mask that can compare sequence ids, we can simulate this here with this transposition
        # Cf. https://github.com/tensorflow/mesh/blob/8d2465e9bc93129b913b5ccc6a59aa97abd96ec6/mesh_tensorflow
        # /transformer/transformer_layers.py#L270
        # encoder_extended_attention_mask = (encoder_extended_attention_mask ==
        # encoder_extended_attention_mask.transpose(-1, -2))
        encoder_extended_attention_mask = encoder_extended_attention_mask.to(dtype=self.dtype)  # fp16 compatibility
        encoder_extended_attention_mask = (1.0 - encoder_extended_attention_mask) * torch.finfo(self.dtype).min

        return encoder_extended_attention_mask

    @staticmethod
    def create_extended_attention_mask_for_decoder(input_shape, attention_mask, device=None):
        if device is not None:
            warnings.warn(
                "The `device` argument is deprecated and will be removed in v5 of Transformers.", FutureWarning
            )
        else:
            device = attention_mask.device
        batch_size, seq_length = input_shape
        seq_ids = torch.arange(seq_length, device=device)
        causal_mask = seq_ids[None, None, :].repeat(batch_size, seq_length, 1) <= seq_ids[None, :, None]
        # in case past_key_values are used we need to add a prefix ones mask to the causal mask
        causal_mask = causal_mask.to(attention_mask.dtype)

        if causal_mask.shape[1] < attention_mask.shape[1]:
            prefix_seq_len = attention_mask.shape[1] - causal_mask.shape[1]
            causal_mask = torch.cat(
                [
                    torch.ones((batch_size, seq_length, prefix_seq_len), device=device, dtype=causal_mask.dtype),
                    causal_mask,
                ],
                axis=-1,
            )

        extended_attention_mask = causal_mask[:, None, :, :] * attention_mask[:, None, None, :]
        return extended_attention_mask

    def get_extended_attention_mask(
        self, attention_mask: Tensor, input_shape: tuple[int], device: torch.device = None, dtype: torch.float = None
    ) -> Tensor:
        """
        Makes broadcastable attention and causal masks so that future and masked tokens are ignored.

        Arguments:
            attention_mask (`torch.Tensor`):
                Mask with ones indicating tokens to attend to, zeros for tokens to ignore.
            input_shape (`tuple[int]`):
                The shape of the input to the model.

        Returns:
            `torch.Tensor` The extended attention mask, with a the same dtype as `attention_mask.dtype`.
        """
        if dtype is None:
            dtype = self.dtype

        if not (attention_mask.dim() == 2 and self.config.is_decoder):
            # show warning only if it won't be shown in `create_extended_attention_mask_for_decoder`
            if device is not None:
                warnings.warn(
                    "The `device` argument is deprecated and will be removed in v5 of Transformers.", FutureWarning
                )
        # We can provide a self-attention mask of dimensions [batch_size, from_seq_length, to_seq_length]
        # ourselves in which case we just need to make it broadcastable to all heads.
        if attention_mask.dim() == 3:
            extended_attention_mask = attention_mask[:, None, :, :]
        elif attention_mask.dim() == 2:
            # Provided a padding mask of dimensions [batch_size, seq_length]
            # - if the model is a decoder, apply a causal mask in addition to the padding mask
            # - if the model is an encoder, make the mask broadcastable to [batch_size, num_heads, seq_length, seq_length]
            if self.config.is_decoder:
                extended_attention_mask = ModuleUtilsMixin.create_extended_attention_mask_for_decoder(
                    input_shape, attention_mask, device
                )
            else:
                extended_attention_mask = attention_mask[:, None, None, :]
        else:
            raise ValueError(
                f"Wrong shape for input_ids (shape {input_shape}) or attention_mask (shape {attention_mask.shape})"
            )

        # Since attention_mask is 1.0 for positions we want to attend and 0.0 for
        # masked positions, this operation will create a tensor which is 0.0 for
        # positions we want to attend and the dtype's smallest value for masked positions.
        # Since we are adding it to the raw scores before the softmax, this is
        # effectively the same as removing these entirely.
        extended_attention_mask = extended_attention_mask.to(dtype=dtype)  # fp16 compatibility
        extended_attention_mask = (1.0 - extended_attention_mask) * torch.finfo(dtype).min
        return extended_attention_mask

    def get_head_mask(
        self, head_mask: Optional[Tensor], num_hidden_layers: int, is_attention_chunked: bool = False
    ) -> Tensor:
        """
        Prepare the head mask if needed.

        Args:
            head_mask (`torch.Tensor` with shape `[num_heads]` or `[num_hidden_layers x num_heads]`, *optional*):
                The mask indicating if we should keep the heads or not (1.0 for keep, 0.0 for discard).
            num_hidden_layers (`int`):
                The number of hidden layers in the model.
            is_attention_chunked (`bool`, *optional*, defaults to `False`):
                Whether or not the attentions scores are computed by chunks or not.

        Returns:
            `torch.Tensor` with shape `[num_hidden_layers x batch x num_heads x seq_length x seq_length]` or list with
            `[None]` for each layer.
        """
        if head_mask is not None:
            head_mask = self._convert_head_mask_to_5d(head_mask, num_hidden_layers)
            if is_attention_chunked is True:
                head_mask = head_mask.unsqueeze(-1)
        else:
            head_mask = [None] * num_hidden_layers

        return head_mask

    def _convert_head_mask_to_5d(self, head_mask, num_hidden_layers):
        """-> [num_hidden_layers x batch x num_heads x seq_length x seq_length]"""
        if head_mask.dim() == 1:
            head_mask = head_mask.unsqueeze(0).unsqueeze(0).unsqueeze(-1).unsqueeze(-1)
            head_mask = head_mask.expand(num_hidden_layers, -1, -1, -1, -1)
        elif head_mask.dim() == 2:
            head_mask = head_mask.unsqueeze(1).unsqueeze(-1).unsqueeze(-1)  # We can specify head_mask for each layer
        assert head_mask.dim() == 5, f"head_mask.dim != 5, instead {head_mask.dim()}"
        head_mask = head_mask.to(dtype=self.dtype)  # switch to float if need + fp16 compatibility
        return head_mask

    def num_parameters(self, only_trainable: bool = False, exclude_embeddings: bool = False) -> int:
        """
        Get number of (optionally, trainable or non-embeddings) parameters in the module.

        Args:
            only_trainable (`bool`, *optional*, defaults to `False`):
                Whether or not to return only the number of trainable parameters

            exclude_embeddings (`bool`, *optional*, defaults to `False`):
                Whether or not to return only the number of non-embeddings parameters

        Returns:
            `int`: The number of parameters.
        """

        if exclude_embeddings:
            embedding_param_names = [
                f"{name}.weight" for name, module_type in self.named_modules() if isinstance(module_type, nn.Embedding)
            ]
            total_parameters = [
                parameter for name, parameter in self.named_parameters() if name not in embedding_param_names
            ]
        else:
            total_parameters = list(self.parameters())

        total_numel = []
        is_loaded_in_4bit = getattr(self, "is_loaded_in_4bit", False)

        if is_loaded_in_4bit:
            if is_bitsandbytes_available():
                import bitsandbytes as bnb
            else:
                raise ValueError(
                    "bitsandbytes is not installed but it seems that the model has been loaded in 4bit precision, something went wrong"
                    " make sure to install bitsandbytes with `pip install bitsandbytes`. You also need a GPU. "
                )

        for param in total_parameters:
            if param.requires_grad or not only_trainable:
                # For 4bit models, we need to multiply the number of parameters by 2 as half of the parameters are
                # used for the 4bit quantization (uint8 tensors are stored)
                if is_loaded_in_4bit and isinstance(param, bnb.nn.Params4bit):
                    if hasattr(param, "element_size"):
                        num_bytes = param.element_size()
                    elif hasattr(param, "quant_storage"):
                        num_bytes = param.quant_storage.itemsize
                    else:
                        num_bytes = 1
                    total_numel.append(param.numel() * 2 * num_bytes)
                else:
                    total_numel.append(param.numel())

        return sum(total_numel)

    def estimate_tokens(self, input_dict: dict[str, Union[torch.Tensor, Any]]) -> int:
        """
        Helper function to estimate the total number of tokens from the model inputs.

        Args:
            inputs (`dict`): The model inputs.

        Returns:
            `int`: The total number of tokens.
        """
        if not hasattr(self, "warnings_issued"):
            self.warnings_issued = {}
        if self.main_input_name in input_dict:
            return input_dict[self.main_input_name].numel()
        elif "estimate_tokens" not in self.warnings_issued:
            logger.warning(
                "Could not estimate the number of tokens of the input, floating-point operations will not be computed"
            )
            self.warnings_issued["estimate_tokens"] = True
        return 0

    def floating_point_ops(
        self, input_dict: dict[str, Union[torch.Tensor, Any]], exclude_embeddings: bool = True
    ) -> int:
        """
        Get number of (optionally, non-embeddings) floating-point operations for the forward and backward passes of a
        batch with this transformer model. Default approximation neglects the quadratic dependency on the number of
        tokens (valid if `12 * d_model << sequence_length`) as laid out in [this
        paper](https://huggingface.co/papers/2001.08361) section 2.1. Should be overridden for transformers with parameter
        re-use e.g. Albert or Universal Transformers, or if doing long-range modeling with very high sequence lengths.

        Args:
            batch_size (`int`):
                The batch size for the forward pass.

            sequence_length (`int`):
                The number of tokens in each line of the batch.

            exclude_embeddings (`bool`, *optional*, defaults to `True`):
                Whether or not to count embedding and softmax operations.

        Returns:
            `int`: The number of floating-point operations.
        """

        return 6 * self.estimate_tokens(input_dict) * self.num_parameters(exclude_embeddings=exclude_embeddings)


class EmbeddingAccessMixin:
    """
    Base utilities to regroup getters and setters for embeddings.
    Introduces the `input_layer_embed` attribute, which indicates
    where the input embeddings come from and where they
    should be set.
    """

    _input_embed_layer = "embed_tokens"  # default layer that holds input embeddings.

    def get_input_embeddings(self) -> nn.Module:
        """
        Returns the model's input embeddings.

        Returns:
            `nn.Module`: A torch module mapping vocabulary to hidden states.
        """

        # 1) Check if the model has an attribute named 'embed_tokens' (the standard input embedding layer
        #  for most NLP models), and if so, return it.

        name = getattr(self, "_input_embed_layer", "embed_tokens")

        if (default_embedding := getattr(self, name, None)) is not None:
            return default_embedding
        # 2) encoder/decoder and VLMs like `Gemma3nForConditionalGeneration`

        if hasattr(self, "model") and hasattr(self.model, "embed_tokens"):
            return self.model.embed_tokens

        # 3) vanilla decoder‑only architectures
        elif hasattr(self, "embed_tokens"):
            return self.embed_tokens
        else:
            base_model = getattr(self, "base_model_prefix", None)
            if base_model is not None:
                base_model = getattr(self, base_model, None)
                if base_model is not None and base_model is not self:
                    return base_model.get_input_embeddings()
            raise NotImplementedError(
                f"`get_input_embeddings` not auto‑handled for {self.__class__.__name__}; "
                "please override in the subclass."
            )

    def set_input_embeddings(self, value: nn.Module):
        """Fallback setter that handles **~70 %** of models in the code‑base.

        Order of attempts:
        1. `self.model.embed_tokens`
        2. `self.embed_tokens`
        3. delegate to the *base model* if one exists
        4. otherwise raise `NotImplementedError` so subclasses still can (and
            should) override for exotic layouts.
        """

        # 1) encoder/decoder and VLMs like `Gemma3nForConditionalGeneration`
        name = getattr(self, "_input_embed_layer", "embed_tokens")
        if hasattr(self, "model") and hasattr(self.model, name):
            setattr(self.model, name, value)
        # 2) as well as vanilla decoder‑only architectures
        elif hasattr(self, name):
            setattr(self, name, value)
        # 3) recurse once into the registered *base* model (e.g. for encoder/decoder)
        elif getattr(self, self.base_model_prefix, self) is not self:
            base_model = getattr(self, self.base_model_prefix, self)
            base_model.set_input_embeddings(value)
        else:
            raise NotImplementedError(
                f"`set_input_embeddings` not auto‑handled for {self.__class__.__name__}; please override in the subclass."
            )

    def get_output_embeddings(self):
        if not hasattr(self, "lm_head"):
            return None
        try:
            # Speech / vision backbones raise here, so we return None.
            # Legit use of get_input_embs?
            self.get_input_embeddings()
        except NotImplementedError:
            return None
        return self.lm_head

    def set_output_embeddings(self, new_embeddings):
        """
        Sets the model's output embedding, defaulting to setting new_embeddings to lm_head.
        """
        if getattr(self, "lm_head"):
            self.lm_head = new_embeddings


class PreTrainedModel(nn.Module, EmbeddingAccessMixin, ModuleUtilsMixin, PushToHubMixin, PeftAdapterMixin):
    r"""
    Base class for all models.

    [`PreTrainedModel`] takes care of storing the configuration of the models and handles methods for loading,
    downloading and saving models as well as a few methods common to all models to:

        - resize the input embeddings,
        - prune heads in the self-attention heads.

    Class attributes (overridden by derived classes):

        - **config_class** ([`PretrainedConfig`]) -- A subclass of [`PretrainedConfig`] to use as configuration class
          for this model architecture.
        - **load_tf_weights** (`Callable`) -- A python *method* for loading a TensorFlow checkpoint in a PyTorch model,
          taking as arguments:

            - **model** ([`PreTrainedModel`]) -- An instance of the model on which to load the TensorFlow checkpoint.
            - **config** ([`PreTrainedConfig`]) -- An instance of the configuration associated to the model.
            - **path** (`str`) -- A path to the TensorFlow checkpoint.

        - **base_model_prefix** (`str`) -- A string indicating the attribute associated to the base model in derived
          classes of the same architecture adding modules on top of the base model.
        - **is_parallelizable** (`bool`) -- A flag indicating whether this model supports model parallelization.
        - **main_input_name** (`str`) -- The name of the principal input to the model (often `input_ids` for NLP
          models, `pixel_values` for vision models and `input_values` for speech models).
        - **can_record_outputs** (dict):"""

    config_class = None
    base_model_prefix = ""
    main_input_name = "input_ids"
    model_tags = None

    _checkpoint_conversion_mapping = {}  # used for BC support in VLMs, not meant to be used by new models

    _auto_class = None
    _no_split_modules = None
    _skip_keys_device_placement = None

    _keep_in_fp32_modules = None
    # the _keep_in_fp32_modules will avoid casting to anything other than float32, except bfloat16
    # to also prevent bfloat16 casting, use the _keep_in_fp32_modules_strict flag
    _keep_in_fp32_modules_strict = None

    # a list of `re` patterns of `state_dict` keys that should be removed from the list of missing
    # keys we find (keys inside the model but not in the checkpoint) and avoid unnecessary warnings.
    _keys_to_ignore_on_load_missing = None
    # a list of `re` patterns of `state_dict` keys that should be removed from the list of
    # unexpected keys we find (keys inside the checkpoint but not the model) and avoid unnecessary
    # warnings.
    _keys_to_ignore_on_load_unexpected = None
    # a list of `state_dict` keys to ignore when saving the model (useful for keys that aren't
    # trained, but which are either deterministic or tied variables)
    _keys_to_ignore_on_save = None
    # a list of `state_dict` keys that are potentially tied to another key in the state_dict.
    _tied_weights_keys = None

    is_parallelizable = False
    supports_gradient_checkpointing = False
    _is_stateful = False

    # Flash Attention support
    _supports_flash_attn = False

    # SDPA support
    _supports_sdpa = False

    # Flex Attention support
    _supports_flex_attn = False

    _can_compile_fullgraph = False

    # A tensor parallel plan to be applied to the model when TP is enabled. For
    # top-level models, this attribute is currently defined in respective model
    # code. For base models, this attribute comes from
    # `config.base_model_tp_plan` during `__init__`.
    # It should identify the layers exactly: if you want to TP model.language_model.layers.fc1
    # by passing `tp_plan` to the init, it should be {"model.language_model.layers.fc1":"colwise"}
    # for example.
    _tp_plan = None

    # tensor parallel degree to which model is sharded to.
    _tp_size = None

    # A pipeline parallel plan specifying the layers which may not be present
    # on all ranks when PP is enabled. For top-level models, this attribute is
    # currently defined in respective model code. For base models, this
    # attribute comes from `config.base_model_pp_plan` during `post_init`.
    #
    # The variable names for the inputs and outputs of the specified layers can
    # be indexed using the `PipelineParallel` enum as follows:
    # - `_pp_plan["layers"][PipelineParallel.inputs]`
    # - `_pp_plan["layers"][PipelineParallel.outputs]`
    _pp_plan = None

    # This flag signal that the model can be used as an efficient backend in TGI and vLLM
    # In practice, it means that they support attention interface functions, fully pass the kwargs
    # through all modules up to the Attention layer, can slice logits with Tensor, and have a default TP plan
    _supports_attention_backend = False
    _can_record_outputs = None

    # This attribute sets the default parameter to be

    @property
    @torch._dynamo.allow_in_graph
    def can_record_outputs(self) -> dict[str, OutputRecorder]:
        """
         Maps output names (e.g., "attentions", "hidden_states")
         to either:
             - A module class (e.g., `LlamaDecoderLayer`), using default index conventions:
                 * index=0 for "hidden_states"
                 * index=1 for "attentions"
             - Or an `OutputRecorder(...)` with `target_class`, optional `index`, and `layer_name`.

         Examples:
             These two are equivalent:

         ```python
             _can_record_outputs = {
                 "attentions": LlamaAttention,
                 "hidden_states": LlamaDecoderLayer
             }

             _can_record_outputs = {
                 "attentions": OutputRecorder(LlamaAttention, index=1),
                 "hidden_states": OutputRecorder(LlamaDecoderLayer, index=0)
             }
        ```

         This means you can record outputs from the same class, by specifying a layer name. Before
         collecting outputs, we check that they come from this layer.

         If you have cross attention that come from `LlamaAttention` and self attention that also
         come from `LlamaAttention` but from `self_attn` you can do this:

         ```python
         class LlamaModel(PreTrainedModel):
             _can_record_outputs = {
                 "attentions": OutputRecorder(LlamaAttention, index=1, layer-name="self_attn"),
                 "cross_attentions": OutputRecorder(LlamaAttention, index=1, layer_name="cross_attn")
             }

        ```
        """
        return self._can_record_outputs or {}

    @property
    def dummy_inputs(self) -> dict[str, torch.Tensor]:
        """
        `dict[str, torch.Tensor]`: Dummy inputs to do a forward pass in the network.
        """
        return {"input_ids": torch.tensor(DUMMY_INPUTS)}

    @property
    def framework(self) -> str:
        """
        :str: Identifies that this is a PyTorch model.
        """
        return "pt"

    def __init_subclass__(cls, **kwargs):
        super().__init_subclass__(**kwargs)
        # For BC we keep the original `config_class` definition in case
        # there is a `config_class` attribute (e.g. remote code models),
        # otherwise we derive it from the annotated `config` attribute.

        # defined in this particular subclass
        child_annotation = cls.__dict__.get("__annotations__", {}).get("config", None)
        child_attribute = cls.__dict__.get("config_class", None)

        # defined in the class (this subclass or any parent class)
        full_annotation = get_type_hints(cls).get("config", None)
        full_attribute = cls.config_class

        # priority (child class_config -> child annotation -> global class_config -> global annotation)
        if child_attribute is not None:
            cls.config_class = child_attribute
        elif child_annotation is not None:
            cls.config_class = child_annotation
        elif full_attribute is not None:
            cls.config_class = full_attribute
        elif full_annotation is not None:
            cls.config_class = full_annotation

    def __init__(self, config: PretrainedConfig, *inputs, **kwargs):
        super().__init__()
        if not isinstance(config, PretrainedConfig):
            raise TypeError(
                f"Parameter config in `{self.__class__.__name__}(config)` should be an instance of class "
                "`PretrainedConfig`. To create a model from a pretrained model use "
                f"`model = {self.__class__.__name__}.from_pretrained(PRETRAINED_MODEL_NAME)`"
            )
        self.config = config

        # Check the attention implementation is supported, or set it if not yet set (on the internal attr, to avoid
        # setting it recursively)
        self.config._attn_implementation_internal = self._check_and_adjust_attn_implementation(
            self.config._attn_implementation, is_init_check=True
        )

        # for initialization of the loss
        loss_type = self.__class__.__name__
        if loss_type not in LOSS_MAPPING:
            loss_groups = f"({'|'.join(LOSS_MAPPING)})"
            loss_type = re.findall(loss_groups, self.__class__.__name__)
            if len(loss_type) > 0:
                loss_type = loss_type[0]
            else:
                loss_type = None
        self.loss_type = loss_type

        self.name_or_path = config.name_or_path
        self.warnings_issued = {}
        self.generation_config = GenerationConfig.from_model_config(config) if self.can_generate() else None
        # Overwrite the class attribute to make it an instance attribute, so models like
        # `InstructBlipForConditionalGeneration` can dynamically update it without modifying the class attribute
        # when a different component (e.g. language_model) is used.
        self._keep_in_fp32_modules = copy.copy(self.__class__._keep_in_fp32_modules)
        self._keep_in_fp32_modules_strict = copy.copy(self.__class__._keep_in_fp32_modules_strict)

        self._no_split_modules = self._no_split_modules or []
        _CAN_RECORD_REGISTRY[str(self.__class__)] = self._can_record_outputs  # added for executorch support only

    def post_init(self):
        """
        A method executed at the end of each Transformer model initialization, to execute code that needs the model's
        modules properly initialized (such as weight initialization).
        """
        self.init_weights()
        self._backward_compatibility_gradient_checkpointing()

        # Make sure the modules correctly exist if the flag is active
        if self._keep_in_fp32_modules is not None or self._keep_in_fp32_modules_strict is not None:
            all_parameters = {name for name, _ in self.named_parameters() if len(name) > 0}
            unique_module_names = set()
            # Get all unique module names in the module graph, without the prefixes
            for param in all_parameters:
                unique_module_names.update(
                    [name for name in param.split(".") if not name.isnumeric() and name not in ["weight", "bias"]]
                )
            # Check that every module in the keep_in_fp32 list is part of the module graph
            if self._keep_in_fp32_modules is not None:
                for module in self._keep_in_fp32_modules:
                    if module not in unique_module_names:
                        raise ValueError(
                            f"{module} was specified in the `_keep_in_fp32_modules` list, but is not part of the modules in"
                            f" {self.__class__.__name__}"
                        )

            if self._keep_in_fp32_modules_strict is not None:
                for module in self._keep_in_fp32_modules_strict:
                    if module not in unique_module_names:
                        raise ValueError(
                            f"{module} was specified in the `_keep_in_fp32_modules_strict` list, but is not part of the modules in"
                            f" {self.__class__.__name__}"
                        )

        # If current model is a base model, attach `base_model_tp_plan` and `base_model_pp_plan` from config
        self._pp_plan = self.config.base_model_pp_plan.copy() if self.config.base_model_pp_plan is not None else None
        self._tp_plan = self.config.base_model_tp_plan.copy() if self.config.base_model_tp_plan is not None else {}
        for name, module in self.named_children():
            if plan := getattr(module, "_tp_plan", None):
                self._tp_plan.update({f"{name}.{k}": v for k, v in plan.copy().items()})

        if self._tp_plan is not None and is_torch_greater_or_equal("2.5") and _torch_distributed_available:
            for v in self._tp_plan.values():
                if v not in ALL_PARALLEL_STYLES:
                    raise ValueError(
                        f"Unsupported tensor parallel style {v}. Supported styles are {ALL_PARALLEL_STYLES}"
                    )

        if is_torch_greater_or_equal("2.5") and _torch_distributed_available and hasattr(self.config, "device_mesh") and self.config.device_mesh is not None:
            # loop over named modules and attach hooks. this is necessary when a module doesn't have parameters and thus we never hit
            device_mesh = self.config.device_mesh
            for name, module in self.named_modules():
                if not getattr(module, "_is_hooked", False):
                    from transformers.integrations.tensor_parallel import add_tensor_parallel_hooks_to_module

                    add_tensor_parallel_hooks_to_module(
                        model=self,
                        module=module,
                        tp_plan=self._tp_plan,
                        layer_name="",  # TODO: make this optional?
                        current_module_plan=_get_parameter_tp_plan(parameter_name=name, tp_plan=self._tp_plan),
                        device_mesh=device_mesh,
                        parameter_name=None,
                    )
                module._is_hooked = True

    def dequantize(self):
        """
        Potentially dequantize the model in case it has been quantized by a quantization method that support
        dequantization.
        """
        hf_quantizer = getattr(self, "hf_quantizer", None)

        if hf_quantizer is None:
            raise ValueError("You need to first quantize your model in order to dequantize it")

        return hf_quantizer.dequantize(self)

    def _backward_compatibility_gradient_checkpointing(self):
        if self.supports_gradient_checkpointing and getattr(self.config, "gradient_checkpointing", False):
            self.gradient_checkpointing_enable()
            # Remove the attribute now that is has been consumed, so it's no saved in the config.
            delattr(self.config, "gradient_checkpointing")

    def add_model_tags(self, tags: Union[list[str], str]) -> None:
        r"""
        Add custom tags into the model that gets pushed to the Hugging Face Hub. Will
        not overwrite existing tags in the model.

        Args:
            tags (`Union[list[str], str]`):
                The desired tags to inject in the model

        Examples:

        ```python
        from transformers import AutoModel

        model = AutoModel.from_pretrained("google-bert/bert-base-cased")

        model.add_model_tags(["custom", "custom-bert"])

        # Push the model to your namespace with the name "my-custom-bert".
        model.push_to_hub("my-custom-bert")
        ```
        """
        if isinstance(tags, str):
            tags = [tags]

        if self.model_tags is None:
            self.model_tags = []

        for tag in tags:
            if tag not in self.model_tags:
                self.model_tags.append(tag)

    @classmethod
    @restore_default_torch_dtype
    def _from_config(cls, config, **kwargs):
        """
        All context managers that the model should be initialized under go here.

        Args:
            torch_dtype (`torch.dtype`, *optional*):
                Override the default `torch.dtype` and load the model under this dtype.
        """
        # when we init a model from within another model (e.g. VLMs) and dispatch on FA2
        # a warning is raised that dtype should be fp16. Since we never pass dtype from within
        # modeling code, we can try to infer it here same way as done in `from_pretrained`
        torch_dtype = kwargs.pop("torch_dtype", config.torch_dtype)
        if isinstance(torch_dtype, str):
            torch_dtype = getattr(torch, torch_dtype)

        # override default dtype if needed
        dtype_orig = None
        if torch_dtype is not None:
            dtype_orig = cls._set_default_torch_dtype(torch_dtype)

        # If passing `attn_implementation` as kwargs, respect it (it will be applied recursively on subconfigs)
        if "attn_implementation" in kwargs:
            config._attn_implementation = kwargs.pop("attn_implementation")

        if is_deepspeed_zero3_enabled() and not _is_quantized and not _is_ds_init_called:
            logger.info("Detected DeepSpeed ZeRO-3: activating zero.init() for this model")
            # this immediately partitions the model across all gpus, to avoid the overhead in time
            # and memory copying it on CPU or each GPU first
            import deepspeed

            init_contexts = [deepspeed.zero.Init(config_dict_or_path=deepspeed_config()), set_zero3_state()]
            with ContextManagers(init_contexts):
                model = cls(config, **kwargs)

        else:
            model = cls(config, **kwargs)

        # restore default dtype if it was modified
        if dtype_orig is not None:
            torch.set_default_dtype(dtype_orig)

        return model

    @classmethod
    def _check_attn_implementation(cls, attn_implementation: Union[str, dict]) -> Union[str, dict]:
        """
        Checks that the requested attention implementation exists and tries to get the kernel from hub
        if `attn_implementation` matches hf kernels pattern.
        """
        if isinstance(attn_implementation, str) and re.match(r"^[^/:]+/[^/:]+:[^/:]+$", attn_implementation):
            if not is_kernels_available():
                raise ValueError("kernels is not installed. Please install it with `pip install kernels`.")

            # Extract repo_id and kernel_name from the string
            repo_id, kernel_name = attn_implementation.split(":")
            kernel_name = kernel_name.strip()
            repo_id = repo_id.strip()

            try:
                kernel = get_kernel(repo_id)
                ALL_ATTENTION_FUNCTIONS.register(f"kernel_{repo_id.replace('/', '_')}", getattr(kernel, kernel_name))
                attn_implementation = f"kernel_{repo_id.replace('/', '_')}"
            except FileNotFoundError as e:
                logger.warning(
                    f"Could not find a kernel repository '{repo_id}' compatible with your devicein the hub: {e}. Using eager attention implementation instead."
                )
                attn_implementation = None  # try to dispatch SDPA and fallback eager if not available
            except AttributeError:
                raise ValueError(
                    "the kernel function name or class specified in the attn_implementation argument is not valid. \
                                 Please check the documentation for the correct format, \
                                 and check that the kernel exports the class and the function correctly."
                )
        if (
            not isinstance(attn_implementation, dict)
            and attn_implementation not in ["eager", None] + ALL_ATTENTION_FUNCTIONS.valid_keys()
        ):
            message = f'Specified `attn_implementation="{attn_implementation}"` is not supported. The only possible arguments are `attn_implementation="eager"` (manual attention implementation)'
            # check `supports_flash_attn_2` for BC with custom code. TODO: remove after a few releases
            if cls._supports_flash_attn or getattr(cls, "_supports_flash_attn_2", False):
                message += (
                    ', `"attn_implementation=flash_attention_3"` (implementation using flash attention 3)'
                    ', `"attn_implementation=flash_attention_2"` (implementation using flash attention 2)'
                )
            if cls._supports_sdpa:
                message += ', `"attn_implementation=sdpa"` (implementation using torch.nn.functional.scaled_dot_product_attention)'
            if cls._supports_flex_attn:
                message += ', `"attn_implementation=flex_attention"` (implementation using torch\'s flex_attention)'
            raise ValueError(message + ".")

        return attn_implementation

    def set_attention_implementation(self, attn_implementation: Union[str, dict]):
        """
        Checks and dispatches to the requested attention implementation.
        """
        requested_attn_implementation = self._check_attn_implementation(attn_implementation)

        # Composite models consisting of several PretrainedModels can specify attention implementation as a dict where
        # keys are sub-config names. But most people will specify one `str` which means that should dispatch it for all sub-models.
        # See https://github.com/huggingface/transformers/pull/32238
        for key in self.config.sub_configs.keys():
            sub_config = getattr(self.config, key)
            curr_attn_implementation = (
                requested_attn_implementation
                if not isinstance(requested_attn_implementation, dict)
                else requested_attn_implementation.get(key, None)
            )
            # For models with backbone sub-config might be not initialized. Set the requested att
            # if the config hasn't got any attn pre-set and the requested attn in not `None` (i.e not the default attn)
            if (
                sub_config is not None
                and sub_config._attn_implementation_internal is None
                and curr_attn_implementation is not None
            ):
                sub_config._attn_implementation_internal = curr_attn_implementation

        if requested_attn_implementation == "flash_attention_3" and self._flash_attn_3_can_dispatch():
            self.config._attn_implementation = "flash_attention_3"
        if requested_attn_implementation == "flash_attention_2" and self._flash_attn_2_can_dispatch():
            self.config._attn_implementation = "flash_attention_2"
        elif requested_attn_implementation == "flex_attention" and self._flex_attn_can_dispatch():
            self.config._attn_implementation = "flex_attention"
        elif (
            requested_attn_implementation in [None, "sdpa"]
            and not is_torch_xla_available()
            and self._sdpa_can_dispatch(hard_check_only=requested_attn_implementation is not None)
        ):
            self.config._attn_implementation = "sdpa"
        elif requested_attn_implementation in ALL_ATTENTION_FUNCTIONS.valid_keys():
            self.config._attn_implementation = requested_attn_implementation
        elif isinstance(requested_attn_implementation, dict):
            self.config._attn_implementation = requested_attn_implementation.get("", None)
        else:
            self.config._attn_implementation = "eager"

        self.config._attn_implementation_autoset = True

    @classmethod
    def _set_default_torch_dtype(cls, dtype: torch.dtype) -> torch.dtype:
        """
        Change the default dtype and return the previous one. This is needed when wanting to instantiate the model
        under specific dtype.

        Args:
            dtype (`torch.dtype`):
                a floating dtype to set to.

        Returns:
            `torch.dtype`: the original `dtype` that can be used to restore `torch.set_default_dtype(dtype)` if it was
            modified. If it wasn't, returns `None`.

        Note `set_default_dtype` currently only works with floating-point types and asserts if for example,
        `torch.int64` is passed. So if a non-float `dtype` is passed this functions will throw an exception.
        """
        if not dtype.is_floating_point:
            raise ValueError(
                f"Can't instantiate {cls.__name__} model under dtype={dtype} since it is not a floating point dtype"
            )

        logger.info(f"Instantiating {cls.__name__} model under default dtype {dtype}.")
        dtype_orig = torch.get_default_dtype()
        torch.set_default_dtype(dtype)
        return dtype_orig

    @property
    def base_model(self) -> nn.Module:
        """
        `torch.nn.Module`: The main body of the model.
        """
        return getattr(self, self.base_model_prefix, self)

    @classmethod
    def can_generate(cls) -> bool:
        """
        Returns whether this model can generate sequences with `.generate()` from the `GenerationMixin`.

        Under the hood, on classes where this function returns True, some generation-specific changes are triggered:
        for instance, the model instance will have a populated `generation_config` attribute.

        Returns:
            `bool`: Whether this model can generate sequences with `.generate()`.
        """
        # Directly inherits `GenerationMixin` -> can generate
        if "GenerationMixin" in str(cls.__bases__):
            return True
        # The class inherits from a class that can generate (recursive check) -> can generate
        for base in cls.__bases__:
            if not hasattr(base, "can_generate"):
                continue
            if "PreTrainedModel" not in str(base) and base.can_generate():
                return True
        # Detects whether `prepare_inputs_for_generation` has been overwritten in the model. Prior to v4.45, this
        # was how we detected whether a model could generate.
        if hasattr(cls, "prepare_inputs_for_generation"):  # implicit: doesn't inherit `GenerationMixin`
            logger.warning(
                f"{cls.__name__} has generative capabilities, as `prepare_inputs_for_generation` is explicitly "
                "defined. However, it doesn't directly inherit from `GenerationMixin`. From 👉v4.50👈 onwards, "
                "`PreTrainedModel` will NOT inherit from `GenerationMixin`, and this model will lose the ability "
                "to call `generate` and other related functions."
                "\n  - If you're using `trust_remote_code=True`, you can get rid of this warning by loading the "
                "model with an auto class. See https://huggingface.co/docs/transformers/en/model_doc/auto#auto-classes"
                "\n  - If you are the owner of the model architecture code, please modify your model class such that "
                "it inherits from `GenerationMixin` (after `PreTrainedModel`, otherwise you'll get an exception)."
                "\n  - If you are not the owner of the model architecture class, please contact the model code owner "
                "to update it."
            )
        # Otherwise, can't generate
        return False

    def _flash_attn_2_can_dispatch(self, is_init_check: bool = False) -> bool:
        """
        Check the availability of Flash Attention 2 for a given model.

        Args:
            is_init_check (`bool`, *optional*):
                Whether this check is performed early, i.e. at __init__ time, or later when the model and its weights are
                fully instantiated. This is needed as we also check the devices of the weights, and/or if the model uses
                BetterTransformer, which are only available later after __init__. This allows to raise proper exceptions early
                before instantiating the full models if we know that the model does not support the requested attention.
        """
        torch_dtype = self.config.torch_dtype

        # check `supports_flash_attn_2` for BC with custom code. TODO: remove after a few releases
        if not (self._supports_flash_attn or getattr(self, "_supports_flash_attn_2", False)):
            raise ValueError(
                f"{self.__class__.__name__} does not support Flash Attention 2.0 yet. Please request to add support where"
                f" the model is hosted, on its model hub page: https://huggingface.co/{self.config._name_or_path}/discussions/new"
                " or in the Transformers GitHub repo: https://github.com/huggingface/transformers/issues/new"
            )

        if not is_flash_attn_2_available():
            preface = "FlashAttention2 has been toggled on, but it cannot be used due to the following error:"
            install_message = "Please refer to the documentation of https://huggingface.co/docs/transformers/perf_infer_gpu_one#flashattention-2 to install Flash Attention 2."

            # package `flash-attn` can not be installed on Ascend NPU, ignore related validation logi
            if importlib.util.find_spec("flash_attn") is None and not is_torch_npu_available():
                raise ImportError(f"{preface} the package flash_attn seems to be not installed. {install_message}")
            else:
                # Check FA2 installed version compatibility
                flash_attention_version = version.parse(importlib.metadata.version("flash_attn"))
                if torch.version.cuda:
                    if flash_attention_version < version.parse("2.1.0"):
                        raise ImportError(
                            f"{preface} you need flash_attn package version to be greater or equal than 2.1.0. Detected version {flash_attention_version}. {install_message}"
                        )
                    elif not torch.cuda.is_available():
                        raise ValueError(
                            f"{preface} Flash Attention 2 is not available on CPU. Please make sure torch can access a CUDA device."
                        )
                    else:
                        raise ImportError(f"{preface} Flash Attention 2 is not available. {install_message}")
                elif torch.version.hip:
                    if flash_attention_version < version.parse("2.0.4"):
                        raise ImportError(
                            f"{preface} you need flash_attn package version to be greater or equal than 2.0.4. Detected version {flash_attention_version}. {install_message}"
                        )
                    else:
                        raise ImportError(f"{preface} Flash Attention 2 is not available. {install_message}")

        if torch_dtype is None:
            logger.warning_once(
                "You are attempting to use Flash Attention 2 without specifying a torch dtype. This might lead to unexpected behaviour"
            )
        elif torch_dtype is not None and torch_dtype not in [torch.float16, torch.bfloat16]:
            logger.warning_once(
                "Flash Attention 2 only supports torch.float16 and torch.bfloat16 dtypes, but"
                f" the current dype in {self.__class__.__name__} is {torch_dtype}. You should run training or inference using Automatic Mixed-Precision via the `with torch.autocast(device_type='torch_device'):` decorator,"
                ' or load the model with the `torch_dtype` argument. Example: `model = AutoModel.from_pretrained("openai/whisper-tiny", attn_implementation="flash_attention_2", torch_dtype=torch.float16)`'
            )

        # With the early check, the parameters are not yet initalized correctly
        if not is_init_check:
            if getattr(self, "use_bettertransformer", False):
                raise ValueError(
                    "Flash Attention 2 and BetterTransformer API are not compatible. Please make sure to disable BetterTransformers by doing model.reverse_bettertransformer()"
                )

            param_devices = list({param.device for param in self.parameters()})
            if len(param_devices) == 1 and param_devices[0].type == "cpu":
                if torch.cuda.is_available():
                    logger.warning_once(
                        "You are attempting to use Flash Attention 2 with a model not initialized on GPU. Make sure to move the model to GPU"
                        " after initializing it on CPU with `model.to('cuda')`."
                    )
                elif is_torch_mlu_available():
                    logger.warning_once(
                        "You are attempting to use Flash Attention 2 with a model not initialized on MLU. Make sure to move the model to MLU"
                        " after initializing it on CPU with `model.to('mlu')`."
                    )
                else:
                    raise ValueError(
                        "You are attempting to use Flash Attention 2 with a model not initialized on GPU and with no GPU available. "
                        "This is not supported yet. Please make sure to have access to a GPU and either initialise the model on a GPU by passing a device_map "
                        "or initialising the model on CPU and then moving it to GPU."
                    )

        # If no error raise by this point, we can return `True`
        return True

    def _flash_attn_3_can_dispatch(self, is_init_check: bool = False) -> bool:
        """
        Check the availability of Flash Attention 3 for a given model.

        Args:
            is_init_check (`bool`, *optional*):
                Whether this check is performed early, i.e. at __init__ time, or later when the model and its weights are
                fully instantiated. This is needed as we also check the devices of the weights, and/or if the model uses
                BetterTransformer, which are only available later after __init__. This allows to raise proper exceptions early
                before instantiating the full models if we know that the model does not support the requested attention.
        """
        torch_dtype = self.config.torch_dtype

        if not self._supports_flash_attn:
            raise ValueError(
                f"{self.__class__.__name__} does not support Flash Attention 3 yet. Please request to add support where"
                f" the model is hosted, on its model hub page: https://huggingface.co/{self.config._name_or_path}/discussions/new"
                " or in the Transformers GitHub repo: https://github.com/huggingface/transformers/issues/new"
            )

        if not is_flash_attn_3_available():
            preface = "FlashAttention3 has been toggled on, but it cannot be used due to the following error:"

            if importlib.util.find_spec("flash_attn_3") is None:
                raise ImportError(f"{preface} the package flash_attn_3 seems to be not installed.")

            if torch.cuda.is_available():
                major, _ = torch.cuda.get_device_capability()
                if major < 9:
                    raise ValueError(
                        f"{preface} Flash Attention 3 requires compute capability >= 9.0, but found {torch.cuda.get_device_capability()} with compute capability {major}.0."
                    )
                else:
                    raise ImportError(f"{preface} Flash Attention 3 is not available.")
            else:
                raise ValueError(
                    f"{preface} Flash Attention 3 is not available on CPU. Please make sure torch can access a CUDA device."
                )

        if torch_dtype is None:
            logger.warning_once(
                "You are attempting to use Flash Attention 3 without specifying a torch dtype. This might lead to unexpected behaviour"
            )
        elif torch_dtype is not None and torch_dtype not in [torch.float16, torch.bfloat16]:
            logger.warning_once(
                "Flash Attention 3 only supports torch.float16 and torch.bfloat16 dtypes, but"
                f" the current dype in {self.__class__.__name__} is {torch_dtype}. You should run training or inference using Automatic Mixed-Precision via the `with torch.autocast(device_type='torch_device'):` decorator,"
                ' or load the model with the `torch_dtype` argument. Example: `model = AutoModel.from_pretrained("meta-llama/Llama-3.2-1B", attn_implementation="flash_attention_3", torch_dtype=torch.float16)`'
            )

        if getattr(self.config, "alibi", False) or getattr(self.config, "use_alibi", False):
            raise ValueError("Model is configured to use ALiBi, which is not supported by Flash Attention 3.")

        # Check for attention dropout, which is incompatible with FA3
        if hasattr(self.config, "attention_dropout") and self.config.attention_dropout > 0:
            raise ValueError(
                f"Model has attention_dropout={self.config.attention_dropout}, which is not supported by Flash Attention 3."
            )

        # With the early check, the parameters are not yet initalized correctly
        if not is_init_check:
            param_devices = list({param.device for param in self.parameters()})
            if len(param_devices) == 1 and param_devices[0].type == "cpu":
                if torch.cuda.is_available():
                    logger.warning_once(
                        "You are attempting to use Flash Attention 3 with a model not initialized on GPU. Make sure to move the model to GPU"
                        " after initializing it on CPU with `model.to('cuda')`."
                    )
                else:
                    raise ValueError(
                        "You are attempting to use Flash Attention 3 with a model not initialized on GPU and with no GPU available. "
                        "This is not supported yet. Please make sure to have access to a GPU and either initialise the model on a GPU by passing a device_map "
                        "or initialising the model on CPU and then moving it to GPU."
                    )

        return True

    def _sdpa_can_dispatch(self, is_init_check: bool = False) -> bool:
        """
        Check the availability of SDPA for a given model.

        Args:
            is_init_check (`bool`, *optional*):
                Whether this check is performed early, i.e. at __init__ time, or later when the model and its weights are
                fully instantiated. This is needed as we also check the devices of the weights, and/or if the model uses
                BetterTransformer, which are only available later after __init__. This allows to raise proper exceptions early
                before instantiating the full models if we know that the model does not support the requested attention.
        """
        if not self._supports_sdpa:
            raise ValueError(
                f"{self.__class__.__name__} does not support an attention implementation through torch.nn.functional.scaled_dot_product_attention yet."
                " Please request the support for this architecture: https://github.com/huggingface/transformers/issues/28005. If you believe"
                ' this error is a bug, please open an issue in Transformers GitHub repository and load your model with the argument `attn_implementation="eager"` meanwhile. Example: `model = AutoModel.from_pretrained("openai/whisper-tiny", attn_implementation="eager")`'
            )
        if not is_torch_sdpa_available():
            raise ImportError("PyTorch SDPA requirements in Transformers are not met. Please install torch>=2.1.1.")

        if (
            torch.version.hip is not None
            and torch.cuda.device_count() > 1
            and version.parse(torch.__version__) < version.parse("2.4.1")
        ):
            logger.warning_once(
                "Using the `SDPA` attention implementation on multi-gpu setup with ROCM may lead to performance issues due to the FA backend. Disabling it to use alternative backends."
            )
            torch.backends.cuda.enable_flash_sdp(False)

        if not is_init_check:
            if getattr(self, "use_bettertransformer", False):
                raise ValueError(
                    "SDPA and BetterTransformer API are not compatible. Please make sure to disable BetterTransformers by doing model.reverse_bettertransformer()"
                )

        return True

    def _flex_attn_can_dispatch(self, is_init_check: bool = False) -> bool:
        """
        Check the availability of Flex Attention for a given model.

        Args:
            is_init_check (`bool`, *optional*):
                Whether this check is performed early, i.e. at __init__ time, or later when the model and its weights are
                fully instantiated. This is needed as we also check the devices of the weights, and/or if the model uses
                BetterTransformer, which are only available later after __init__. This allows to raise proper exceptions early
                before instantiating the full models if we know that the model does not support the requested attention.
        """
        if not self._supports_flex_attn:
            raise ValueError(
                f"{self.__class__.__name__} does not support an attention implementation through torch's flex_attention."
                " Please request the support for this architecture: https://github.com/huggingface/transformers/issues/34809."
                " If you believe this error is a bug, please open an issue in Transformers GitHub repository"
                ' and load your model with the argument `attn_implementation="eager"` meanwhile.'
                ' Example: `model = AutoModel.from_pretrained("openai/whisper-tiny", attn_implementation="eager")`'
            )
        if not is_torch_flex_attn_available():
            raise ImportError(
                "PyTorch Flex Attention requirements in Transformers are not met. Please install torch>=2.5.0."
            )

        if not is_init_check:
            if getattr(self, "use_bettertransformer", False):
                raise ValueError(
                    "FlexAttention and BetterTransformer API are not compatible. Please make sure to disable BetterTransformers by doing model.reverse_bettertransformer()"
                )

        # If no error raise by this point, we can return `True`
        return True

    def _check_and_adjust_attn_implementation(
        self, attn_implementation: Optional[str], is_init_check: bool = False
    ) -> str:
        """
        Check that the `attn_implementation` exists and is supported by the models, and try to get the kernel from hub if
        it matches hf kernels pattern.

        Args:
            attn_implementation (`str` or `None`):
                The attention implementation to check for existence/validity.
            is_init_check (`bool`, *optional*):
                Whether this check is performed early, i.e. at __init__ time, or later when the model and its weights are
                fully instantiated. This is needed as we also check the devices of the weights, and/or if the model uses
                BetterTransformer, which are only available later after __init__. This allows to raise proper exceptions early
                before instantiating the full models if we know that the model does not support the requested attention.

        Returns:
            `str`: The final attention implementation to use, including potential fallbacks from sdpa to eager, or from
            None to sdpa (to potentially eager).
        """
        applicable_attn_implementation = "sdpa" if attn_implementation is None else attn_implementation
        if re.match(r"^[^/:]+/[^/:]+:?[^/:]+$", applicable_attn_implementation):
            if not is_kernels_available():
                raise ValueError("kernels is not installed. Please install it with `pip install kernels`.")

            # Extract repo_id and kernel_name from the string
            if ":" in applicable_attn_implementation:
                repo_id, kernel_name = attn_implementation.split(":")
                kernel_name = kernel_name.strip()
            else:
                repo_id = attn_implementation
                kernel_name = None
            repo_id = repo_id.strip()
            try:
                kernel = get_kernel(repo_id)
                if hasattr(kernel, "flash_attn_varlen_func"):
                    ALL_ATTENTION_FUNCTIONS._global_mapping[repo_id] = partial(
                        flash_attention_forward, implementation=kernel
                    )
                elif kernel_name is not None:
                    ALL_ATTENTION_FUNCTIONS[repo_id] = getattr(kernel, kernel_name)
                ALL_MASK_ATTENTION_FUNCTIONS._global_mapping[repo_id] = ALL_MASK_ATTENTION_FUNCTIONS[
                    "flash_attention_2"
                ]
                applicable_attn_implementation = repo_id
            except FileNotFoundError as e:
                logger.warning_once(
                    f"Could not find a kernel repository '{repo_id}' compatible with your device in the hub: {e}. Using "
                    "default attention implementation instead (sdpa if available, eager otherwise)."
                )
                applicable_attn_implementation = "sdpa"  # Try to fallback to sdpa in this case
            finally:
                return applicable_attn_implementation
        if applicable_attn_implementation not in ["eager"] + ALL_ATTENTION_FUNCTIONS.valid_keys():
            message = (
                f'Specified `attn_implementation="{attn_implementation}"` is not supported. The only possible arguments are '
                '`attn_implementation="eager"` (manual attention implementation)'
            )
            # check `supports_flash_attn_2` for BC with custom code. TODO: remove after a few releases
            if self._supports_flash_attn or getattr(self, "_supports_flash_attn_2", False):
                message += (
                    ', `"attn_implementation=flash_attention_3"` (implementation using flash attention 3)'
                    ', `"attn_implementation=flash_attention_2"` (implementation using flash attention 2)'
                )
            if self._supports_sdpa:
                message += ', `"attn_implementation=sdpa"` (implementation using torch.nn.functional.scaled_dot_product_attention)'
            if self._supports_flex_attn:
                message += ', `"attn_implementation=flex_attention"` (implementation using torch\'s flex_attention)'
            raise ValueError(message + ".")

        # Perform relevant checks
        if applicable_attn_implementation == "flash_attention_2":
            self._flash_attn_2_can_dispatch(is_init_check)
        elif applicable_attn_implementation == "flash_attention_3":
            self._flash_attn_3_can_dispatch(is_init_check)
        elif applicable_attn_implementation == "flex_attention":
            self._flex_attn_can_dispatch(is_init_check)
        elif applicable_attn_implementation == "sdpa":
            # Sdpa is the default, so we try it and fallback to eager otherwise when not possible
            try:
                self._sdpa_can_dispatch(is_init_check)
            except (ValueError, ImportError) as e:
                # In this case, sdpa was requested explicitly, but we can't use it, so let's raise
                if attn_implementation == "sdpa":
                    raise e
                applicable_attn_implementation = "eager"

        return applicable_attn_implementation

    @classmethod
    def _can_set_attn_implementation(cls) -> bool:
        """Detect whether the class supports setting its attention implementation dynamically. It is an ugly check based on
        opening the file, but avoids maintaining yet another property flag.
        """
        class_file = sys.modules[cls.__module__].__file__
        with open(class_file, "r") as f:
            code = f.read()
        # heuristic -> if we find those patterns, the model uses the correct interface
        return (
            "eager_attention_forward" in code and "ALL_ATTENTION_FUNCTIONS[self.config._attn_implementation]" in code
        )

    def set_attn_implementation(self, attn_implementation: Union[str, dict]):
        """
        Set the requested `attn_implementation` for this model.

        Args:
            attn_implementation (`str` or `dict`):
                The attention implementation to set for this model. It can be either a `str`, in which case it will be
                dispatched to all submodels if relevant, or a `dict` where keys are the sub_configs name, in which case each
                submodel will dispatch the corresponding value.
        """
        requested_implementation = (
            attn_implementation
            if not isinstance(attn_implementation, dict)
            else attn_implementation.get("", self.config._attn_implementation)
        )

        # At this point, the model was already instantiated, so instead of crashing on bad value, let's simply
        # warn the user that the requested value is not working
        if requested_implementation != self.config._attn_implementation:
            # In this case, raise
            if not self._can_set_attn_implementation():
                logger.warning(
                    f"{self.__class__.__name__} does not support setting its attention implementation dynamically, because it "
                    "does not follow the functional approach based on AttentionInterface "
                    "(see https://huggingface.co/docs/transformers/en/attention_interface)"
                )
            else:
                try:
                    applicable_attn_implementation = self._check_and_adjust_attn_implementation(
                        requested_implementation, is_init_check=False
                    )
                    # Apply the change (on the internal attr, to avoid setting it recursively)
                    self.config._attn_implementation_internal = applicable_attn_implementation
                except (ValueError, ImportError) as e:
                    logger.warning(
                        f"Impossible to set the requested `attn_implementation`. The following error was captured: {str(e)}"
                    )

        subconfigs_changed = set()
        # Apply it to all submodels as well
        for submodule in self.modules():
            # We found a submodel (which is not self) with a different config (otherwise, it may be the same "actual model",
            # e.g. ForCausalLM has a Model inside, but no need to check it again)
            if (
                submodule is not self
                and isinstance(submodule, PreTrainedModel)
                and submodule.config.__class__ != self.config.__class__
            ):
                sub_implementation = attn_implementation
                if isinstance(attn_implementation, dict):
                    for subconfig_key in self.config.sub_configs:
                        # We need to check for exact object match here, with `is`
                        if getattr(self.config, subconfig_key) is submodule.config:
                            sub_implementation = attn_implementation.get(
                                subconfig_key, submodule.config._attn_implementation
                            )
                            break
                submodule.set_attn_implementation(sub_implementation)
                subconfigs_changed.add(submodule.config.__class__)

        # We need this as some old and badly designed models use subconfigs without declaring the corresponding modules as PreTrainedModel
        for subconfig_key in self.config.sub_configs:
            subconfig = getattr(self.config, subconfig_key)
            requested_implementation = (
                attn_implementation
                if not isinstance(attn_implementation, dict)
                else attn_implementation.get(subconfig_key, subconfig._attn_implementation)
            )
            # This means we did not perform any check above for this particular subconfig -> set it in the dark if it is registered
            if (
                subconfig.__class__ not in subconfigs_changed
                and requested_implementation != subconfig._attn_implementation
                and requested_implementation in ["eager"] + ALL_ATTENTION_FUNCTIONS.valid_keys()
            ):
                subconfig._attn_implementation_internal = requested_implementation
                logger.warning(
                    f"We set the attention implementation for the sub-config `{subconfig_key}` to `{requested_implementation}` "
                    "without finding the associated sub-model. For this reason we could not check if the model supports it. "
                    "You may encounter undefined behavior."
                )

    def enable_input_require_grads(self):
        """
        Enables the gradients for the input embeddings. This is useful for fine-tuning adapter weights while keeping
        the model weights fixed.
        """

        def make_inputs_require_grads(module, input, output):
            output.requires_grad_(True)

        self._require_grads_hook = self.get_input_embeddings().register_forward_hook(make_inputs_require_grads)

    def disable_input_require_grads(self):
        """
        Removes the `_require_grads_hook`.
        """
        self._require_grads_hook.remove()

    def _init_weights(self, module):
        """
        Initialize the weights. This is quite general on purpose, in the spirit of what we usually do. For more complex
        initialization scheme, it should be overriden by the derived `PreTrainedModel` class. In case a model adds an explicit
        `nn.Parameter`, this method should also be overriden in order to initialize it correctly.
        """
        if hasattr(self.config, "initializer_range"):
            std = self.config.initializer_range
        else:
            # 0.02 is the standard default value accross the library
            std = getattr(self.config.get_text_config(), "initializer_range", 0.02)

        if isinstance(module, (nn.Linear, nn.Conv1d, nn.Conv2d, nn.Conv3d, nn.ConvTranspose1d, nn.ConvTranspose2d)):
            module.weight.data.normal_(mean=0.0, std=std)
            if module.bias is not None:
                module.bias.data.zero_()
        elif isinstance(module, nn.Embedding):
            module.weight.data.normal_(mean=0.0, std=std)
            if module.padding_idx is not None:
                module.weight.data[module.padding_idx].zero_()
        elif isinstance(module, nn.MultiheadAttention):
            # This uses torch's original init
            module._reset_parameters()
        # We cannot use `isinstance` on the RMSNorms or LayerNorms, as they usually are custom modules which change names
        # between modelings (because they are prefixed with the model name)
        elif (
            isinstance(
                module, (nn.LayerNorm, nn.RMSNorm, nn.GroupNorm, nn.BatchNorm1d, nn.BatchNorm2d, nn.BatchNorm3d)
            )
            or "LayerNorm" in module.__class__.__name__
            or "RMSNorm" in module.__class__.__name__
        ):
            # Norms can exist without weights (in which case they are None from torch primitives)
            if hasattr(module, "weight") and module.weight is not None:
                module.weight.data.fill_(1.0)
            if hasattr(module, "bias") and module.bias is not None:
                module.bias.data.zero_()

    def _initialize_weights(self, module):
        """
        Initialize the weights if they are not already initialized.
        """
        if getattr(module, "_is_hf_initialized", False):
            return
        self._init_weights(module)
        module._is_hf_initialized = True

    @torch.no_grad()
    def initialize_weights(self):
        """
        This is equivalent to calling `self.apply(self._initialize_weights)`, but correctly handles composite models.
        This function dynamically dispatches the correct `init_weights` function to the modules as we advance in the
        module graph along the recursion. It can handle an arbitrary number of sub-models. Without it, every composite
        model would have to recurse a second time on all sub-models explicitly in the outer-most `_init_weights`, which
        is extremely error prone and inefficient.

        Note that the `torch.no_grad()` decorator is very important as well, as most of our `_init_weights` do not use
        `torch.nn.init` functions (which are all no_grad by default), but simply do in-place ops such as
        `module.weight.data.zero_()`.
        """
        if not hasattr(torch.nn.Module, "smart_apply"):
            # This function is equivalent to `torch.nn.Module.apply`, except that it dynamically adjust the function
            # to apply as we go down the graph
            def smart_apply(self, fn):
                for module in self.children():
                    # We found a sub-model: recursively dispatch its own init function now!
                    if isinstance(module, PreTrainedModel):
                        module.smart_apply(module._initialize_weights)
                    else:
                        module.smart_apply(fn)
                fn(self)
                return self

            torch.nn.Module.smart_apply = smart_apply

        # Let the magic happen with this simple call
        self.smart_apply(self._initialize_weights)

    def tie_weights(self):
        """
        Tie the weights between the input embeddings and the output embeddings.

        If the `torchscript` flag is set in the configuration, can't handle parameter sharing so we are cloning the
        weights instead.
        """
        if getattr(self.config.get_text_config(decoder=True), "tie_word_embeddings", True):
            output_embeddings = self.get_output_embeddings()
            if output_embeddings is not None:
                self._tie_or_clone_weights(output_embeddings, self.get_input_embeddings())

        if getattr(self.config, "is_encoder_decoder", False) and getattr(self.config, "tie_encoder_decoder", False):
            if hasattr(self, self.base_model_prefix):
                self = getattr(self, self.base_model_prefix)
            tied_weights = self._tie_encoder_decoder_weights(
                self.encoder, self.decoder, self.base_model_prefix, "encoder"
            )
            # Setting a dynamic variable instead of `_tied_weights_keys` because it's a class
            # attributed not an instance member, therefore modifying it will modify the entire class
            # Leading to issues on subsequent calls by different tests or subsequent calls.
            self._dynamic_tied_weights_keys = tied_weights

        for module in self.modules():
            if hasattr(module, "_tie_weights"):
                module._tie_weights()

    @staticmethod
    def _tie_encoder_decoder_weights(
        encoder: nn.Module, decoder: nn.Module, base_model_prefix: str, base_encoder_name: str
    ):
        uninitialized_encoder_weights: list[str] = []
        tied_weights: list[str] = []
        if decoder.__class__ != encoder.__class__:
            logger.info(
                f"{decoder.__class__} and {encoder.__class__} are not equal. In this case make sure that all encoder"
                " weights are correctly initialized."
            )

        def tie_encoder_to_decoder_recursively(
            decoder_pointer: nn.Module,
            encoder_pointer: nn.Module,
            module_name: str,
            base_encoder_name: str,
            uninitialized_encoder_weights: list[str],
            depth=0,
            total_decoder_name="",
            total_encoder_name="",
        ):
            assert isinstance(decoder_pointer, nn.Module) and isinstance(encoder_pointer, nn.Module), (
                f"{decoder_pointer} and {encoder_pointer} have to be of type nn.Module"
            )
            if hasattr(decoder_pointer, "weight"):
                assert hasattr(encoder_pointer, "weight")
                encoder_pointer.weight = decoder_pointer.weight
                tied_weights.append(f"{base_encoder_name}{total_encoder_name}.weight")
                if hasattr(decoder_pointer, "bias"):
                    assert hasattr(encoder_pointer, "bias")
                    tied_weights.append(f"{base_encoder_name}{total_encoder_name}.bias")
                    encoder_pointer.bias = decoder_pointer.bias
                return

            encoder_modules = encoder_pointer._modules
            decoder_modules = decoder_pointer._modules
            if len(decoder_modules) > 0:
                assert len(encoder_modules) > 0, (
                    f"Encoder module {encoder_pointer} does not match decoder module {decoder_pointer}"
                )

                all_encoder_weights = {module_name + "/" + sub_name for sub_name in encoder_modules.keys()}
                encoder_layer_pos = 0
                for name in decoder_modules.keys():
                    if name.isdigit():
                        encoder_name = str(int(name) + encoder_layer_pos)
                        decoder_name = name
                        if not isinstance(decoder_modules[decoder_name], type(encoder_modules[encoder_name])) and len(
                            encoder_modules
                        ) != len(decoder_modules):
                            # this can happen if the name corresponds to the position in a list module list of layers
                            # in this case the decoder has added a cross-attention that the encoder does not have
                            # thus skip this step and subtract one layer pos from encoder
                            encoder_layer_pos -= 1
                            continue
                    elif name not in encoder_modules:
                        continue
                    elif depth > 500:
                        raise ValueError(
                            "Max depth of recursive function `tie_encoder_to_decoder` reached. It seems that there is"
                            " a circular dependency between two or more `nn.Modules` of your model."
                        )
                    else:
                        decoder_name = encoder_name = name
                    tie_encoder_to_decoder_recursively(
                        decoder_modules[decoder_name],
                        encoder_modules[encoder_name],
                        module_name + "/" + name,
                        base_encoder_name,
                        uninitialized_encoder_weights,
                        depth=depth + 1,
                        total_encoder_name=f"{total_encoder_name}.{encoder_name}",
                        total_decoder_name=f"{total_decoder_name}.{decoder_name}",
                    )
                    all_encoder_weights.remove(module_name + "/" + encoder_name)

                uninitialized_encoder_weights += list(all_encoder_weights)

        # tie weights recursively
        tie_encoder_to_decoder_recursively(
            decoder, encoder, base_model_prefix, base_encoder_name, uninitialized_encoder_weights
        )

        if len(uninitialized_encoder_weights) > 0:
            logger.warning(
                f"The following encoder weights were not tied to the decoder {uninitialized_encoder_weights}"
            )
        return tied_weights

    def _tie_or_clone_weights(self, output_embeddings, input_embeddings):
        """Tie or clone module weights depending of whether we are using TorchScript or not"""
        if self.config.torchscript:
            output_embeddings.weight = nn.Parameter(input_embeddings.weight.clone())
        else:
            output_embeddings.weight = input_embeddings.weight

        # Passing hooks over to the embeddings if needed
        # (currently limited to tensor parallel hooks and flags only)
        if hasattr(input_embeddings, "_is_hooked") and getattr(input_embeddings, "_hf_tp_plan", None):
            output_embeddings._is_hooked = input_embeddings._is_hooked
            output_embeddings._hf_tp_plan = input_embeddings._hf_tp_plan
            output_embeddings._forward_hooks = input_embeddings._forward_hooks
            output_embeddings._forward_pre_hooks = input_embeddings._forward_pre_hooks
            output_embeddings.__repr__ = (
                lambda: f"{output_embeddings.__repr__()}\nTP Plan: {output_embeddings._hf_tp_plan}"
            )

        if getattr(output_embeddings, "bias", None) is not None:
            output_embeddings.bias.data = nn.functional.pad(
                output_embeddings.bias.data,
                (
                    0,
                    output_embeddings.weight.shape[0] - output_embeddings.bias.shape[0],
                ),
                "constant",
                0,
            )
        if hasattr(output_embeddings, "out_features") and hasattr(input_embeddings, "num_embeddings"):
            output_embeddings.out_features = input_embeddings.num_embeddings

    def _get_no_split_modules(self, device_map: str):
        """
        Get the modules of the model that should not be spit when using device_map. We iterate through the modules to
        get the underlying `_no_split_modules`.

        Args:
            device_map (`str`):
                The device map value. Options are ["auto", "balanced", "balanced_low_0", "sequential"]

        Returns:
            `list[str]`: List of modules that should not be split
        """
        _no_split_modules = set()
        modules_to_check = [self]
        while len(modules_to_check) > 0:
            module = modules_to_check.pop(-1)
            # if the module does not appear in _no_split_modules, we also check the children
            if module.__class__.__name__ not in _no_split_modules:
                if isinstance(module, PreTrainedModel):
                    if module._no_split_modules is None:
                        raise ValueError(
                            f"{module.__class__.__name__} does not support `device_map='{device_map}'`. To implement support, the model "
                            "class needs to implement the `_no_split_modules` attribute."
                        )
                    else:
                        _no_split_modules = _no_split_modules | set(module._no_split_modules)
                modules_to_check += list(module.children())
        return list(_no_split_modules)

    def resize_token_embeddings(
        self,
        new_num_tokens: Optional[int] = None,
        pad_to_multiple_of: Optional[int] = None,
        mean_resizing: bool = True,
    ) -> nn.Embedding:
        """
        Resizes input token embeddings matrix of the model if `new_num_tokens != config.vocab_size`.

        Takes care of tying weights embeddings afterwards if the model class has a `tie_weights()` method.

        Arguments:
            new_num_tokens (`int`, *optional*):
                The new number of tokens in the embedding matrix. Increasing the size will add newly initialized
                vectors at the end. Reducing the size will remove vectors from the end. If not provided or `None`, just
                returns a pointer to the input tokens `torch.nn.Embedding` module of the model without doing anything.
            pad_to_multiple_of (`int`, *optional*):
                If set will pad the embedding matrix to a multiple of the provided value.If `new_num_tokens` is set to
                `None` will just pad the embedding to a multiple of `pad_to_multiple_of`.

                This is especially useful to enable the use of Tensor Cores on NVIDIA hardware with compute capability
                `>= 7.5` (Volta), or on TPUs which benefit from having sequence lengths be a multiple of 128. For more
                details about this, or help on choosing the correct value for resizing, refer to this guide:
                https://docs.nvidia.com/deeplearning/performance/dl-performance-matrix-multiplication/index.html#requirements-tc
            mean_resizing (`bool`):
                Whether to initialize the added embeddings from a multivariate normal distribution that has old embeddings' mean and
                covariance or to initialize them with a normal distribution that has a mean of zero and std equals `config.initializer_range`.

                Setting `mean_resizing` to `True` is useful when increasing the size of the embeddings of causal language models,
                where the generated tokens' probabilities won't be affected by the added embeddings because initializing the new embeddings with the
                old embeddings' mean will reduce the kl-divergence between the next token probability before and after adding the new embeddings.
                Refer to this article for more information: https://nlp.stanford.edu/~johnhew/vocab-expansion.html

        Return:
            `torch.nn.Embedding`: Pointer to the input tokens Embeddings Module of the model.
        """
        model_embeds = self._resize_token_embeddings(new_num_tokens, pad_to_multiple_of, mean_resizing)
        if new_num_tokens is None and pad_to_multiple_of is None:
            return model_embeds

        # Since we are basically reusing the same old embeddings with new weight values, gathering is required
        is_quantized = hasattr(self, "hf_quantizer") and self.hf_quantizer is not None
        if is_deepspeed_zero3_enabled() and not is_quantized:
            import deepspeed

            with deepspeed.zero.GatheredParameters(model_embeds.weight, modifier_rank=None):
                vocab_size = model_embeds.weight.shape[0]
        else:
            vocab_size = model_embeds.weight.shape[0]

        # Update base model and current model config.
        self.config.get_text_config().vocab_size = vocab_size
        self.vocab_size = vocab_size

        # Tie weights again if needed
        self.tie_weights()

        return model_embeds

    def _resize_token_embeddings(self, new_num_tokens, pad_to_multiple_of=None, mean_resizing=True):
        old_embeddings = self.get_input_embeddings()
        new_embeddings = self._get_resized_embeddings(
            old_embeddings, new_num_tokens, pad_to_multiple_of, mean_resizing
        )
        if hasattr(old_embeddings, "_hf_hook"):
            hook = old_embeddings._hf_hook
            add_hook_to_module(new_embeddings, hook)
        old_embeddings_requires_grad = old_embeddings.weight.requires_grad
        new_embeddings.requires_grad_(old_embeddings_requires_grad)
        self.set_input_embeddings(new_embeddings)
        is_quantized = hasattr(self, "hf_quantizer") and self.hf_quantizer is not None

        # Update new_num_tokens with the actual size of new_embeddings
        if pad_to_multiple_of is not None:
            if is_deepspeed_zero3_enabled() and not is_quantized:
                import deepspeed

                with deepspeed.zero.GatheredParameters(new_embeddings.weight, modifier_rank=None):
                    new_num_tokens = new_embeddings.weight.shape[0]
            else:
                new_num_tokens = new_embeddings.weight.shape[0]

        # if word embeddings are not tied, make sure that lm head is resized as well
        if (
            self.get_output_embeddings() is not None
            and not self.config.get_text_config(decoder=True).tie_word_embeddings
        ):
            old_lm_head = self.get_output_embeddings()
            if isinstance(old_lm_head, torch.nn.Embedding):
                new_lm_head = self._get_resized_embeddings(old_lm_head, new_num_tokens, mean_resizing=mean_resizing)
            else:
                new_lm_head = self._get_resized_lm_head(old_lm_head, new_num_tokens, mean_resizing=mean_resizing)
            if hasattr(old_lm_head, "_hf_hook"):
                hook = old_lm_head._hf_hook
                add_hook_to_module(new_lm_head, hook)
            old_lm_head_requires_grad = old_lm_head.weight.requires_grad
            new_lm_head.requires_grad_(old_lm_head_requires_grad)
            self.set_output_embeddings(new_lm_head)

        return self.get_input_embeddings()

    def _get_resized_embeddings(
        self,
        old_embeddings: nn.Embedding,
        new_num_tokens: Optional[int] = None,
        pad_to_multiple_of: Optional[int] = None,
        mean_resizing: bool = True,
    ) -> nn.Embedding:
        """
        Build a resized Embedding Module from a provided token Embedding Module. Increasing the size will add newly
        initialized vectors at the end. Reducing the size will remove vectors from the end

        Args:
            old_embeddings (`torch.nn.Embedding`):
                Old embeddings to be resized.
            new_num_tokens (`int`, *optional*):
                New number of tokens in the embedding matrix.

                Increasing the size will add newly initialized vectors at the end. Reducing the size will remove
                vectors from the end. If not provided or `None`, just returns a pointer to the input tokens
                `torch.nn.Embedding` module of the model without doing anything.
            pad_to_multiple_of (`int`, *optional*):
                If set will pad the embedding matrix to a multiple of the provided value. If `new_num_tokens` is set to
                `None` will just pad the embedding to a multiple of `pad_to_multiple_of`.

                This is especially useful to enable the use of Tensor Cores on NVIDIA hardware with compute capability
                `>= 7.5` (Volta), or on TPUs which benefit from having sequence lengths be a multiple of 128. For more
                details about this, or help on choosing the correct value for resizing, refer to this guide:
                https://docs.nvidia.com/deeplearning/performance/dl-performance-matrix-multiplication/index.html#requirements-tc
            mean_resizing (`bool`):
                Whether to initialize the added embeddings from a multivariate normal distribution that has old embeddings' mean and
                covariance or to initialize them with a normal distribution that has a mean of zero and std equals `config.initializer_range`.

                Setting `mean_resizing` to `True` is useful when increasing the size of the embeddings of causal language models,
                where the generated tokens' probabilities will not be affected by the added embeddings because initializing the new embeddings with the
                old embeddings' mean will reduce the kl-divergence between the next token probability before and after adding the new embeddings.
                Refer to this article for more information: https://nlp.stanford.edu/~johnhew/vocab-expansion.html


        Return:
            `torch.nn.Embedding`: Pointer to the resized Embedding Module or the old Embedding Module if
            `new_num_tokens` is `None`
        """

        if pad_to_multiple_of is not None:
            if not isinstance(pad_to_multiple_of, int):
                raise ValueError(
                    f"Asking to pad the embedding matrix to a multiple of `{pad_to_multiple_of}`, which is not and integer. Please make sure to pass an integer"
                )
            if new_num_tokens is None:
                new_num_tokens = old_embeddings.weight.shape[0]
            new_num_tokens = ((new_num_tokens + pad_to_multiple_of - 1) // pad_to_multiple_of) * pad_to_multiple_of
        else:
            logger.info(
                "You are resizing the embedding layer without providing a `pad_to_multiple_of` parameter. This means that the new embedding"
                f" dimension will be {new_num_tokens}. This might induce some performance reduction as *Tensor Cores* will not be available."
                " For more details about this, or help on choosing the correct value for resizing, refer to this guide:"
                " https://docs.nvidia.com/deeplearning/performance/dl-performance-matrix-multiplication/index.html#requirements-tc"
            )

        if new_num_tokens is None:
            return old_embeddings

        is_quantized = hasattr(self, "hf_quantizer") and self.hf_quantizer is not None
        if is_deepspeed_zero3_enabled() and not is_quantized:
            import deepspeed

            with deepspeed.zero.GatheredParameters(old_embeddings.weight, modifier_rank=None):
                old_num_tokens, old_embedding_dim = old_embeddings.weight.size()
        else:
            old_num_tokens, old_embedding_dim = old_embeddings.weight.size()

        if old_num_tokens == new_num_tokens and not is_deepspeed_zero3_enabled():
            return old_embeddings

        if not isinstance(old_embeddings, nn.Embedding):
            raise TypeError(
                f"Old embeddings are of type {type(old_embeddings)}, which is not an instance of {nn.Embedding}. You"
                " should either use a different resize function or make sure that `old_embeddings` are an instance of"
                f" {nn.Embedding}."
            )

        # Build new embeddings

        # When using DeepSpeed ZeRO-3, we shouldn't create new embeddings with DeepSpeed init
        # because the shape of the new embedding layer is used across various modeling files
        # as well as to update config vocab size. Shape will be 0 when using DeepSpeed init leading
        # to errors when training.
        new_embeddings = nn.Embedding(
            new_num_tokens,
            old_embedding_dim,
            device=old_embeddings.weight.device,
            dtype=old_embeddings.weight.dtype,
        )

        if new_num_tokens > old_num_tokens and not mean_resizing:
            # initialize new embeddings (in particular added tokens) with a mean of 0 and std equals `config.initializer_range`.
            self._init_weights(new_embeddings)

        elif new_num_tokens > old_num_tokens and mean_resizing:
            # initialize new embeddings  (in particular added tokens). The new embeddings will be initialized
            # from a multivariate normal distribution that has old embeddings' mean and covariance.
            # as described in this article: https://nlp.stanford.edu/~johnhew/vocab-expansion.html
            logger.warning_once(
                "The new embeddings will be initialized from a multivariate normal distribution that has old embeddings' mean and covariance. "
                "As described in this article: https://nlp.stanford.edu/~johnhew/vocab-expansion.html. "
                "To disable this, use `mean_resizing=False`"
            )

            added_num_tokens = new_num_tokens - old_num_tokens
            if is_deepspeed_zero3_enabled() and not is_quantized:
                import deepspeed

                with deepspeed.zero.GatheredParameters([old_embeddings.weight], modifier_rank=None):
                    self._init_added_embeddings_weights_with_mean(
                        old_embeddings, new_embeddings, old_embedding_dim, old_num_tokens, added_num_tokens
                    )
            else:
                self._init_added_embeddings_weights_with_mean(
                    old_embeddings, new_embeddings, old_embedding_dim, old_num_tokens, added_num_tokens
                )

        # Copy token embeddings from the previous weights

        # numbers of tokens to copy
        n = min(old_num_tokens, new_num_tokens)

        if is_deepspeed_zero3_enabled() and not is_quantized:
            import deepspeed

            params = [old_embeddings.weight, new_embeddings.weight]
            with deepspeed.zero.GatheredParameters(params, modifier_rank=0):
                new_embeddings.weight.data[:n, :] = old_embeddings.weight.data[:n, :]
        else:
            new_embeddings.weight.data[:n, :] = old_embeddings.weight.data[:n, :]

        # Replace weights in old_embeddings and return to maintain the same embedding type.
        # This ensures correct functionality when a Custom Embedding class is passed as input.
        # The input and output embedding types remain consistent. (c.f. https://github.com/huggingface/transformers/pull/31979)
        if is_deepspeed_zero3_enabled() and not is_quantized:
            import deepspeed

            params = [old_embeddings.weight, new_embeddings.weight]
            with deepspeed.zero.GatheredParameters(params, modifier_rank=0):
                old_embeddings.weight = new_embeddings.weight
                old_embeddings.num_embeddings = new_embeddings.weight.data.shape[0]

                # If the new number of tokens is smaller than the original `padding_idx`, the `padding_idx`
                # will be set to `None` in the resized embeddings.
                if old_embeddings.padding_idx is not None and (new_num_tokens - 1) < old_embeddings.padding_idx:
                    old_embeddings.padding_idx = None
        else:
            old_embeddings.weight.data = new_embeddings.weight.data
            old_embeddings.num_embeddings = new_embeddings.weight.data.shape[0]
            if old_embeddings.padding_idx is not None and (new_num_tokens - 1) < old_embeddings.padding_idx:
                old_embeddings.padding_idx = None

        return old_embeddings

    def _get_resized_lm_head(
        self,
        old_lm_head: nn.Linear,
        new_num_tokens: Optional[int] = None,
        transposed: Optional[bool] = False,
        mean_resizing: bool = True,
    ) -> nn.Linear:
        """
        Build a resized Linear Module from a provided old Linear Module. Increasing the size will add newly initialized
        vectors at the end. Reducing the size will remove vectors from the end

        Args:
            old_lm_head (`torch.nn.Linear`):
                Old lm head liner layer to be resized.
            new_num_tokens (`int`, *optional*):
                New number of tokens in the linear matrix.

                Increasing the size will add newly initialized vectors at the end. Reducing the size will remove
                vectors from the end. If not provided or `None`, just returns a pointer to the input tokens
                `torch.nn.Linear` module of the model without doing anything. transposed (`bool`, *optional*, defaults
                to `False`): Whether `old_lm_head` is transposed or not. If True `old_lm_head.size()` is `lm_head_dim,
                vocab_size` else `vocab_size, lm_head_dim`.
            mean_resizing (`bool`):
                Whether to initialize the added embeddings from a multivariate normal distribution that has old embeddings' mean and
                covariance or to initialize them with a normal distribution that has a mean of zero and std equals `config.initializer_range`.

                Setting `mean_resizing` to `True` is useful when increasing the size of the embeddings of causal language models,
                where the generated tokens' probabilities will not be affected by the added embeddings because initializing the new embeddings with the
                old embeddings' mean will reduce the kl-divergence between the next token probability before and after adding the new embeddings.
                Refer to this article for more information: https://nlp.stanford.edu/~johnhew/vocab-expansion.html

        Return:
            `torch.nn.Linear`: Pointer to the resized Linear Module or the old Linear Module if `new_num_tokens` is
            `None`
        """

        if new_num_tokens is None:
            return old_lm_head

        is_quantized = hasattr(self, "hf_quantizer") and self.hf_quantizer is not None
        if is_deepspeed_zero3_enabled() and not is_quantized:
            import deepspeed

            with deepspeed.zero.GatheredParameters(old_lm_head.weight, modifier_rank=None):
                old_num_tokens, old_lm_head_dim = (
                    old_lm_head.weight.size() if not transposed else old_lm_head.weight.t().size()
                )
        else:
            old_num_tokens, old_lm_head_dim = (
                old_lm_head.weight.size() if not transposed else old_lm_head.weight.t().size()
            )

        if old_num_tokens == new_num_tokens and not is_deepspeed_zero3_enabled():
            return old_lm_head

        if not isinstance(old_lm_head, nn.Linear):
            raise TypeError(
                f"Old language model head is of type {type(old_lm_head)}, which is not an instance of {nn.Linear}. You"
                " should either use a different resize function or make sure that `old_lm_head` are an instance of"
                f" {nn.Linear}."
            )

        # Build new lm head
        new_lm_head_shape = (old_lm_head_dim, new_num_tokens) if not transposed else (new_num_tokens, old_lm_head_dim)
        has_new_lm_head_bias = old_lm_head.bias is not None

        # When using DeepSpeed ZeRO-3, we shouldn't create new embeddings with DeepSpeed init
        # because the shape of the new embedding layer is used across various modeling files
        # as well as to update config vocab size. Shape will be 0 when using DeepSpeed init leading
        # to errors when training.
        new_lm_head = nn.Linear(
            *new_lm_head_shape,
            bias=has_new_lm_head_bias,
            device=old_lm_head.weight.device,
            dtype=old_lm_head.weight.dtype,
        )

        if new_num_tokens > old_num_tokens and not mean_resizing:
            # initialize new embeddings (in particular added tokens) with a mean of 0 and std equals `config.initializer_range`.
            self._init_weights(new_lm_head)

        elif new_num_tokens > old_num_tokens and mean_resizing:
            # initialize new lm_head weights (in particular added tokens). The new lm_head weights
            # will be initialized from a multivariate normal distribution that has old embeddings' mean and covariance.
            # as described in this article: https://nlp.stanford.edu/~johnhew/vocab-expansion.html
            logger.warning_once(
                "The new lm_head weights will be initialized from a multivariate normal distribution that has old embeddings' mean and covariance. "
                "As described in this article: https://nlp.stanford.edu/~johnhew/vocab-expansion.html. "
                "To disable this, use `mean_resizing=False`"
            )

            added_num_tokens = new_num_tokens - old_num_tokens
            if is_deepspeed_zero3_enabled() and not is_quantized:
                import deepspeed

                params = [old_lm_head.weight]
                if has_new_lm_head_bias:
                    params += [old_lm_head.bias]
                with deepspeed.zero.GatheredParameters(params, modifier_rank=None):
                    self._init_added_lm_head_weights_with_mean(
                        old_lm_head, new_lm_head, old_lm_head_dim, old_num_tokens, added_num_tokens, transposed
                    )
                    if has_new_lm_head_bias:
                        self._init_added_lm_head_bias_with_mean(old_lm_head, new_lm_head, added_num_tokens)

            else:
                self._init_added_lm_head_weights_with_mean(
                    old_lm_head, new_lm_head, old_lm_head_dim, old_num_tokens, added_num_tokens, transposed
                )
                if has_new_lm_head_bias:
                    self._init_added_lm_head_bias_with_mean(old_lm_head, new_lm_head, added_num_tokens)

        num_tokens_to_copy = min(old_num_tokens, new_num_tokens)

        if is_deepspeed_zero3_enabled() and not is_quantized:
            import deepspeed

            params = [old_lm_head.weight, old_lm_head.bias, new_lm_head.weight, new_lm_head.bias]
            with deepspeed.zero.GatheredParameters(params, modifier_rank=0):
                self._copy_lm_head_original_to_resized(
                    new_lm_head, old_lm_head, num_tokens_to_copy, transposed, has_new_lm_head_bias
                )
        else:
            self._copy_lm_head_original_to_resized(
                new_lm_head, old_lm_head, num_tokens_to_copy, transposed, has_new_lm_head_bias
            )

        return new_lm_head

    def _init_added_embeddings_weights_with_mean(
        self, old_embeddings, new_embeddings, old_embedding_dim, old_num_tokens, added_num_tokens
    ):
        old_embeddings_weight = old_embeddings.weight.data.to(torch.float32)
        mean_embeddings = torch.mean(old_embeddings_weight, axis=0)
        old_centered_embeddings = old_embeddings_weight - mean_embeddings
        covariance = old_centered_embeddings.T @ old_centered_embeddings / old_num_tokens

        # Check if the covariance is positive definite.
        epsilon = 1e-9
        is_covariance_psd = constraints.positive_definite.check(epsilon * covariance).all()
        if is_covariance_psd:
            # If covariances is positive definite, a distribution can be created. and we can sample new weights from it.
            distribution = torch.distributions.multivariate_normal.MultivariateNormal(
                mean_embeddings, covariance_matrix=epsilon * covariance
            )
            new_embeddings.weight.data[-1 * added_num_tokens :, :] = distribution.sample(
                sample_shape=(added_num_tokens,)
            ).to(old_embeddings.weight.dtype)
        else:
            # Otherwise, just initialize with the mean. because distribution will not be created.
            new_embeddings.weight.data[-1 * added_num_tokens :, :] = (
                mean_embeddings[None, :].repeat(added_num_tokens, 1).to(old_embeddings.weight.dtype)
            )

    def _init_added_lm_head_weights_with_mean(
        self,
        old_lm_head,
        new_lm_head,
        old_lm_head_dim,
        old_num_tokens,
        added_num_tokens,
        transposed=False,
    ):
        if transposed:
            # Transpose to the desired shape for the function.
            new_lm_head.weight.data = new_lm_head.weight.data.T
            old_lm_head.weight.data = old_lm_head.weight.data.T

        # The same initialization logic as Embeddings.
        self._init_added_embeddings_weights_with_mean(
            old_lm_head, new_lm_head, old_lm_head_dim, old_num_tokens, added_num_tokens
        )

        if transposed:
            # Transpose again to the correct shape.
            new_lm_head.weight.data = new_lm_head.weight.data.T
            old_lm_head.weight.data = old_lm_head.weight.data.T

    def _init_added_lm_head_bias_with_mean(self, old_lm_head, new_lm_head, added_num_tokens):
        bias_mean = torch.mean(old_lm_head.bias.data, axis=0, dtype=torch.float32)
        bias_std = torch.std(old_lm_head.bias.data, axis=0).to(torch.float32)
        new_lm_head.bias.data[-1 * added_num_tokens :].normal_(mean=bias_mean, std=1e-9 * bias_std)

    def _copy_lm_head_original_to_resized(
        self, new_lm_head, old_lm_head, num_tokens_to_copy, transposed, has_new_lm_head_bias
    ):
        # Copy old lm head weights to new lm head
        if not transposed:
            new_lm_head.weight.data[:num_tokens_to_copy, :] = old_lm_head.weight.data[:num_tokens_to_copy, :]
        else:
            new_lm_head.weight.data[:, :num_tokens_to_copy] = old_lm_head.weight.data[:, :num_tokens_to_copy]

        # Copy bias weights to new lm head
        if has_new_lm_head_bias:
            new_lm_head.bias.data[:num_tokens_to_copy] = old_lm_head.bias.data[:num_tokens_to_copy]

    def resize_position_embeddings(self, new_num_position_embeddings: int):
        raise NotImplementedError(
            f"`resize_position_embeddings` is not implemented for {self.__class__}`. To implement it, you should "
            f"overwrite this method in the class {self.__class__} in `modeling_{self.__class__.__module__}.py`"
        )

    def get_position_embeddings(self) -> Union[nn.Embedding, tuple[nn.Embedding]]:
        raise NotImplementedError(
            f"`get_position_embeddings` is not implemented for {self.__class__}`. To implement it, you should "
            f"overwrite this method in the class {self.__class__} in `modeling_{self.__class__.__module__}.py`"
        )

    def init_weights(self):
        """
        If needed prunes and maybe initializes weights. If using a custom `PreTrainedModel`, you need to implement any
        initialization logic in `_init_weights`.
        """
        # Prune heads if needed
        if self.config.pruned_heads:
            self.prune_heads(self.config.pruned_heads)

        if _init_weights:
            # Initialize weights
            self.initialize_weights()

            # Tie weights should be skipped when not initializing all weights
            # since from_pretrained(...) calls tie weights anyways
            self.tie_weights()

    def prune_heads(self, heads_to_prune: dict[int, list[int]]):
        """
        Prunes heads of the base model.

        Arguments:
            heads_to_prune (`dict[int, list[int]]`):
                Dictionary with keys being selected layer indices (`int`) and associated values being the list of heads
                to prune in said layer (list of `int`). For instance {1: [0, 2], 2: [2, 3]} will prune heads 0 and 2 on
                layer 1 and heads 2 and 3 on layer 2.
        """
        # save new sets of pruned heads as union of previously stored pruned heads and newly pruned heads
        for layer, heads in heads_to_prune.items():
            union_heads = set(self.config.pruned_heads.get(layer, [])) | set(heads)
            self.config.pruned_heads[layer] = list(union_heads)  # Unfortunately we have to store it as list for JSON

        self.base_model._prune_heads(heads_to_prune)

    def gradient_checkpointing_enable(self, gradient_checkpointing_kwargs=None):
        """
        Activates gradient checkpointing for the current model.

        Note that in other frameworks this feature can be referred to as "activation checkpointing" or "checkpoint
        activations".

        We pass the `__call__` method of the modules instead of `forward` because `__call__` attaches all the hooks of
        the module. https://discuss.pytorch.org/t/any-different-between-model-input-and-model-forward-input/3690/2

        Args:
            gradient_checkpointing_kwargs (dict, *optional*):
                Additional keyword arguments passed along to the `torch.utils.checkpoint.checkpoint` function.
        """
        if not self.supports_gradient_checkpointing:
            raise ValueError(f"{self.__class__.__name__} does not support gradient checkpointing.")

        if gradient_checkpointing_kwargs is None:
            gradient_checkpointing_kwargs = {"use_reentrant": True}

        gradient_checkpointing_func = functools.partial(checkpoint, **gradient_checkpointing_kwargs)

        # For old GC format (transformers < 4.35.0) for models that live on the Hub
        # we will fall back to the overwritten `_set_gradient_checkpointing` method
        _is_using_old_format = "value" in inspect.signature(self._set_gradient_checkpointing).parameters

        if not _is_using_old_format:
            self._set_gradient_checkpointing(enable=True, gradient_checkpointing_func=gradient_checkpointing_func)
        else:
            self.apply(partial(self._set_gradient_checkpointing, value=True))
            logger.warning(
                "You are using an old version of the checkpointing format that is deprecated (We will also silently ignore `gradient_checkpointing_kwargs` in case you passed it)."
                "Please update to the new format on your modeling file. To use the new format, you need to completely remove the definition of the method `_set_gradient_checkpointing` in your model."
            )

        if getattr(self, "_hf_peft_config_loaded", False):
            # When using PEFT + gradient checkpointing + Trainer we need to make sure the input has requires_grad=True
            # we do it also on PEFT: https://github.com/huggingface/peft/blob/85013987aa82aa1af3da1236b6902556ce3e483e/src/peft/peft_model.py#L334
            # When training with PEFT, only LoRA layers will have requires grad set to True, but the output of frozen layers need to propagate
            # the gradients to make sure the gradient flows.
            self.enable_input_require_grads()

    def _set_gradient_checkpointing(self, enable: bool = True, gradient_checkpointing_func: Callable = checkpoint):
        is_gradient_checkpointing_set = False

        # Apply it on the top-level module in case the top-level modules supports it
        # for example, LongT5Stack inherits from `PreTrainedModel`.
        if hasattr(self, "gradient_checkpointing"):
            self._gradient_checkpointing_func = gradient_checkpointing_func
            self.gradient_checkpointing = enable
            is_gradient_checkpointing_set = True

        for module in self.modules():
            if hasattr(module, "gradient_checkpointing"):
                module._gradient_checkpointing_func = gradient_checkpointing_func
                module.gradient_checkpointing = enable
                is_gradient_checkpointing_set = True

        if not is_gradient_checkpointing_set:
            raise ValueError(
                f"{self.__class__.__name__} is not compatible with gradient checkpointing. Make sure all the architecture support it by setting a boolean attribute"
                " `gradient_checkpointing` to modules of the model that uses checkpointing."
            )

    def gradient_checkpointing_disable(self):
        """
        Deactivates gradient checkpointing for the current model.

        Note that in other frameworks this feature can be referred to as "activation checkpointing" or "checkpoint
        activations".
        """
        if self.supports_gradient_checkpointing:
            # For old GC format (transformers < 4.35.0) for models that live on the Hub
            # we will fall back to the overwritten `_set_gradient_checkpointing` method
            _is_using_old_format = "value" in inspect.signature(self._set_gradient_checkpointing).parameters
            if not _is_using_old_format:
                self._set_gradient_checkpointing(enable=False)
            else:
                logger.warning(
                    "You are using an old version of the checkpointing format that is deprecated (We will also silently ignore `gradient_checkpointing_kwargs` in case you passed it)."
                    "Please update to the new format on your modeling file. To use the new format, you need to completely remove the definition of the method `_set_gradient_checkpointing` in your model."
                )
                self.apply(partial(self._set_gradient_checkpointing, value=False))

        if getattr(self, "_hf_peft_config_loaded", False):
            self.disable_input_require_grads()

    @property
    def is_gradient_checkpointing(self) -> bool:
        """
        Whether gradient checkpointing is activated for this model or not.

        Note that in other frameworks this feature can be referred to as "activation checkpointing" or "checkpoint
        activations".
        """
        return any(hasattr(m, "gradient_checkpointing") and m.gradient_checkpointing for m in self.modules())

    def save_pretrained(
        self,
        save_directory: Union[str, os.PathLike],
        is_main_process: bool = True,
        state_dict: Optional[dict] = None,
        save_function: Callable = torch.save,
        push_to_hub: bool = False,
        max_shard_size: Union[int, str] = "5GB",
        safe_serialization: bool = True,
        variant: Optional[str] = None,
        token: Optional[Union[str, bool]] = None,
        save_peft_format: bool = True,
        **kwargs,
    ):
        """
        Save a model and its configuration file to a directory, so that it can be re-loaded using the
        [`~PreTrainedModel.from_pretrained`] class method.

        Arguments:
            save_directory (`str` or `os.PathLike`):
                Directory to which to save. Will be created if it doesn't exist.
            is_main_process (`bool`, *optional*, defaults to `True`):
                Whether the process calling this is the main process or not. Useful when in distributed training like
                TPUs and need to call this function on all processes. In this case, set `is_main_process=True` only on
                the main process to avoid race conditions.
            state_dict (nested dictionary of `torch.Tensor`):
                The state dictionary of the model to save. Will default to `self.state_dict()`, but can be used to only
                save parts of the model or if special precautions need to be taken when recovering the state dictionary
                of a model (like when using model parallelism).
            save_function (`Callable`):
                The function to use to save the state dictionary. Useful on distributed training like TPUs when one
                need to replace `torch.save` by another method.
            push_to_hub (`bool`, *optional*, defaults to `False`):
                Whether or not to push your model to the Hugging Face model hub after saving it. You can specify the
                repository you want to push to with `repo_id` (will default to the name of `save_directory` in your
                namespace).
            max_shard_size (`int` or `str`, *optional*, defaults to `"5GB"`):
                The maximum size for a checkpoint before being sharded. Checkpoints shard will then be each of size
                lower than this size. If expressed as a string, needs to be digits followed by a unit (like `"5MB"`).
                We default it to 5GB in order for models to be able to run easily on free-tier google colab instances
                without CPU OOM issues.

                <Tip warning={true}>

                If a single weight of the model is bigger than `max_shard_size`, it will be in its own checkpoint shard
                which will be bigger than `max_shard_size`.

                </Tip>

            safe_serialization (`bool`, *optional*, defaults to `True`):
                Whether to save the model using `safetensors` or the traditional PyTorch way (that uses `pickle`).
            variant (`str`, *optional*):
                If specified, weights are saved in the format pytorch_model.<variant>.bin.
            token (`str` or `bool`, *optional*):
                The token to use as HTTP bearer authorization for remote files. If `True`, or not specified, will use
                the token generated when running `huggingface-cli login` (stored in `~/.huggingface`).
            save_peft_format (`bool`, *optional*, defaults to `True`):
                For backward compatibility with PEFT library, in case adapter weights are attached to the model, all
                keys of the state dict of adapters needs to be prepended with `base_model.model`. Advanced users can
                disable this behaviours by setting `save_peft_format` to `False`.
            kwargs (`dict[str, Any]`, *optional*):
                Additional key word arguments passed along to the [`~utils.PushToHubMixin.push_to_hub`] method.
        """
        use_auth_token = kwargs.pop("use_auth_token", None)
        ignore_metadata_errors = kwargs.pop("ignore_metadata_errors", False)

        if use_auth_token is not None:
            warnings.warn(
                "The `use_auth_token` argument is deprecated and will be removed in v5 of Transformers. Please use `token` instead.",
                FutureWarning,
            )
            if token is not None:
                raise ValueError(
                    "`token` and `use_auth_token` are both specified. Please set only the argument `token`."
                )
            token = use_auth_token

        if token is not None:
            kwargs["token"] = token

        _hf_peft_config_loaded = getattr(self, "_hf_peft_config_loaded", False)

        hf_quantizer = getattr(self, "hf_quantizer", None)
        quantization_serializable = (
            hf_quantizer is not None
            and isinstance(hf_quantizer, HfQuantizer)
            and hf_quantizer.is_serializable(safe_serialization=safe_serialization)
        )

        if hf_quantizer is not None and not _hf_peft_config_loaded and not quantization_serializable:
            raise ValueError(
                f"The model is quantized with {hf_quantizer.quantization_config.quant_method} and is not serializable - check out the warnings from"
                " the logger on the traceback to understand the reason why the quantized model is not serializable."
            )

        if "save_config" in kwargs:
            warnings.warn(
                "`save_config` is deprecated and will be removed in v5 of Transformers. Use `is_main_process` instead."
            )
            is_main_process = kwargs.pop("save_config")
        if safe_serialization and not is_safetensors_available():
            raise ImportError("`safe_serialization` requires the `safetensors library: `pip install safetensors`.")

        # we need to check against tp_size, not tp_plan, as tp_plan is substituted to the class one
        if self._tp_size is not None and not is_huggingface_hub_greater_or_equal("0.31.4"):
            raise ImportError(
                "Saving a model with tensor parallelism requires `huggingface_hub` version 0.31.4 or higher."
            )

        if os.path.isfile(save_directory):
            logger.error(f"Provided path ({save_directory}) should be a directory, not a file")
            return

        os.makedirs(save_directory, exist_ok=True)

        if push_to_hub:
            commit_message = kwargs.pop("commit_message", None)
            repo_id = kwargs.pop("repo_id", save_directory.split(os.path.sep)[-1])
            repo_id = self._create_repo(repo_id, **kwargs)
            files_timestamps = self._get_files_timestamps(save_directory)

        # Only save the model itself if we are using distributed training
        model_to_save = unwrap_model(self)

        # save the string version of dtype to the config, e.g. convert torch.float32 => "float32"
        # we currently don't use this setting automatically, but may start to use with v5
        dtype = get_parameter_dtype(model_to_save)
        model_to_save.config.torch_dtype = str(dtype).split(".")[1]

        # Attach architecture to the config
        model_to_save.config.architectures = [model_to_save.__class__.__name__]

        # If we have a custom model, we copy the file defining it in the folder and set the attributes so it can be
        # loaded from the Hub.
        if self._auto_class is not None:
            custom_object_save(self, save_directory, config=self.config)

        # Save the config
        if is_main_process:
            if not _hf_peft_config_loaded:
                # If the model config has set attributes that should be in the generation config, move them there.
                misplaced_generation_parameters = model_to_save.config._get_non_default_generation_parameters()
                if self.can_generate() and len(misplaced_generation_parameters) > 0:
                    warnings.warn(
                        "Moving the following attributes in the config to the generation config: "
                        f"{misplaced_generation_parameters}. You are seeing this warning because you've set "
                        "generation parameters in the model config, as opposed to in the generation config.",
                        UserWarning,
                    )
                    for param_name, param_value in misplaced_generation_parameters.items():
                        setattr(model_to_save.generation_config, param_name, param_value)
                        setattr(model_to_save.config, param_name, None)

                model_to_save.config.save_pretrained(save_directory)
            if self.can_generate():
                model_to_save.generation_config.save_pretrained(save_directory)

            if _hf_peft_config_loaded:
                logger.info(
                    "Detected adapters on the model, saving the model in the PEFT format, only adapter weights will be saved."
                )
                state_dict = model_to_save.get_adapter_state_dict(state_dict=state_dict)

                if save_peft_format:
                    logger.info(
                        "To match the expected format of the PEFT library, all keys of the state dict of adapters will be prepended with `base_model.model`."
                    )
                    peft_state_dict = {}
                    for key, value in state_dict.items():
                        peft_state_dict[f"base_model.model.{key}"] = value
                    state_dict = peft_state_dict

                active_adapter = self.active_adapters()

                if len(active_adapter) > 1:
                    raise ValueError(
                        "Multiple active adapters detected, saving multiple active adapters is not supported yet. You can save adapters separately one by one "
                        "by iteratively calling `model.set_adapter(adapter_name)` then `model.save_pretrained(...)`"
                    )
                active_adapter = active_adapter[0]

                current_peft_config = self.peft_config[active_adapter]
                current_peft_config.save_pretrained(save_directory)

        # for offloaded modules
        module_map = {}

        # Save the model
        if state_dict is None:
            # if any model parameters are offloaded, make module map
            if (
                hasattr(self, "hf_device_map")
                and len(set(self.hf_device_map.values())) > 1
                and ("cpu" in self.hf_device_map.values() or "disk" in self.hf_device_map.values())
            ):
                warnings.warn(
                    "Attempting to save a model with offloaded modules. Ensure that unallocated cpu memory exceeds the `shard_size` (5GB default)"
                )
                for name, module in model_to_save.named_modules():
                    if name == "":
                        continue
                    module_state_dict = module.state_dict()

                    for key in module_state_dict:
                        module_map[name + f".{key}"] = module
            state_dict = model_to_save.state_dict()

        if any(
            allowed_name in class_name.__name__.lower()
            for class_name in self.__class__.__mro__[:-1]
            for allowed_name in VLMS
        ):
            reverse_key_mapping = {v: k for k, v in self._checkpoint_conversion_mapping.items()}

            original_state_dict = {}
            for key, value in state_dict.items():
                for pattern, replacement in reverse_key_mapping.items():
                    replacement = replacement.lstrip("^")  # strip off un-needed chars and patterns
                    replacement = re.sub(r"\(.*\)", "", replacement)
                    key, n_replace = re.subn(pattern, replacement, key)
                    # Early exit of the loop
                    if n_replace > 0:
                        break
                original_state_dict[key] = value
            state_dict = original_state_dict

        # Translate state_dict from smp to hf if saving with smp >= 1.10
        if IS_SAGEMAKER_MP_POST_1_10:
            for smp_to_hf, _ in smp.state.module_manager.translate_functions:
                state_dict = smp_to_hf(state_dict)

        # Handle the case where some state_dict keys shouldn't be saved
        if self._keys_to_ignore_on_save is not None:
            for ignore_key in self._keys_to_ignore_on_save:
                if ignore_key in state_dict.keys():
                    del state_dict[ignore_key]

        # Rename state_dict keys before saving to file. Do nothing unless overridden in a particular model.
        # (initially introduced with TimmWrapperModel to remove prefix and make checkpoints compatible with timm)
        state_dict = self._fix_state_dict_keys_on_save(state_dict)
        # If model was sharded, we cannot properly determine sizes of tensors that `local_*` strategy was used,
        # therefore we replace them with DTensors that are equivalently sharded
        if self._tp_size is not None:
            state_dict = replace_state_dict_local_with_dtensor(state_dict, self._tp_plan, self._device_mesh)

        if safe_serialization:
            # TODO: fix safe_serialization for tied weights
            # Safetensors does not allow tensor aliasing.
            # We're going to remove aliases before saving
            ptrs = collections.defaultdict(list)
            for name, tensor in state_dict.items():
                if not isinstance(tensor, torch.Tensor):
                    # Sometimes in the state_dict we have non-tensor objects.
                    # e.g. in bitsandbytes we have some `str` objects in the state_dict
                    # In the non-tensor case, fall back to the pointer of the object itself
                    ptrs[id(tensor)].append(name)

                elif tensor.device.type == "meta":
                    # In offloaded cases, there may be meta tensors in the state_dict.
                    # For these cases, key by the pointer of the original tensor object
                    # (state_dict tensors are detached and therefore no longer shared)
                    tensor = self.get_parameter(name)
                    ptrs[id(tensor)].append(name)

                else:
                    ptrs[id_tensor_storage(tensor)].append(name)

            shared_ptrs = {ptr: names for ptr, names in ptrs.items() if len(names) > 1}

            # Recursively descend to find tied weight keys
            _tied_weights_keys = _get_tied_weight_keys(self)
            error_names = []
            to_delete_names = set()
            for names in shared_ptrs.values():
                # Removing the keys which are declared as known duplicates on
                # load. This allows to make sure the name which is kept is consistent.
                if _tied_weights_keys is not None:
                    found = 0
                    for name in sorted(names):
                        matches_pattern = any(re.search(pat, name) for pat in _tied_weights_keys)
                        if matches_pattern and name in state_dict:
                            found += 1
                            if found < len(names):
                                to_delete_names.add(name)
            # We are entering a place where the weights and the transformers configuration do NOT match.
            shared_names, disjoint_names = _find_disjoint(shared_ptrs.values(), state_dict)
            # Those are actually tensor sharing but disjoint from each other, we can safely clone them
            # Reloaded won't have the same property, but it shouldn't matter in any meaningful way.
            for name in disjoint_names:
                state_dict[name] = state_dict[name].clone()

            # When not all duplicates have been cleaned, still remove those keys, but put a clear warning.
            # If the link between tensors was done at runtime then `from_pretrained` will not get
            # the key back leading to random tensor. A proper warning will be shown
            # during reload (if applicable), but since the file is not necessarily compatible with
            # the config, better show a proper warning.
            shared_names, identical_names = _find_identical(shared_names, state_dict)
            # delete tensors that have identical storage
            for inames in identical_names:
                known = inames.intersection(to_delete_names)
                for name in known:
                    del state_dict[name]
                unknown = inames.difference(to_delete_names)
                if len(unknown) > 1:
                    error_names.append(unknown)

            if shared_names:
                error_names.extend(shared_names)

            if len(error_names) > 0:
                raise RuntimeError(
                    f"The weights trying to be saved contained shared tensors {error_names} that are mismatching "
                    "the transformers base configuration. Try saving using `safe_serialization=False`, setting the "
                    "`_dynamic_tied_weights_keys` attribute for affected modules, or remove this tensor sharing.",
                )

        # Shard the model if it is too big.
        if not _hf_peft_config_loaded:
            weights_name = SAFE_WEIGHTS_NAME if safe_serialization else WEIGHTS_NAME
            weights_name = _add_variant(weights_name, variant)
        else:
            weights_name = ADAPTER_SAFE_WEIGHTS_NAME if safe_serialization else ADAPTER_WEIGHTS_NAME

        filename_pattern = weights_name.replace(".bin", "{suffix}.bin").replace(".safetensors", "{suffix}.safetensors")
        state_dict_split = split_torch_state_dict_into_shards(
            state_dict, filename_pattern=filename_pattern, max_shard_size=max_shard_size
        )
        # Save index if sharded
        index = None
        if state_dict_split.is_sharded:
            index = {
                "metadata": {"total_parameters": self.num_parameters(), **state_dict_split.metadata},
                "weight_map": state_dict_split.tensor_to_filename,
            }

        # Clean the folder from a previous save
        for filename in os.listdir(save_directory):
            full_filename = os.path.join(save_directory, filename)
            # If we have a shard file that is not going to be replaced, we delete it, but only from the main process
            # in distributed settings to avoid race conditions.
            weights_no_suffix = weights_name.replace(".bin", "").replace(".safetensors", "")

            # make sure that file to be deleted matches format of sharded file, e.g. pytorch_model-00001-of-00005
            filename_no_suffix = filename.replace(".bin", "").replace(".safetensors", "")
            reg = re.compile(r"(.*?)-\d{5}-of-\d{5}")

            if (
                filename.startswith(weights_no_suffix)
                and os.path.isfile(full_filename)
                and filename not in state_dict_split.filename_to_tensors.keys()
                and is_main_process
                and reg.fullmatch(filename_no_suffix) is not None
            ):
                os.remove(full_filename)
        # Save the model
        filename_to_tensors = state_dict_split.filename_to_tensors.items()
        if module_map:
            filename_to_tensors = logging.tqdm(filename_to_tensors, desc="Saving checkpoint shards")
        for shard_file, tensors in filename_to_tensors:
            shard = {}
            for tensor in tensors:
                if _is_dtensor_available and isinstance(state_dict[tensor], DTensor):
                    full_tensor = state_dict[tensor].full_tensor()
                    # to get the correctly ordered tensor we need to repack if packed
                    if _get_parameter_tp_plan(tensor, self._tp_plan) in ("local_packed_rowwise",):
                        full_tensor = repack_weights(full_tensor, -1, self._tp_size, 2)
                    shard[tensor] = full_tensor.contiguous()  # only do contiguous after it's permuted correctly
                else:
                    shard[tensor] = state_dict[tensor].contiguous()
                # delete reference, see https://github.com/huggingface/transformers/pull/34890
                del state_dict[tensor]

            # remake shard with onloaded parameters if necessary
            if module_map:
                if accelerate_version < version.parse("0.31"):
                    raise ImportError(
                        f"You need accelerate version to be greater or equal than 0.31 to save models with offloaded parameters. Detected version {accelerate_version}. "
                        f"Please upgrade accelerate with `pip install -U accelerate`"
                    )
                # init state_dict for this shard
                shard_state_dict = dict.fromkeys(shard, "")
                for module_name in shard:
                    # note that get_state_dict_from_offload can update with meta tensors
                    # if both a parent module and its descendant are offloaded
                    tensor = shard_state_dict[module_name]
                    if tensor == "" or (isinstance(tensor, torch.Tensor) and tensor.device.type == "meta"):
                        # update state dict with onloaded parameters
                        module = module_map[module_name]
                        shard_state_dict = get_state_dict_from_offload(module, module_name, shard_state_dict)

                # assign shard to be the completed state dict
                shard = shard_state_dict
                del shard_state_dict
                gc.collect()

            if safe_serialization:
                # At some point we will need to deal better with save_function (used for TPU and other distributed
                # joyfulness), but for now this enough.
                safe_save_file(shard, os.path.join(save_directory, shard_file), metadata={"format": "pt"})
            else:
                save_function(shard, os.path.join(save_directory, shard_file))

        del state_dict

        if index is None:
            path_to_weights = os.path.join(save_directory, weights_name)
            logger.info(f"Model weights saved in {path_to_weights}")
        else:
            save_index_file = SAFE_WEIGHTS_INDEX_NAME if safe_serialization else WEIGHTS_INDEX_NAME
            save_index_file = os.path.join(save_directory, _add_variant(save_index_file, variant))
            # Save the index as well
            with open(save_index_file, "w", encoding="utf-8") as f:
                content = json.dumps(index, indent=2, sort_keys=True) + "\n"
                f.write(content)
            logger.info(
                f"The model is bigger than the maximum size per checkpoint ({max_shard_size}) and is going to be "
                f"split in {len(state_dict_split.filename_to_tensors)} checkpoint shards. You can find where each parameters has been saved in the "
                f"index located at {save_index_file}."
            )

        if push_to_hub:
            # Eventually create an empty model card
            model_card = create_and_tag_model_card(
                repo_id, self.model_tags, token=token, ignore_metadata_errors=ignore_metadata_errors
            )

            # Update model card if needed:
            model_card.save(os.path.join(save_directory, "README.md"))

            self._upload_modified_files(
                save_directory,
                repo_id,
                files_timestamps,
                commit_message=commit_message,
                token=token,
            )

    @wraps(PushToHubMixin.push_to_hub)
    def push_to_hub(self, *args, **kwargs):
        tags = self.model_tags if self.model_tags is not None else []

        tags_kwargs = kwargs.get("tags", [])
        if isinstance(tags_kwargs, str):
            tags_kwargs = [tags_kwargs]

        for tag in tags_kwargs:
            if tag not in tags:
                tags.append(tag)

        if tags:
            kwargs["tags"] = tags
        return super().push_to_hub(*args, **kwargs)

    def get_memory_footprint(self, return_buffers=True):
        r"""
        Get the memory footprint of a model. This will return the memory footprint of the current model in bytes.
        Useful to benchmark the memory footprint of the current model and design some tests. Solution inspired from the
        PyTorch discussions: https://discuss.pytorch.org/t/gpu-memory-that-model-uses/56822/2

        Arguments:
            return_buffers (`bool`, *optional*, defaults to `True`):
                Whether to return the size of the buffer tensors in the computation of the memory footprint. Buffers
                are tensors that do not require gradients and not registered as parameters. E.g. mean and std in batch
                norm layers. Please see: https://discuss.pytorch.org/t/what-pytorch-means-by-buffers/120266/2
        """
        mem = sum([param.nelement() * param.element_size() for param in self.parameters()])
        if return_buffers:
            mem_bufs = sum([buf.nelement() * buf.element_size() for buf in self.buffers()])
            mem = mem + mem_bufs
        return mem

    @wraps(torch.nn.Module.cuda)
    def cuda(self, *args, **kwargs):
        if getattr(self, "quantization_method", None) == QuantizationMethod.HQQ:
            from hqq.core.quantize import HQQLinear

            # Since HQQLinear stores some tensors in the 'meta' attribute,
            # it's necessary to manually call the `cuda` method on HQQLinear layers.
            super().cuda(*args, **kwargs)
            for module in self.modules():
                if isinstance(module, HQQLinear):
                    if len(args) > 0:
                        device = args[0]
                    else:
                        device = kwargs.get("device", "cuda")
                    module.cuda(device)
            return self

        # Checks if the model has been loaded in 4-bit or 8-bit with BNB
        if getattr(self, "quantization_method", None) == QuantizationMethod.BITS_AND_BYTES:
            if getattr(self, "is_loaded_in_8bit", False):
                raise ValueError(
                    "Calling `cuda()` is not supported for `8-bit` quantized models. "
                    " Please use the model as it is, since the model has already been set to the correct devices."
                )
            elif version.parse(importlib.metadata.version("bitsandbytes")) < version.parse("0.43.2"):
                raise ValueError(
                    "Calling `cuda()` is not supported for `4-bit` quantized models with the installed version of bitsandbytes. "
                    f"The current device is `{self.device}`. If you intended to move the model, please install bitsandbytes >= 0.43.2."
                )
        return super().cuda(*args, **kwargs)

    @wraps(torch.nn.Module.to)
    def to(self, *args, **kwargs):
        # For BNB/GPTQ models, we prevent users from casting the model to another dtype to restrict unwanted behaviours.
        # the correct API should be to load the model with the desired dtype directly through `from_pretrained`.
        dtype_present_in_args = "dtype" in kwargs

        if not dtype_present_in_args:
            for arg in args:
                if isinstance(arg, torch.dtype):
                    dtype_present_in_args = True
                    break

        if getattr(self, "quantization_method", None) == QuantizationMethod.HQQ:
            from hqq.core.quantize import HQQLinear

            # Since HQQLinear stores some tensors in the 'meta' attribute, we must
            # explicitly move the parameters to the target device for each HQQLinear layer after `to`.
            super().to(*args, **kwargs)
            for module in self.modules():
                if isinstance(module, HQQLinear):
                    if "device" in kwargs:
                        device = kwargs["device"]
                    else:
                        device = args[0]
                    if "dtype" in kwargs:
                        dtype = kwargs["dtype"]
                    elif dtype_present_in_args:
                        dtype = arg
                    else:
                        dtype = None
                    # Due to the current messy implementation of HQQLinear, updating `compute_dtype`
                    # followed by calling the `cuda` method achieves the intended behavior of `to`,
                    # even when the target device is CPU.
                    if dtype is not None:
                        module.compute_dtype = dtype
                    module.cuda(device)
            return self

        if dtype_present_in_args and getattr(self, "quantization_method", None) == QuantizationMethod.QUARK:
            raise ValueError("Casting a Quark quantized model to a new `dtype` is not supported.")

        # Checks if the model has been loaded in 4-bit or 8-bit with BNB
        if getattr(self, "quantization_method", None) == QuantizationMethod.BITS_AND_BYTES:
            if dtype_present_in_args:
                raise ValueError(
                    "You cannot cast a bitsandbytes model in a new `dtype`. Make sure to load the model using `from_pretrained` using the"
                    " desired `dtype` by passing the correct `torch_dtype` argument."
                )

            if getattr(self, "is_loaded_in_8bit", False):
                raise ValueError(
                    "`.to` is not supported for `8-bit` bitsandbytes models. Please use the model as it is, since the"
                    " model has already been set to the correct devices and casted to the correct `dtype`."
                )
            elif version.parse(importlib.metadata.version("bitsandbytes")) < version.parse("0.43.2"):
                raise ValueError(
                    "Calling `to()` is not supported for `4-bit` quantized models with the installed version of bitsandbytes. "
                    f"The current device is `{self.device}`. If you intended to move the model, please install bitsandbytes >= 0.43.2."
                )
        elif getattr(self, "quantization_method", None) == QuantizationMethod.GPTQ:
            if dtype_present_in_args:
                raise ValueError(
                    "You cannot cast a GPTQ model in a new `dtype`. Make sure to load the model using `from_pretrained` using the desired"
                    " `dtype` by passing the correct `torch_dtype` argument."
                )
        return super().to(*args, **kwargs)

    def half(self, *args):
        # Checks if the model is quantized
        if getattr(self, "is_quantized", False):
            raise ValueError(
                "`.half()` is not supported for quantized model. Please use the model as it is, since the"
                " model has already been casted to the correct `dtype`."
            )
        else:
            return super().half(*args)

    def float(self, *args):
        # Checks if the model is quantized
        if getattr(self, "is_quantized", False):
            raise ValueError(
                "`.float()` is not supported for quantized model. Please use the model as it is, since the"
                " model has already been casted to the correct `dtype`."
            )
        else:
            return super().float(*args)

    @classmethod
    def get_init_context(cls, is_quantized: bool, _is_ds_init_called: bool):
        if is_deepspeed_zero3_enabled():
            import deepspeed

            init_contexts = [no_init_weights()]
            # We cannot initialize the model on meta device with deepspeed when not quantized
            if not is_quantized and not _is_ds_init_called:
                logger.info("Detected DeepSpeed ZeRO-3: activating zero.init() for this model")
                init_contexts.extend([deepspeed.zero.Init(config_dict_or_path=deepspeed_config()), set_zero3_state()])
            elif is_quantized:
                init_contexts.extend([init_empty_weights(), set_quantized_state()])
        else:
            init_contexts = [no_init_weights(), init_empty_weights()]

        return init_contexts

    @classmethod
    @restore_default_torch_dtype
    def from_pretrained(
        cls: type[SpecificPreTrainedModelType],
        pretrained_model_name_or_path: Optional[Union[str, os.PathLike]],
        *model_args,
        config: Optional[Union[PretrainedConfig, str, os.PathLike]] = None,
        cache_dir: Optional[Union[str, os.PathLike]] = None,
        ignore_mismatched_sizes: bool = False,
        force_download: bool = False,
        local_files_only: bool = False,
        token: Optional[Union[str, bool]] = None,
        revision: str = "main",
        use_safetensors: Optional[bool] = None,
        weights_only: bool = True,
        **kwargs,
    ) -> SpecificPreTrainedModelType:
        r"""
        Instantiate a pretrained pytorch model from a pre-trained model configuration.

        The model is set in evaluation mode by default using `model.eval()` (Dropout modules are deactivated). To train
        the model, you should first set it back in training mode with `model.train()`.

        The warning *Weights from XXX not initialized from pretrained model* means that the weights of XXX do not come
        pretrained with the rest of the model. It is up to you to train those weights with a downstream fine-tuning
        task.

        The warning *Weights from XXX not used in YYY* means that the layer XXX is not used by YYY, therefore those
        weights are discarded.

        Parameters:
            pretrained_model_name_or_path (`str` or `os.PathLike`, *optional*):
                Can be either:

                    - A string, the *model id* of a pretrained model hosted inside a model repo on huggingface.co.
                    - A path to a *directory* containing model weights saved using
                      [`~PreTrainedModel.save_pretrained`], e.g., `./my_model_directory/`.
                    - A path or url to a *tensorflow index checkpoint file* (e.g, `./tf_model/model.ckpt.index`). In
                      this case, `from_tf` should be set to `True` and a configuration object should be provided as
                      `config` argument. This loading path is slower than converting the TensorFlow checkpoint in a
                      PyTorch model using the provided conversion scripts and loading the PyTorch model afterwards.
                    - A path or url to a model folder containing a *flax checkpoint file* in *.msgpack* format (e.g,
                      `./flax_model/` containing `flax_model.msgpack`). In this case, `from_flax` should be set to
                      `True`.
                    - `None` if you are both providing the configuration and state dictionary (resp. with keyword
                      arguments `config` and `state_dict`).
            model_args (sequence of positional arguments, *optional*):
                All remaining positional arguments will be passed to the underlying model's `__init__` method.
            config (`Union[PretrainedConfig, str, os.PathLike]`, *optional*):
                Can be either:

                    - an instance of a class derived from [`PretrainedConfig`],
                    - a string or path valid as input to [`~PretrainedConfig.from_pretrained`].

                Configuration for the model to use instead of an automatically loaded configuration. Configuration can
                be automatically loaded when:

                    - The model is a model provided by the library (loaded with the *model id* string of a pretrained
                      model).
                    - The model was saved using [`~PreTrainedModel.save_pretrained`] and is reloaded by supplying the
                      save directory.
                    - The model is loaded by supplying a local directory as `pretrained_model_name_or_path` and a
                      configuration JSON file named *config.json* is found in the directory.
            state_dict (`dict[str, torch.Tensor]`, *optional*):
                A state dictionary to use instead of a state dictionary loaded from saved weights file.

                This option can be used if you want to create a model from a pretrained configuration but load your own
                weights. In this case though, you should check if using [`~PreTrainedModel.save_pretrained`] and
                [`~PreTrainedModel.from_pretrained`] is not a simpler option.
            cache_dir (`Union[str, os.PathLike]`, *optional*):
                Path to a directory in which a downloaded pretrained model configuration should be cached if the
                standard cache should not be used.
            from_tf (`bool`, *optional*, defaults to `False`):
                Load the model weights from a TensorFlow checkpoint save file (see docstring of
                `pretrained_model_name_or_path` argument).
            from_flax (`bool`, *optional*, defaults to `False`):
                Load the model weights from a Flax checkpoint save file (see docstring of
                `pretrained_model_name_or_path` argument).
            ignore_mismatched_sizes (`bool`, *optional*, defaults to `False`):
                Whether or not to raise an error if some of the weights from the checkpoint do not have the same size
                as the weights of the model (if for instance, you are instantiating a model with 10 labels from a
                checkpoint with 3 labels).
            force_download (`bool`, *optional*, defaults to `False`):
                Whether or not to force the (re-)download of the model weights and configuration files, overriding the
                cached versions if they exist.
            resume_download:
                Deprecated and ignored. All downloads are now resumed by default when possible.
                Will be removed in v5 of Transformers.
            proxies (`dict[str, str]`, *optional*):
                A dictionary of proxy servers to use by protocol or endpoint, e.g., `{'http': 'foo.bar:3128',
                'http://hostname': 'foo.bar:4012'}`. The proxies are used on each request.
            output_loading_info(`bool`, *optional*, defaults to `False`):
                Whether ot not to also return a dictionary containing missing keys, unexpected keys and error messages.
            local_files_only(`bool`, *optional*, defaults to `False`):
                Whether or not to only look at local files (i.e., do not try to download the model).
            token (`str` or `bool`, *optional*):
                The token to use as HTTP bearer authorization for remote files. If `True`, or not specified, will use
                the token generated when running `huggingface-cli login` (stored in `~/.huggingface`).
            revision (`str`, *optional*, defaults to `"main"`):
                The specific model version to use. It can be a branch name, a tag name, or a commit id, since we use a
                git-based system for storing models and other artifacts on huggingface.co, so `revision` can be any
                identifier allowed by git.

                <Tip>

                To test a pull request you made on the Hub, you can pass `revision="refs/pr/<pr_number>"`.

                </Tip>
            attn_implementation (`str`, *optional*):
                The attention implementation to use in the model (if relevant). Can be any of `"eager"` (manual implementation of the attention), `"sdpa"` (using [`F.scaled_dot_product_attention`](https://pytorch.org/docs/master/generated/torch.nn.functional.scaled_dot_product_attention.html)), `"flash_attention_2"` (using [Dao-AILab/flash-attention](https://github.com/Dao-AILab/flash-attention)), or `"flash_attention_3"` (using [Dao-AILab/flash-attention/hopper](https://github.com/Dao-AILab/flash-attention/tree/main/hopper)). By default, if available, SDPA will be used for torch>=2.1.1. The default is otherwise the manual `"eager"` implementation.

            > Parameters for big model inference

            torch_dtype (`str` or `torch.dtype`, *optional*):
                Override the default `torch.dtype` and load the model under a specific `dtype`. The different options
                are:

                1. `torch.float16` or `torch.bfloat16` or `torch.float`: load in a specified
                  `dtype`, ignoring the model's `config.torch_dtype` if one exists. If not specified
                  - the model will get loaded in `torch.float` (fp32).

                2. `"auto"` - A `torch_dtype` entry in the `config.json` file of the model will be
                  attempted to be used. If this entry isn't found then next check the `dtype` of the first weight in
                  the checkpoint that's of a floating point type and use that as `dtype`. This will load the model
                  using the `dtype` it was saved in at the end of the training. It can't be used as an indicator of how
                  the model was trained. Since it could be trained in one of half precision dtypes, but saved in fp32.

                3. A string that is a valid `torch.dtype`. E.g. "float32" loads the model in `torch.float32`, "float16" loads in `torch.float16` etc.

                <Tip>

                For some models the `dtype` they were trained in is unknown - you may try to check the model's paper or
                reach out to the authors and ask them to add this information to the model's card and to insert the
                `torch_dtype` entry in `config.json` on the hub.

                </Tip>

            device_map (`str` or `dict[str, Union[int, str, torch.device]]` or `int` or `torch.device`, *optional*):
                A map that specifies where each submodule should go. It doesn't need to be refined to each
                parameter/buffer name, once a given module name is inside, every submodule of it will be sent to the
                same device. If we only pass the device (*e.g.*, `"cpu"`, `"cuda:1"`, `"mps"`, or a GPU ordinal rank
                like `1`) on which the model will be allocated, the device map will map the entire model to this
                device. Passing `device_map = 0` means put the whole model on GPU 0.

                To have Accelerate compute the most optimized `device_map` automatically, set `device_map="auto"`. For
                more information about each option see [designing a device
                map](https://hf.co/docs/accelerate/main/en/usage_guides/big_modeling#designing-a-device-map).
            max_memory (`Dict`, *optional*):
                A dictionary device identifier to maximum memory if using `device_map`. Will default to the maximum memory available for each
                GPU and the available CPU RAM if unset.
            tp_plan (`str`, *optional*):
                A torch tensor parallel plan, see [here](https://pytorch.org/tutorials/intermediate/TP_tutorial.html). Currently, it only accepts
                `tp_plan="auto"` to use predefined plan based on the model. Note that if you use it, you should launch your script accordingly with
                `torchrun [args] script.py`. This will be much faster than using a `device_map`, but has limitations.
            tp_size (`str`, *optional*):
                A torch tensor parallel degree. If not provided would default to world size.
            device_mesh (`torch.distributed.DeviceMesh`, *optional*):
                A torch device mesh. If not provided would default to world size. Used only for tensor parallel for now.
                If provided, it has to contain dimension named `"tp"` which will be used for tensor parallelism
            offload_folder (`str` or `os.PathLike`, *optional*):
                If the `device_map` contains any value `"disk"`, the folder where we will offload weights.
            offload_state_dict (`bool`, *optional*):
                If `True`, will temporarily offload the CPU state dict to the hard drive to avoid getting out of CPU
                RAM if the weight of the CPU state dict + the biggest shard of the checkpoint does not fit. Defaults to
                `True` when there is some disk offload.
            offload_buffers (`bool`, *optional*):
                Whether or not to offload the buffers with the model parameters.
            quantization_config (`Union[QuantizationConfigMixin,Dict]`, *optional*):
                A dictionary of configuration parameters or a QuantizationConfigMixin object for quantization (e.g
                bitsandbytes, gptq). There may be other quantization-related kwargs, including `load_in_4bit` and
                `load_in_8bit`, which are parsed by QuantizationConfigParser. Supported only for bitsandbytes
                quantizations and not preferred. consider inserting all such arguments into quantization_config
                instead.
            subfolder (`str`, *optional*, defaults to `""`):
                In case the relevant files are located inside a subfolder of the model repo on huggingface.co, you can
                specify the folder name here.
            variant (`str`, *optional*):
                If specified load weights from `variant` filename, *e.g.* pytorch_model.<variant>.bin. `variant` is
                ignored when using `from_tf` or `from_flax`.
            use_safetensors (`bool`, *optional*, defaults to `None`):
                Whether or not to use `safetensors` checkpoints. Defaults to `None`. If not specified and `safetensors`
                is not installed, it will be set to `False`.
            weights_only (`bool`, *optional*, defaults to `True`):
                Indicates whether unpickler should be restricted to loading only tensors, primitive types,
                dictionaries and any types added via torch.serialization.add_safe_globals().
                When set to False, we can load wrapper tensor subclass weights.
            key_mapping (`dict[str, str], *optional*):
                A potential mapping of the weight names if using a model on the Hub which is compatible to a Transformers
                architecture, but was not converted accordingly.
            kwargs (remaining dictionary of keyword arguments, *optional*):
                Can be used to update the configuration object (after it being loaded) and initiate the model (e.g.,
                `output_attentions=True`). Behaves differently depending on whether a `config` is provided or
                automatically loaded:

                    - If a configuration is provided with `config`, `**kwargs` will be directly passed to the
                      underlying model's `__init__` method (we assume all relevant updates to the configuration have
                      already been done)
                    - If a configuration is not provided, `kwargs` will be first passed to the configuration class
                      initialization function ([`~PretrainedConfig.from_pretrained`]). Each key of `kwargs` that
                      corresponds to a configuration attribute will be used to override said attribute with the
                      supplied `kwargs` value. Remaining keys that do not correspond to any configuration attribute
                      will be passed to the underlying model's `__init__` function.

        <Tip>

        Activate the special ["offline-mode"](https://huggingface.co/transformers/installation.html#offline-mode) to
        use this method in a firewalled environment.

        </Tip>

        Examples:

        ```python
        >>> from transformers import BertConfig, BertModel

        >>> # Download model and configuration from huggingface.co and cache.
        >>> model = BertModel.from_pretrained("google-bert/bert-base-uncased")
        >>> # Model was saved using *save_pretrained('./test/saved_model/')* (for example purposes, not runnable).
        >>> model = BertModel.from_pretrained("./test/saved_model/")
        >>> # Update configuration during loading.
        >>> model = BertModel.from_pretrained("google-bert/bert-base-uncased", output_attentions=True)
        >>> assert model.config.output_attentions == True
        >>> # Loading from a TF checkpoint file instead of a PyTorch model (slower, for example purposes, not runnable).
        >>> config = BertConfig.from_json_file("./tf_model/my_tf_model_config.json")
        >>> model = BertModel.from_pretrained("./tf_model/my_tf_checkpoint.ckpt.index", from_tf=True, config=config)
        >>> # Loading from a Flax checkpoint file instead of a PyTorch model (slower)
        >>> model = BertModel.from_pretrained("google-bert/bert-base-uncased", from_flax=True)
        ```
        """
        state_dict = kwargs.pop("state_dict", None)
        from_tf = kwargs.pop("from_tf", False)
        from_flax = kwargs.pop("from_flax", False)
        proxies = kwargs.pop("proxies", None)
        output_loading_info = kwargs.pop("output_loading_info", False)
        use_auth_token = kwargs.pop("use_auth_token", None)
        from_pipeline = kwargs.pop("_from_pipeline", None)
        from_auto_class = kwargs.pop("_from_auto", False)
        torch_dtype = kwargs.pop("torch_dtype", None)
        device_map = kwargs.pop("device_map", None)
        max_memory = kwargs.pop("max_memory", None)
        offload_folder = kwargs.pop("offload_folder", None)
        offload_state_dict = kwargs.pop("offload_state_dict", False)
        offload_buffers = kwargs.pop("offload_buffers", False)
        load_in_8bit = kwargs.pop("load_in_8bit", False)
        load_in_4bit = kwargs.pop("load_in_4bit", False)
        quantization_config = kwargs.pop("quantization_config", None)
        subfolder = kwargs.pop("subfolder", "")
        commit_hash = kwargs.pop("_commit_hash", None)
        variant = kwargs.pop("variant", None)
        adapter_kwargs = kwargs.pop("adapter_kwargs", {})
        adapter_name = kwargs.pop("adapter_name", "default")
        generation_config = kwargs.pop("generation_config", None)
        gguf_file = kwargs.pop("gguf_file", None)
        tp_plan = kwargs.pop("tp_plan", None)
        tp_size = kwargs.pop("tp_size", None)
        distributed_config: DistributedConfig = kwargs.pop("distributed_config", None)
        device_mesh = kwargs.pop("device_mesh", None)
        trust_remote_code = kwargs.pop("trust_remote_code", None)
        use_kernels = kwargs.pop("use_kernels", False)

        key_mapping = kwargs.pop("key_mapping", None)
        # Load models with hardcoded key mapping on class for VLMs only, to keep BC and standardize model
        if key_mapping is None and any(
            allowed_name in class_name.__name__.lower() for class_name in cls.__mro__[:-1] for allowed_name in VLMS
        ):
            key_mapping = cls._checkpoint_conversion_mapping

        # Not used anymore -- remove them from the kwargs
        _ = kwargs.pop("resume_download", None)
        _ = kwargs.pop("mirror", None)
        _ = kwargs.pop("_fast_init", True)
        _ = kwargs.pop("low_cpu_mem_usage", None)

        if state_dict is not None and (pretrained_model_name_or_path is not None or gguf_file is not None):
            raise ValueError(
                "`state_dict` cannot be passed together with a model name or a `gguf_file`. Use one of the two loading strategies."
            )
        if tp_size is not None and tp_plan is None:
            raise ValueError("tp_plan has to be set when tp_size is passed.")
        if tp_plan is not None and tp_plan != "auto":
            # TODO: we can relax this check when we support taking tp_plan from a json file, for example.
            raise ValueError(f"tp_plan supports 'auto' only for now but got {tp_plan}.")
        if tp_plan is not None and device_map is not None:
            raise ValueError(
                "`tp_plan` and `device_map` are mutually exclusive. Choose either one for parallelization."
            )

        if device_map == "auto" and int(os.environ.get("WORLD_SIZE", 0)):
            logger.info(
                "You've set device_map=`auto` while triggering a distributed run with torchrun. This might lead to unexpected behavior. "
                "If your plan is to load the model on each device, you should set device_map={"
                ": PartialState().process_index} where PartialState comes from accelerate library"
            )

        # We need to correctly dispatch the model on the current process device. The easiest way for this is to use a simple
        # `device_map` pointing to the correct device
        if tp_plan is not None:
<<<<<<< HEAD
            if device_mesh is None and tp_plan is not None:
                tp_plan, device_map, device_mesh, tp_size = initialize_tensor_parallelism(tp_plan, tp_size=tp_size)
            else:
                # TODO: make device_mesh support multiple dimensions
                if device_mesh.ndim > 1:
                    raise ValueError("device_mesh must be 1 dimensional and will be used for TP")
                device_map = torch.device(device_mesh.device_type, int(os.environ["LOCAL_RANK"]))
=======
            if device_mesh is None:
                tp_plan, device_map, device_mesh = initialize_tensor_parallelism(tp_plan, tp_size=None)
            else:
                if "tp" not in device_mesh.mesh_dim_names:
                    raise ValueError(
                        "When using `tp_plan`, the `device_mesh` must contain a 'tp' dimension. "
                        "Please provide a valid `device_mesh`."
                    )
                device_mesh = device_mesh["tp"]
                tp_size = device_mesh["tp"].size()
                device_map = torch.device(f"{device_mesh.device_type}:{int(os.environ['LOCAL_RANK'])}")
>>>>>>> 947a37e8

            if tp_size is None:
                tp_size = torch.distributed.get_world_size()

        if use_auth_token is not None:
            warnings.warn(
                "The `use_auth_token` argument is deprecated and will be removed in v5 of Transformers. Please use `token` instead.",
                FutureWarning,
            )
            if token is not None:
                raise ValueError(
                    "`token` and `use_auth_token` are both specified. Please set only the argument `token`."
                )
            token = use_auth_token

        if token is not None and adapter_kwargs is not None and "token" not in adapter_kwargs:
            adapter_kwargs["token"] = token

        if use_safetensors is None and not is_safetensors_available():
            use_safetensors = False

        if gguf_file is not None and not is_accelerate_available():
            raise ValueError("accelerate is required when loading a GGUF file `pip install accelerate`.")

        if commit_hash is None:
            if not isinstance(config, PretrainedConfig):
                # We make a call to the config file first (which may be absent) to get the commit hash as soon as possible
                resolved_config_file = cached_file(
                    pretrained_model_name_or_path,
                    CONFIG_NAME,
                    cache_dir=cache_dir,
                    force_download=force_download,
                    proxies=proxies,
                    local_files_only=local_files_only,
                    token=token,
                    revision=revision,
                    subfolder=subfolder,
                    _raise_exceptions_for_gated_repo=False,
                    _raise_exceptions_for_missing_entries=False,
                    _raise_exceptions_for_connection_errors=False,
                )
                commit_hash = extract_commit_hash(resolved_config_file, commit_hash)
            else:
                commit_hash = getattr(config, "_commit_hash", None)

        if is_peft_available():
            _adapter_model_path = adapter_kwargs.pop("_adapter_model_path", None)

            if _adapter_model_path is None:
                _adapter_model_path = find_adapter_config_file(
                    pretrained_model_name_or_path,
                    cache_dir=cache_dir,
                    force_download=force_download,
                    proxies=proxies,
                    local_files_only=local_files_only,
                    _commit_hash=commit_hash,
                    **adapter_kwargs,
                )
            if _adapter_model_path is not None and os.path.isfile(_adapter_model_path):
                with open(_adapter_model_path, "r", encoding="utf-8") as f:
                    _adapter_model_path = pretrained_model_name_or_path
                    pretrained_model_name_or_path = json.load(f)["base_model_name_or_path"]
        else:
            _adapter_model_path = None

        # Potentially detect context manager or global device, and use it (only if no device_map was provided)
        if device_map is None and not is_deepspeed_zero3_enabled():
            device_in_context = get_torch_context_manager_or_global_device()
            if device_in_context == torch.device("meta"):
                # TODO Cyril: raise an error instead of the warning in v4.53 (and change the test to check for raise instead of success)
                logger.warning(
                    "We detected that you are using `from_pretrained` with a meta device context manager or `torch.set_default_device('meta')`\n"
                    "This is an anti-pattern and will raise an Error in version v4.53\nIf you want to initialize a model on the meta device, use "
                    "the context manager or global device with `from_config`, or `ModelClass(config)`"
                )
            device_map = device_in_context

        # change device_map into a map if we passed an int, a str or a torch.device
        if isinstance(device_map, torch.device):
            device_map = {"": device_map}
        elif isinstance(device_map, str) and device_map not in ["auto", "balanced", "balanced_low_0", "sequential"]:
            try:
                device_map = {"": torch.device(device_map)}
            except RuntimeError:
                raise ValueError(
                    "When passing device_map as a string, the value needs to be a device name (e.g. cpu, cuda:0) or "
                    f"'auto', 'balanced', 'balanced_low_0', 'sequential' but found {device_map}."
                )
        elif isinstance(device_map, int):
            if device_map < 0:
                raise ValueError(
                    "You can't pass device_map as a negative int. If you want to put the model on the cpu, pass device_map = 'cpu' "
                )
            else:
                device_map = {"": device_map}

        if device_map is not None:
            if is_deepspeed_zero3_enabled():
                raise ValueError("DeepSpeed Zero-3 is not compatible with passing a `device_map`.")
            if not is_accelerate_available():
                raise ValueError(
                    "Using a `device_map`, `tp_plan`, `torch.device` context manager or setting `torch.set_default_device(device)` "
                    "requires `accelerate`. You can install it with `pip install accelerate`"
                )

        # handling bnb config from kwargs, remove after `load_in_{4/8}bit` deprecation.
        if load_in_4bit or load_in_8bit:
            if quantization_config is not None:
                raise ValueError(
                    "You can't pass `load_in_4bit`or `load_in_8bit` as a kwarg when passing "
                    "`quantization_config` argument at the same time."
                )

            # preparing BitsAndBytesConfig from kwargs
            config_dict = {k: v for k, v in kwargs.items() if k in inspect.signature(BitsAndBytesConfig).parameters}
            config_dict = {**config_dict, "load_in_4bit": load_in_4bit, "load_in_8bit": load_in_8bit}
            quantization_config, kwargs = BitsAndBytesConfig.from_dict(
                config_dict=config_dict, return_unused_kwargs=True, **kwargs
            )
            logger.warning(
                "The `load_in_4bit` and `load_in_8bit` arguments are deprecated and will be removed in the future versions. "
                "Please, pass a `BitsAndBytesConfig` object in `quantization_config` argument instead."
            )

        from_pt = not (from_tf | from_flax)

        user_agent = {"file_type": "model", "framework": "pytorch", "from_auto_class": from_auto_class}
        if from_pipeline is not None:
            user_agent["using_pipeline"] = from_pipeline

        if is_offline_mode() and not local_files_only:
            logger.info("Offline mode: forcing local_files_only=True")
            local_files_only = True

        # Load config if we don't provide a configuration
        if not isinstance(config, PretrainedConfig):
            config_path = config if config is not None else pretrained_model_name_or_path
            config, model_kwargs = cls.config_class.from_pretrained(
                config_path,
                cache_dir=cache_dir,
                return_unused_kwargs=True,
                force_download=force_download,
                proxies=proxies,
                local_files_only=local_files_only,
                token=token,
                revision=revision,
                subfolder=subfolder,
                gguf_file=gguf_file,
                _from_auto=from_auto_class,
                _from_pipeline=from_pipeline,
                **kwargs,
            )
            if "gguf_file" in model_kwargs:
                model_kwargs.pop("gguf_file")
        else:
            config = copy.deepcopy(config)
            model_kwargs = kwargs

        # Because some composite configs call super().__init__ before instantiating the sub-configs, we need this call
        # to correctly redispatch recursively if the kwarg is provided
        if "attn_implementation" in kwargs:
            config._attn_implementation = kwargs.pop("attn_implementation")

        transformers_explicit_filename = getattr(config, "transformers_weights", None)

        if transformers_explicit_filename is not None:
            if not transformers_explicit_filename.endswith(
                ".safetensors"
            ) and not transformers_explicit_filename.endswith(".safetensors.index.json"):
                raise ValueError(
                    "The transformers file in the config seems to be incorrect: it is neither a safetensors file "
                    "(*.safetensors) nor a safetensors index file (*.safetensors.index.json): "
                    f"{transformers_explicit_filename}"
                )

        pre_quantized = hasattr(config, "quantization_config")
        if pre_quantized and not AutoHfQuantizer.supports_quant_method(config.quantization_config):
            pre_quantized = False

        if pre_quantized or quantization_config is not None:
            if pre_quantized:
                config.quantization_config = AutoHfQuantizer.merge_quantization_configs(
                    config.quantization_config, quantization_config
                )
            else:
                config.quantization_config = quantization_config

            hf_quantizer = AutoHfQuantizer.from_config(
                config.quantization_config,
                pre_quantized=pre_quantized,
            )
        else:
            hf_quantizer = None

        if hf_quantizer is not None:
            hf_quantizer.validate_environment(
                torch_dtype=torch_dtype,
                from_tf=from_tf,
                from_flax=from_flax,
                device_map=device_map,
                weights_only=weights_only,
            )
            torch_dtype = hf_quantizer.update_torch_dtype(torch_dtype)
            device_map = hf_quantizer.update_device_map(device_map)
            config = hf_quantizer.update_tp_plan(config)

            # In order to ensure popular quantization methods are supported. Can be disable with `disable_telemetry`
            if hasattr(hf_quantizer.quantization_config.quant_method, "value"):
                user_agent["quant"] = hf_quantizer.quantization_config.quant_method.value
            else:
                user_agent["quant"] = hf_quantizer.quantization_config.quant_method

        if gguf_file is not None and hf_quantizer is not None:
            raise ValueError(
                "You cannot combine Quantization and loading a model from a GGUF file, try again by making sure you did not passed a `quantization_config` or that you did not load a quantized model from the Hub."
            )

        if (
            gguf_file
            and device_map is not None
            and ((isinstance(device_map, dict) and "disk" in device_map.values()) or "disk" in device_map)
        ):
            raise RuntimeError(
                "One or more modules is configured to be mapped to disk. Disk offload is not supported for models "
                "loaded from GGUF files."
            )

        checkpoint_files, sharded_metadata = _get_resolved_checkpoint_files(
            pretrained_model_name_or_path=pretrained_model_name_or_path,
            subfolder=subfolder,
            variant=variant,
            gguf_file=gguf_file,
            from_tf=from_tf,
            from_flax=from_flax,
            use_safetensors=use_safetensors,
            cache_dir=cache_dir,
            force_download=force_download,
            proxies=proxies,
            local_files_only=local_files_only,
            token=token,
            user_agent=user_agent,
            revision=revision,
            commit_hash=commit_hash,
            is_remote_code=cls._auto_class is not None,
            transformers_explicit_filename=transformers_explicit_filename,
        )

        is_sharded = sharded_metadata is not None
        is_quantized = hf_quantizer is not None
        is_from_file = pretrained_model_name_or_path is not None or gguf_file is not None

        if (
            is_safetensors_available()
            and is_from_file
            and not is_sharded
            and checkpoint_files[0].endswith(".safetensors")
        ):
            with safe_open(checkpoint_files[0], framework="pt") as f:
                metadata = f.metadata()

            if metadata is None:
                # Assume it's a pytorch checkpoint (introduced for timm checkpoints)
                pass
            elif metadata.get("format") == "pt":
                pass
            elif metadata.get("format") == "tf":
                from_tf = True
                logger.info("A TensorFlow safetensors file is being loaded in a PyTorch model.")
            elif metadata.get("format") == "flax":
                from_flax = True
                logger.info("A Flax safetensors file is being loaded in a PyTorch model.")
            elif metadata.get("format") == "mlx":
                # This is a mlx file, we assume weights are compatible with pt
                pass
            else:
                raise ValueError(
                    f"Incompatible safetensors file. File metadata is not ['pt', 'tf', 'flax', 'mlx'] but {metadata.get('format')}"
                )

        from_pt = not (from_tf | from_flax)

        if from_pt:
            if gguf_file:
                from .modeling_gguf_pytorch_utils import load_gguf_checkpoint

                # we need a dummy model to get the state_dict - for this reason, we keep the state_dict as if it was
                # passed directly as a kwarg from now on
                with torch.device("meta"):
                    dummy_model = cls(config)
                state_dict = load_gguf_checkpoint(checkpoint_files[0], return_tensors=True, model_to_load=dummy_model)[
                    "tensors"
                ]

            # Find the correct dtype based on current state
            config, torch_dtype, dtype_orig = _get_torch_dtype(
                cls, torch_dtype, checkpoint_files, config, sharded_metadata, state_dict, weights_only
            )

        config.name_or_path = pretrained_model_name_or_path

        # Instantiate model.
        model_init_context = cls.get_init_context(is_quantized, _is_ds_init_called)

        config = copy.deepcopy(config)  # We do not want to modify the config inplace in from_pretrained.
<<<<<<< HEAD
        if not getattr(config, "_attn_implementation_autoset", False):
            config = cls._autoset_attn_implementation(
                config,
                torch_dtype=torch_dtype,
                device_map=device_map,
            )
        #
        if distributed_config is not None and distributed_config.enable_expert_parallel:
            # TODO: add proper support for ep_plan independently of tp_plan
            if getattr(config, "base_model_ep_plan", None) is None:
                raise ValueError("base_model_ep_plan is required when enable_expert_parallel is True")
            config.base_model_tp_plan = config.base_model_ep_plan  # TODO: hack for now

        config.device_mesh = device_mesh  # Used in post_init

=======
>>>>>>> 947a37e8
        with ContextManagers(model_init_context):
            # Let's make sure we don't run the init function of buffer modules
            model = cls(config, *model_args, **model_kwargs)

        # Make sure to tie the weights correctly
        model.tie_weights()

        # Last check for tp
        if device_mesh is not None and not model.supports_tp_plan:
            if config.base_model_tp_plan is None and config.get_text_config().base_model_tp_plan is None:
                raise NotImplementedError("This model does not have a tensor parallel plan.")

        # make sure we use the model's config since the __init__ call might have copied it
        config = model.config

        # Find fp32 modules if needed
        keep_in_fp32_modules = []
        # The _keep_in_fp32_modules flag is only used to avoid bf16 -> fp16 casting precision issues. It was introduced
        # in case of force loading a model that should stay bf16 in fp16 (which includes a few quantizers as this is a pre-processing
        # step for e.g. bitsandbytes). See https://github.com/huggingface/transformers/issues/20287 for details.
        if model._keep_in_fp32_modules is not None and (
            torch_dtype == torch.float16 or getattr(hf_quantizer, "use_keep_in_fp32_modules", False)
        ):
            keep_in_fp32_modules.extend(model._keep_in_fp32_modules)

        if model._keep_in_fp32_modules_strict is not None and (
            torch_dtype == torch.float16 or torch_dtype == torch.bfloat16
        ):
            keep_in_fp32_modules.extend(model._keep_in_fp32_modules_strict)

        keep_in_fp32_regex = None
        if keep_in_fp32_modules:
            # We need to match exact layers, so we add either `.` on each side, or start/end of string
            keep_in_fp32_regex = re.compile("|".join([rf"((^|\.){module}($|\.))" for module in keep_in_fp32_modules]))

        if hf_quantizer is not None:
            hf_quantizer.preprocess_model(
                model=model, device_map=device_map, keep_in_fp32_modules=model._keep_in_fp32_modules, config=config
            )
            # We store the original dtype for quantized models as we cannot easily retrieve it
            # once the weights have been quantized
            # Note that once you have loaded a quantized model, you can't change its dtype so this will
            # remain a single source of truth
            original_dtype = torch_dtype if torch_dtype is not None else torch.get_default_dtype()

            def _assign_original_dtype(module):
                for child in module.children():
                    if isinstance(child, PreTrainedModel):
                        child.config._pre_quantization_dtype = original_dtype
                    _assign_original_dtype(child)

            config._pre_quantization_dtype = original_dtype
            _assign_original_dtype(model)

        # Prepare the full device map
        if device_map is not None:
            device_map = _get_device_map(model, device_map, max_memory, hf_quantizer, torch_dtype, keep_in_fp32_regex)

        # Finalize model weight initialization
        if from_tf:
            model, loading_info = cls._load_from_tf(model, config, checkpoint_files)
        elif from_flax:
            model = cls._load_from_flax(model, checkpoint_files)
        elif from_pt:
            # restore default dtype
            if dtype_orig is not None:
                torch.set_default_dtype(dtype_orig)

            (
                model,
                missing_keys,
                unexpected_keys,
                mismatched_keys,
                offload_index,
                error_msgs,
            ) = cls._load_pretrained_model(
                model,
                state_dict,
                checkpoint_files,
                pretrained_model_name_or_path,
                ignore_mismatched_sizes=ignore_mismatched_sizes,
                sharded_metadata=sharded_metadata,
                device_map=device_map,
                disk_offload_folder=offload_folder,
                offload_state_dict=offload_state_dict,
                dtype=torch_dtype,
                hf_quantizer=hf_quantizer,
                keep_in_fp32_regex=keep_in_fp32_regex,
                device_mesh=device_mesh,
                key_mapping=key_mapping,
                weights_only=weights_only,
            )

        # record tp degree the model sharded to
        model._tp_size = tp_size
        model._device_mesh = device_mesh

        # make sure token embedding weights are still tied if needed
        model.tie_weights()

        # Set model in evaluation mode to deactivate DropOut modules by default
        model.eval()

        # check if using kernels
        if use_kernels:
            from kernels import Device, kernelize

            kernelize(model, device=Device(type=model.device.type))

        # If it is a model with generation capabilities, attempt to load generation files (generation config,
        # custom generate function)
        if model.can_generate() and generation_config is not None:
            logger.info("The user-defined `generation_config` will be used to override the default generation config.")
            model.generation_config = model.generation_config.from_dict(generation_config.to_dict())
        elif model.can_generate() and pretrained_model_name_or_path is not None:
            repo_loading_kwargs = {
                "cache_dir": cache_dir,
                "force_download": force_download,
                "proxies": proxies,
                "local_files_only": local_files_only,
                "token": token,
                "revision": revision,
                "subfolder": subfolder,
                **kwargs,
            }
            # Load generation config
            try:
                model.generation_config = GenerationConfig.from_pretrained(
                    pretrained_model_name_or_path,
                    _from_auto=from_auto_class,
                    _from_pipeline=from_pipeline,
                    **repo_loading_kwargs,
                )
            except OSError:
                logger.info(
                    "Generation config file not found, using a generation config created from the model config."
                )
                pass
            # Load custom generate function if `pretrained_model_name_or_path` defines it (and override `generate`)
            if hasattr(model, "load_custom_generate"):
                try:
                    custom_generate = model.load_custom_generate(
                        pretrained_model_name_or_path, trust_remote_code=trust_remote_code, **repo_loading_kwargs
                    )
                    model.generate = functools.partial(custom_generate, model=model)
                except OSError:  # there is no custom generate function
                    pass

        # Dispatch model with hooks on all devices if necessary (not needed with a tp_plan, so we skip it as it slightly
        # harm performances)
        if device_map is not None and device_mesh is None:
            device_map_kwargs = {
                "device_map": device_map,
                "offload_dir": offload_folder,
                "offload_index": offload_index,
                "offload_buffers": offload_buffers,
            }
            if "skip_keys" in inspect.signature(dispatch_model).parameters:
                device_map_kwargs["skip_keys"] = model._skip_keys_device_placement
            # For HQQ method we force-set the hooks for single GPU envs
            if (
                "force_hooks" in inspect.signature(dispatch_model).parameters
                and hf_quantizer is not None
                and hf_quantizer.quantization_config.quant_method == QuantizationMethod.HQQ
            ):
                device_map_kwargs["force_hooks"] = True
            if (
                hf_quantizer is not None
                and hf_quantizer.quantization_config.quant_method == QuantizationMethod.FBGEMM_FP8
                and isinstance(device_map, dict)
                and ("cpu" in device_map.values() or "disk" in device_map.values())
            ):
                device_map_kwargs["offload_buffers"] = True

            if not is_fsdp_enabled() and not is_deepspeed_zero3_enabled():
                dispatch_model(model, **device_map_kwargs)

        if hf_quantizer is not None:
            hf_quantizer.postprocess_model(model, config=config)
            model.hf_quantizer = hf_quantizer

        if _adapter_model_path is not None:
            adapter_kwargs["key_mapping"] = key_mapping
            model.load_adapter(
                _adapter_model_path,
                adapter_name=adapter_name,
                token=token,
                adapter_kwargs=adapter_kwargs,
            )

        if output_loading_info:
            if from_pt:
                loading_info = {
                    "missing_keys": missing_keys,
                    "unexpected_keys": unexpected_keys,
                    "mismatched_keys": mismatched_keys,
                    "error_msgs": error_msgs,
                }
            elif from_flax:
                loading_info = None
            return model, loading_info
        return model

    @staticmethod
    def _fix_state_dict_key_on_load(key: str) -> tuple[str, bool]:
        """Replace legacy parameter names with their modern equivalents. E.g. beta -> bias, gamma -> weight."""
        # Rename LayerNorm beta & gamma params for some early models ported from Tensorflow (e.g. Bert)
        # This rename is logged.
        if key.endswith("LayerNorm.beta"):
            return key.replace("LayerNorm.beta", "LayerNorm.bias"), True
        if key.endswith("LayerNorm.gamma"):
            return key.replace("LayerNorm.gamma", "LayerNorm.weight"), True

        # Rename weight norm parametrizations to match changes across torch versions.
        # Impacts a number of speech/wav2vec models. e.g. Hubert, Wav2Vec2, and others.
        # This rename is not logged.
        if hasattr(nn.utils.parametrizations, "weight_norm"):
            if key.endswith("weight_g"):
                return key.replace("weight_g", "parametrizations.weight.original0"), True
            if key.endswith("weight_v"):
                return key.replace("weight_v", "parametrizations.weight.original1"), True
        else:
            if key.endswith("parametrizations.weight.original0"):
                return key.replace("parametrizations.weight.original0", "weight_g"), True
            if key.endswith("parametrizations.weight.original1"):
                return key.replace("parametrizations.weight.original1", "weight_v"), True

        return key, False

    def _get_key_renaming_mapping(
        self,
        checkpoint_keys: list[str],
        key_mapping: Optional[dict[str, str]] = None,
        loading_base_model_from_task_state_dict: bool = False,
        loading_task_model_from_base_state_dict: bool = False,
    ):
        """
        Compute a mapping between the serialized keys on disk `checkpoint_keys`, and the keys that the model
        that we are loading expects. This is the single entry point for key renaming that will be used during
        loading.
        Log if any parameters have been renamed.
        """
        prefix = self.base_model_prefix
        _prefix = f"{prefix}."

        renamed_keys = {}
        key_renaming_mapping = {}
        for key in checkpoint_keys:
            # Class specific rename
            new_key, has_changed = self._fix_state_dict_key_on_load(key)

            # Optionally map the key according to `key_mapping`
            if key_mapping is not None:
                for pattern, replacement in key_mapping.items():
                    new_key, n_replace = re.subn(pattern, replacement, new_key)
                    # Early exit of the loop
                    if n_replace > 0:
                        has_changed = True
                        break

            # In this case, we need to add the prefix to the keys, to match them to the expected keys
            if loading_task_model_from_base_state_dict:
                new_key = ".".join([prefix, new_key])
            # In this case we need to remove the prefix from the key to match them to the expected keys, and use
            # only the keys starting with the prefix
            elif loading_base_model_from_task_state_dict:
                if not new_key.startswith(_prefix):
                    continue
                new_key = new_key[len(_prefix) :]

            key_renaming_mapping[key] = new_key

            # track gamma/beta rename for logging
            if has_changed:
                if key.endswith("LayerNorm.gamma"):
                    renamed_keys["LayerNorm.gamma"] = (key, new_key)
                elif key.endswith("LayerNorm.beta"):
                    renamed_keys["LayerNorm.beta"] = (key, new_key)

        if renamed_keys:
            warning_msg = f"A pretrained model of type `{self.__class__.__name__}` "
            warning_msg += "contains parameters that have been renamed internally (a few are listed below but more are present in the model):\n"
            for old_key, new_key in renamed_keys.values():
                warning_msg += f"* `{old_key}` -> `{new_key}`\n"
            warning_msg += "If you are using a model from the Hub, consider submitting a PR to adjust these weights and help future users."
            logger.info_once(warning_msg)

        return key_renaming_mapping

    @staticmethod
    def _fix_state_dict_key_on_save(key) -> tuple[str, bool]:
        """
        Similar to `_fix_state_dict_key_on_load` allows to define hook for state dict key renaming on model save.
        Do nothing by default, but can be overridden in particular models.
        """
        return key, False

    def _fix_state_dict_keys_on_save(self, state_dict):
        """
        Similar to `_fix_state_dict_keys_on_load` allows to define hook for state dict key renaming on model save.
        Apply `_fix_state_dict_key_on_save` to all keys in `state_dict`.
        """
        return {self._fix_state_dict_key_on_save(key)[0]: value for key, value in state_dict.items()}

    @classmethod
    def _load_pretrained_model(
        cls,
        model: "PreTrainedModel",
        state_dict: Optional[dict],
        checkpoint_files: Optional[list[str]],
        pretrained_model_name_or_path: Optional[str],
        ignore_mismatched_sizes: bool = False,
        sharded_metadata: Optional[dict] = None,
        device_map: Optional[dict] = None,
        disk_offload_folder: Optional[str] = None,
        offload_state_dict: Optional[bool] = None,
        dtype: Optional[torch.dtype] = None,
        hf_quantizer: Optional[HfQuantizer] = None,
        keep_in_fp32_regex: Optional[re.Pattern] = None,
        device_mesh: Optional["torch.distributed.device_mesh.DeviceMesh"] = None,
        key_mapping: Optional[dict[str, str]] = None,
        weights_only: bool = True,
    ):
        # Useful flags
        is_quantized = hf_quantizer is not None
        is_hqq_or_quark = is_quantized and hf_quantizer.quantization_config.quant_method in {
            QuantizationMethod.HQQ,
            QuantizationMethod.QUARK,
        }
        is_hqq_or_bnb = is_quantized and hf_quantizer.quantization_config.quant_method in {
            QuantizationMethod.HQQ,
            QuantizationMethod.BITS_AND_BYTES,
        }

        # Get all the keys of the state dicts that we have to initialize the model
        if sharded_metadata is not None:
            original_checkpoint_keys = sharded_metadata["all_checkpoint_keys"]
        elif state_dict is not None:
            original_checkpoint_keys = list(state_dict.keys())
        else:
            original_checkpoint_keys = list(
                load_state_dict(checkpoint_files[0], map_location="meta", weights_only=weights_only).keys()
            )

        # Check if we are in a special state, i.e. loading from a state dict coming from a different architecture
        prefix = model.base_model_prefix
        _prefix = f"{prefix}."
        has_prefix_module = any(s.startswith(prefix) for s in original_checkpoint_keys) if len(prefix) > 0 else False
        expects_prefix_module = hasattr(model, prefix) if len(prefix) > 0 else False
        loading_task_model_from_base_state_dict = not has_prefix_module and expects_prefix_module
        loading_base_model_from_task_state_dict = has_prefix_module and not expects_prefix_module

        # Find the key names that the model expects from the serialized keys
        key_renaming_mapping = model._get_key_renaming_mapping(
            original_checkpoint_keys,
            key_mapping,
            loading_base_model_from_task_state_dict,
            loading_task_model_from_base_state_dict,
        )
        checkpoint_keys = list(key_renaming_mapping.values())

        # Find missing and unexpected keys from the state dict
        missing_keys, unexpected_keys = _find_missing_and_unexpected_keys(
            cls,
            model,
            original_checkpoint_keys,
            checkpoint_keys,
            loading_base_model_from_task_state_dict,
            hf_quantizer,
            device_map,
        )
        # Find all the keys with shape mismatch (if we ignore the mismatch, the weights need to be newly initialized the
        # same way as missing keys)
        mismatched_keys, mismatched_shapes = _find_mismatched_keys(
            model,
            state_dict,
            checkpoint_files,
            ignore_mismatched_sizes,
            key_renaming_mapping,
            is_quantized,
            weights_only,
        )

        # We need to update both the mapping and the list of checkpoint keys to remove the mismatched ones
        key_renaming_mapping = {k: v for k, v in key_renaming_mapping.items() if v not in mismatched_keys}
        checkpoint_keys = list(key_renaming_mapping.values())

        # Move missing (and potentially mismatched) keys back to cpu from meta device (because they won't be moved when
        # loading the weights as they are not in the loaded state dict)
        model._move_missing_keys_from_meta_to_cpu(missing_keys + mismatched_keys, unexpected_keys, dtype, hf_quantizer)

        # correctly initialize the missing (and potentially mismatched) keys
        model._initialize_missing_keys(checkpoint_keys, ignore_mismatched_sizes, is_quantized)

        # Set some modules to fp32 if needed
        if keep_in_fp32_regex is not None:
            for name, param in model.named_parameters():
                if keep_in_fp32_regex.search(name):
                    # param = param.to(torch.float32) does not work here as only in the local scope.
                    param.data = param.data.to(torch.float32)

        # Make sure we are able to load base models as well as derived models (specific task models, with heads)
        model_to_load = model
        # In this case, we load a ForTaskModel with keys from a BaseModel -> only load keys to the BaseModel
        if loading_task_model_from_base_state_dict:
            model_to_load = getattr(model, prefix)
            # Here we need to remove the prefix we added to correctly find missing/unexpected keys, as we will load
            # in the submodule
            key_renaming_mapping = {k: v[len(_prefix) :] for k, v in key_renaming_mapping.items()}
            checkpoint_keys = list(key_renaming_mapping.values())
            # We need to update the device map as well
            if device_map is not None:
                device_map = {k[len(_prefix) :] if k.startswith(_prefix) else k: v for k, v in device_map.items()}
            # small sanity check: the base model should not contain task-specific head keys
            task_specific_expected_keys = [s for s in model.state_dict().keys() if not s.startswith(_prefix)]
            base_model_expected_keys = list(model_to_load.state_dict().keys())
            if any(
                key in task_specific_expected_keys and key not in base_model_expected_keys for key in checkpoint_keys
            ):
                raise ValueError(
                    "The state dictionary of the model you are trying to load is corrupted. Are you sure it was "
                    "properly saved?"
                )

        # Get reverse key mapping
        reverse_key_renaming_mapping = {v: k for k, v in key_renaming_mapping.items()}

        is_offloaded_safetensors = False
        # This offload index if for params explicitly on the "disk" in the device_map
        disk_offload_index = None
        disk_only_shard_files = []
        # Prepare parameters offloading if needed
        if device_map is not None and "disk" in device_map.values():
            if offload_state_dict is None:
                offload_state_dict = True
            if disk_offload_folder is not None:
                os.makedirs(disk_offload_folder, exist_ok=True)
            is_offloaded_safetensors = checkpoint_files is not None and checkpoint_files[0].endswith(".safetensors")
            if disk_offload_folder is None and not is_offloaded_safetensors:
                raise ValueError(
                    "The current `device_map` had weights offloaded to the disk. Please provide an `offload_folder`"
                    " for them. Alternatively, make sure you have `safetensors` installed if the model you are using"
                    " offers the weights in this format."
                )
            if is_offloaded_safetensors:
                param_device_map = expand_device_map(device_map, checkpoint_keys)
                str_dtype = str(dtype).replace("torch.", "") if dtype is not None else "float32"
                if sharded_metadata is None:
                    weight_map = dict.fromkeys(checkpoint_keys, checkpoint_files[0])
                else:
                    folder = os.path.sep.join(checkpoint_files[0].split(os.path.sep)[:-1])
                    # Fix the weight map keys according to the key mapping
                    weight_map = {
                        key_renaming_mapping[k]: v
                        for k, v in sharded_metadata["weight_map"].items()
                        if k in key_renaming_mapping
                    }
                    weight_map = {k: os.path.join(folder, v) for k, v in weight_map.items()}
                    # Find potential checkpoints containing only offloaded weights
                    disk_only_shard_files = get_disk_only_shard_files(device_map, weight_map)
                disk_offload_index = {
                    name: {
                        "safetensors_file": file,
                        "weight_name": reverse_key_renaming_mapping[name],
                        "dtype": str_dtype,
                    }
                    for name, file in weight_map.items()
                    if param_device_map[name] == "disk"
                }
            else:
                disk_offload_index = {}

        # This offload index if for params that are supposed to be on the "cpu", either with or without a device_map
        # It allows to load parameters one-by-one from the state dict, avoiding a memory peak of 2 x state_dict_size,
        # i.e. 1x to load it, and 1x to copy it to model
        cpu_offload_folder = None
        cpu_offload_index = None
        if offload_state_dict:
            cpu_offload_folder = tempfile.mkdtemp()
            cpu_offload_index = {}

        # To be able to iterate, even if we don't use it if the state_dict is already provided
        elif state_dict is not None:
            checkpoint_files = [""]

        # Compute expected model keys
        expected_keys = list(model_to_load.state_dict().keys())
        if hf_quantizer is not None:
            expected_keys = hf_quantizer.update_expected_keys(model_to_load, expected_keys, checkpoint_keys)

        if logger.level >= logging.WARNING:
            verify_tp_plan(expected_keys, getattr(model_to_load, "_tp_plan", None))

        # Warmup cuda to load the weights much faster on devices
        if device_map is not None and not is_hqq_or_quark:
            expanded_device_map = expand_device_map(device_map, expected_keys)
            caching_allocator_warmup(model_to_load, expanded_device_map, hf_quantizer)

        # Prepare and compatabilize arguments for serial and parallel shard loading
        args_list = [
            (
                shard_file,
                state_dict,
                disk_only_shard_files,
                is_hqq_or_bnb,
                is_quantized,
                device_map,
                hf_quantizer,
                key_renaming_mapping,
                weights_only,
                model_to_load,
                expected_keys,
                reverse_key_renaming_mapping,
                disk_offload_folder,
                disk_offload_index,
                cpu_offload_folder,
                cpu_offload_index,
                is_offloaded_safetensors,
                keep_in_fp32_regex,
                unexpected_keys,
                device_mesh,
            )
            for shard_file in checkpoint_files
        ]

        error_msgs = []

        if (
            os.environ.get("HF_ENABLE_PARALLEL_LOADING", "").upper() in ENV_VARS_TRUE_VALUES
            and not is_deepspeed_zero3_enabled()
        ):
            _error_msgs, disk_offload_index, cpu_offload_index = load_shard_files_with_threadpool(args_list)
            error_msgs += _error_msgs
        else:
            if len(args_list) > 1:
                args_list = logging.tqdm(args_list, desc="Loading checkpoint shards")

            for args in args_list:
                _error_msgs, disk_offload_index, cpu_offload_index = load_shard_file(args)
                error_msgs += _error_msgs

        # Adjust offloaded weights name and save if needed
        if disk_offload_index is not None and len(disk_offload_index) > 0:
            if loading_task_model_from_base_state_dict:
                # We need to add the prefix of the base model
                prefix = cls.base_model_prefix
                if not is_offloaded_safetensors:
                    for weight_name in disk_offload_index:
                        shutil.move(
                            os.path.join(disk_offload_folder, f"{weight_name}.dat"),
                            os.path.join(disk_offload_folder, f"{prefix}.{weight_name}.dat"),
                        )
                disk_offload_index = {f"{prefix}.{key}": value for key, value in disk_offload_index.items()}
            if not is_offloaded_safetensors:
                save_offload_index(disk_offload_index, disk_offload_folder)
                disk_offload_index = None

        # one-at-a-time param loading for the cpu offloaded params
        if offload_state_dict:
            # Load back temporarily offloaded state dict
            load_offloaded_weights(model_to_load, cpu_offload_index, cpu_offload_folder)
            shutil.rmtree(cpu_offload_folder)

        if hf_quantizer is not None:
            missing_keys = hf_quantizer.update_missing_keys_after_loading(model_to_load, missing_keys, prefix)

        # Post-processing for tensor parallelism
        if device_mesh is not None:
            # When using TP, the device map is a single device for all parameters
            tp_device = list(device_map.values())[0]
            # This is needed for the RotaryEmbedding, which was not initialized on the correct device as it is
            # not part of the state_dict (persistent=False)
            for buffer in model.buffers():
                if buffer.device != tp_device:
                    buffer.data = buffer.to(tp_device)

            # In this case, the top-most task module weights were not moved to device and parallelized as they
            # were not part of the loaded weights: do it now
            if loading_task_model_from_base_state_dict:
                parameters_to_initialize = {
                    name: param for name, param in model.named_parameters() if not name.startswith(prefix)
                }
                for name, param in parameters_to_initialize.items():
                    # If it is still on meta here, it means that it's a tied weight that will be tied later anyway -> skip it
                    if param.device.type == "meta":
                        continue
                    # Shard the param
                    to_contiguous, casting_dtype = _infer_parameter_dtype(model, name, param, keep_in_fp32_regex)
                    shard_and_distribute_module(
                        model,
                        param.to(tp_device),
                        param,
                        name,
                        casting_dtype,
                        to_contiguous,
                        device_mesh.get_local_rank(),
                        device_mesh,
                    )

        # All potential warnings/infos
        if len(error_msgs) > 0:
            error_msg = "\n\t".join(error_msgs)
            if "size mismatch" in error_msg:
                error_msg += (
                    "\n\tYou may consider adding `ignore_mismatched_sizes=True` in the model `from_pretrained` method."
                )
            raise RuntimeError(f"Error(s) in loading state_dict for {model.__class__.__name__}:\n\t{error_msg}")
        if len(unexpected_keys) > 0:
            archs = [] if model.config.architectures is None else model.config.architectures
            warner = logger.warning if model.__class__.__name__ in archs else logger.info
            warner(
                f"Some weights of the model checkpoint at {pretrained_model_name_or_path} were not used when"
                f" initializing {model.__class__.__name__}: {unexpected_keys}\n- This IS expected if you are"
                f" initializing {model.__class__.__name__} from the checkpoint of a model trained on another task or"
                " with another architecture (e.g. initializing a BertForSequenceClassification model from a"
                " BertForPreTraining model).\n- This IS NOT expected if you are initializing"
                f" {model.__class__.__name__} from the checkpoint of a model that you expect to be exactly identical"
                " (initializing a BertForSequenceClassification model from a BertForSequenceClassification model)."
            )
        else:
            logger.info(f"All model checkpoint weights were used when initializing {model.__class__.__name__}.\n")
        if len(missing_keys) > 0:
            logger.warning(
                f"Some weights of {model.__class__.__name__} were not initialized from the model checkpoint at"
                f" {pretrained_model_name_or_path} and are newly initialized: {missing_keys}\nYou should probably"
                " TRAIN this model on a down-stream task to be able to use it for predictions and inference."
            )
        elif len(mismatched_keys) == 0:
            logger.info(
                f"All the weights of {model.__class__.__name__} were initialized from the model checkpoint at"
                f" {pretrained_model_name_or_path}.\nIf your task is similar to the task the model of the checkpoint"
                f" was trained on, you can already use {model.__class__.__name__} for predictions without further"
                " training."
            )
        if len(mismatched_keys) > 0:
            mismatched_warning = "\n".join(
                [
                    f"- {key}: found shape {shape1} in the checkpoint and {shape2} in the model instantiated"
                    for key, (shape1, shape2) in zip(mismatched_keys, mismatched_shapes)
                ]
            )
            logger.warning(
                f"Some weights of {model.__class__.__name__} were not initialized from the model checkpoint at"
                f" {pretrained_model_name_or_path} and are newly initialized because the shapes did not"
                f" match:\n{mismatched_warning}\nYou should probably TRAIN this model on a down-stream task to be able"
                " to use it for predictions and inference."
            )

        return model, missing_keys, unexpected_keys, mismatched_keys, disk_offload_index, error_msgs

    @classmethod
    def _load_from_tf(cls, model, config, checkpoint_files):
        if checkpoint_files[0].endswith(".index"):
            # Load from a TensorFlow 1.X checkpoint - provided by original authors
            model = cls.load_tf_weights(model, config, checkpoint_files[0][:-6])  # Remove the '.index'
            loading_info = None
        else:
            # Load from our TensorFlow 2.0 checkpoints
            try:
                from .modeling_tf_pytorch_utils import load_tf2_checkpoint_in_pytorch_model

                model, loading_info = load_tf2_checkpoint_in_pytorch_model(
                    model, checkpoint_files[0], allow_missing_keys=True, output_loading_info=True
                )
            except ImportError:
                logger.error(
                    "Loading a TensorFlow model in PyTorch, requires both PyTorch and TensorFlow to be installed."
                    " Please see https://pytorch.org/ and https://www.tensorflow.org/install/ for installation"
                    " instructions."
                )
                raise
        return model, loading_info

    @classmethod
    def _load_from_flax(cls, model, checkpoint_files):
        try:
            from .modeling_flax_pytorch_utils import load_flax_checkpoint_in_pytorch_model

            model = load_flax_checkpoint_in_pytorch_model(model, checkpoint_files[0])
        except ImportError:
            logger.error(
                "Loading a Flax model in PyTorch, requires both PyTorch and Flax to be installed. Please see"
                " https://pytorch.org/ and https://flax.readthedocs.io/en/latest/installation.html for"
                " installation instructions."
            )
            raise
        return model

    def retrieve_modules_from_names(self, names, add_prefix=False, remove_prefix=False):
        module_keys = {".".join(key.split(".")[:-1]) for key in names}

        # torch.nn.ParameterList is a special case where two parameter keywords
        # are appended to the module name, *e.g.* bert.special_embeddings.0
        module_keys = module_keys.union(
            {".".join(key.split(".")[:-2]) for key in names if len(key) > 0 and key[-1].isdigit()}
        )

        retrieved_modules = []
        # retrieve all modules that has at least one missing weight name
        for name, module in self.named_modules():
            if remove_prefix:
                _prefix = f"{self.base_model_prefix}."
                name = name[len(_prefix) :] if name.startswith(_prefix) else name
            elif add_prefix:
                name = ".".join([self.base_model_prefix, name]) if len(name) > 0 else self.base_model_prefix

            if name in module_keys:
                retrieved_modules.append(module)

        return retrieved_modules

    @classmethod
    def register_for_auto_class(cls, auto_class="AutoModel"):
        """
        Register this class with a given auto class. This should only be used for custom models as the ones in the
        library are already mapped with an auto class.



        Args:
            auto_class (`str` or `type`, *optional*, defaults to `"AutoModel"`):
                The auto class to register this new model with.
        """
        if not isinstance(auto_class, str):
            auto_class = auto_class.__name__

        import transformers.models.auto as auto_module

        if not hasattr(auto_module, auto_class):
            raise ValueError(f"{auto_class} is not a valid auto class.")

        cls._auto_class = auto_class

    def to_bettertransformer(self) -> "PreTrainedModel":
        """
        Converts the model to use [PyTorch's native attention
        implementation](https://pytorch.org/docs/stable/generated/torch.nn.MultiheadAttention.html), integrated to
        Transformers through [Optimum library](https://huggingface.co/docs/optimum/bettertransformer/overview). Only a
        subset of all Transformers models are supported.

        PyTorch's attention fastpath allows to speed up inference through kernel fusions and the use of [nested
        tensors](https://pytorch.org/docs/stable/nested.html). Detailed benchmarks can be found in [this blog
        post](https://medium.com/pytorch/bettertransformer-out-of-the-box-performance-for-huggingface-transformers-3fbe27d50ab2).

        Returns:
            [`PreTrainedModel`]: The model converted to BetterTransformer.
        """
        if not is_optimum_available():
            raise ImportError("The package `optimum` is required to use Better Transformer.")

        from optimum.version import __version__ as optimum_version

        if version.parse(optimum_version) < version.parse("1.7.0"):
            raise ImportError(
                f"Please install optimum>=1.7.0 to use Better Transformer. The version {optimum_version} was found."
            )

        from optimum.bettertransformer import BetterTransformer

        return BetterTransformer.transform(self)

    def reverse_bettertransformer(self):
        """
        Reverts the transformation from [`~PreTrainedModel.to_bettertransformer`] so that the original modeling is
        used, for example in order to save the model.

        Returns:
            [`PreTrainedModel`]: The model converted back to the original modeling.
        """
        if not is_optimum_available():
            raise ImportError("The package `optimum` is required to use Better Transformer.")

        from optimum.version import __version__ as optimum_version

        if version.parse(optimum_version) < version.parse("1.7.0"):
            raise ImportError(
                f"Please install optimum>=1.7.0 to use Better Transformer. The version {optimum_version} was found."
            )

        from optimum.bettertransformer import BetterTransformer

        return BetterTransformer.reverse(self)

    def warn_if_padding_and_no_attention_mask(self, input_ids, attention_mask):
        """
        Shows a one-time warning if the input_ids appear to contain padding and no attention mask was given.
        """

        # Skip the check during tracing.
        if is_torch_fx_proxy(input_ids) or torch.jit.is_tracing() or is_torchdynamo_compiling():
            return

        if (attention_mask is not None) or (self.config.pad_token_id is None):
            return

        # Check only the first and last input IDs to reduce overhead.
        if self.config.pad_token_id in input_ids[:, [-1, 0]]:
            warn_string = (
                "We strongly recommend passing in an `attention_mask` since your input_ids may be padded. See "
                "https://huggingface.co/docs/transformers/troubleshooting"
                "#incorrect-output-when-padding-tokens-arent-masked."
            )

            # If the pad token is equal to either BOS, EOS, or SEP, we do not know whether the user should use an
            # attention_mask or not. In this case, we should still show a warning because this is a rare case.
            if (
                (self.config.bos_token_id is not None and self.config.bos_token_id == self.config.pad_token_id)
                or (self.config.eos_token_id is not None and self.config.eos_token_id == self.config.pad_token_id)
                or (self.config.sep_token_id is not None and self.config.sep_token_id == self.config.pad_token_id)
            ):
                warn_string += (
                    f"\nYou may ignore this warning if your `pad_token_id` ({self.config.pad_token_id}) is identical "
                    f"to the `bos_token_id` ({self.config.bos_token_id}), `eos_token_id` ({self.config.eos_token_id}), "
                    f"or the `sep_token_id` ({self.config.sep_token_id}), and your input is not padded."
                )

            logger.warning_once(warn_string)

    @property
    def supports_tp_plan(self):
        """
        Returns whether the model has a tensor parallelism plan.
        """
        if self._tp_plan is not None:
            return True
        # Check if base model has a TP plan
        if getattr(self.base_model, "_tp_plan", None) is not None:
            return True
        return False

    @property
    def tp_size(self):
        """
        Returns the model's tensor parallelism degree.
        """
        # if None, the model didn't undergo tensor parallel sharding
        return self._tp_size

    @property
    def supports_pp_plan(self):
        if self._pp_plan is not None:
            return True
        # Check if base model has PP plan
        if getattr(self.base_model, "_pp_plan", None) is not None:
            return True
        return False

    @property
    def loss_function(self):
        if hasattr(self, "_loss_function"):
            return self._loss_function

        loss_type = getattr(self, "loss_type", None)

        if loss_type is None or loss_type not in LOSS_MAPPING:
            logger.warning_once(
                f"`loss_type={loss_type}` was set in the config but it is unrecognised."
                f"Using the default loss: `ForCausalLMLoss`."
            )
            loss_type = "ForCausalLM"
        return LOSS_MAPPING[loss_type]

    @loss_function.setter
    def loss_function(self, value):
        self._loss_function = value

    def get_compiled_call(self, compile_config: Optional[CompileConfig]) -> Callable:
        """Return a `torch.compile`'d version of `self.__call__`. This is useful to dynamically choose between
        non-compiled/compiled `forward` during inference, especially to switch between prefill (where we don't
        want to use compiled version to avoid recomputing the graph with new shapes) and iterative decoding
        (where we want the speed-ups of compiled version with static shapes)."""
        # Only reset it if not present or different from previous config
        if "llama4" in self.config.model_type:  # TODO try to enable for FULL COMPILE HYBRID CACHE SUPPORT
            return self.__call__
        compile_config = compile_config or CompileConfig()
        default_config = getattr(self.generation_config, "compile_config", None) or CompileConfig()
        if (
            not hasattr(self, "_compiled_call")
            or getattr(self, "_last_compile_config", default_config) != compile_config
        ):
            self._last_compile_config = compile_config
            self._compiled_call = torch.compile(self.__call__, **compile_config.to_dict())
        return self._compiled_call

    @classmethod
    def is_backend_compatible(cls):
        return cls._supports_attention_backend

    def _move_missing_keys_from_meta_to_cpu(
        self,
        missing_keys: list[str],
        unexpected_keys: list[str],
        dtype: Optional[torch.dtype],
        hf_quantizer: Optional[HfQuantizer],
    ) -> "PreTrainedModel":
        """Move the missing keys (keys that are part of the model parameters, but were NOT found in the loaded state dicts) back
        from meta device to cpu.
        """
        is_quantized = hf_quantizer is not None

        # In this case we need to move everything back
        if is_fsdp_enabled() and not is_local_dist_rank_0() and not is_quantized:
            # We only do it for the parameters, as the buffers are not initialized on the meta device by default
            for key, param in self.named_parameters():
                value = torch.empty_like(param, dtype=dtype, device="cpu")
                _load_parameter_into_model(self, key, value)
            return

        model_state_dict = self.state_dict()
        for key in missing_keys:
            param = model_state_dict[key]
            # Buffers are not initialized on the meta device, so we still need this check to avoid overwriting them
            if param.device == torch.device("meta"):
                value = torch.empty_like(param, dtype=dtype, device="cpu")
                if (
                    not is_quantized
                    or (getattr(hf_quantizer, "requires_parameters_quantization", False))
                    or not hf_quantizer.check_quantized_param(self, param_value=value, param_name=key, state_dict={})
                ):
                    _load_parameter_into_model(self, key, value)
                else:
                    hf_quantizer.create_quantized_param(self, value, key, "cpu", model_state_dict, unexpected_keys)

    def _initialize_missing_keys(
        self,
        loaded_keys: list[str],
        ignore_mismatched_sizes: bool,
        is_quantized: bool,
    ) -> "PreTrainedModel":
        """Initialize the missing keys (keys that are part of the model parameters, but were NOT found in the loaded state dicts), according to
        `_initialize_weights`. Indeed, since the corresponding weights are missing from the state dict, they will not be replaced and need to
        be initialized correctly (i.e. weight initialization distribution).
        Also take care of setting the `_is_hf_initialized` flag for keys that are not missing.
        """
        if not ignore_mismatched_sizes:
            not_initialized_submodules = set_initialized_submodules(self, loaded_keys)
            # If we're about to tie the output embeds to the input embeds we don't need to init them
            if (
                hasattr(self.config.get_text_config(decoder=True), "tie_word_embeddings")
                and self.config.get_text_config(decoder=True).tie_word_embeddings
            ):
                output_embeddings = self.get_output_embeddings()
                if output_embeddings is not None:
                    # Still need to initialize if there is a bias term since biases are not tied.
                    if not hasattr(output_embeddings, "bias") or output_embeddings.bias is None:
                        output_embeddings._is_hf_initialized = True
        else:
            not_initialized_submodules = dict(self.named_modules())
        # This will only initialize submodules that are not marked as initialized by the line above.
        if is_deepspeed_zero3_enabled() and not is_quantized:
            import deepspeed

            not_initialized_parameters = list(
                set(
                    itertools.chain.from_iterable(
                        submodule.parameters(recurse=False) for submodule in not_initialized_submodules.values()
                    )
                )
            )
            with deepspeed.zero.GatheredParameters(not_initialized_parameters, modifier_rank=0):
                self.initialize_weights()
        else:
            self.initialize_weights()

    def get_parameter_or_buffer(self, target: str):
        """
        Return the parameter or buffer given by `target` if it exists, otherwise throw an error. This combines
        `get_parameter()` and `get_buffer()` in a single handy function. If the target is an `_extra_state` attribute,
        it will return the extra state provided by the module. Note that it only work if `target` is a leaf of the model.
        """
        try:
            return self.get_parameter(target)
        except AttributeError:
            pass
        try:
            return self.get_buffer(target)
        except AttributeError:
            pass
        module, param_name = get_module_from_name(self, target)
        if (
            param_name == "_extra_state"
            and getattr(module.__class__, "get_extra_state", torch.nn.Module.get_extra_state)
            is not torch.nn.Module.get_extra_state
        ):
            return module.get_extra_state()

        raise AttributeError(f"`{target}` is neither a parameter, buffer, nor extra state.")


PreTrainedModel.push_to_hub = copy_func(PreTrainedModel.push_to_hub)
if PreTrainedModel.push_to_hub.__doc__ is not None:
    PreTrainedModel.push_to_hub.__doc__ = PreTrainedModel.push_to_hub.__doc__.format(
        object="model", object_class="AutoModel", object_files="model file"
    )


def unwrap_model(model: nn.Module, recursive: bool = False) -> nn.Module:
    """
    Recursively unwraps a model from potential containers (as used in distributed training).

    Args:
        model (`torch.nn.Module`): The model to unwrap.
        recursive (`bool`, *optional*, defaults to `False`):
            Whether to recursively extract all cases of `module.module` from `model` as well as unwrap child sublayers
            recursively, not just the top-level distributed containers.
    """
    # Use accelerate implementation if available (should always be the case when using torch)
    # This is for pytorch, as we also have to handle things like dynamo
    if is_accelerate_available():
        kwargs = {}
        if recursive:
            if not is_accelerate_available("0.29.0"):
                raise RuntimeError(
                    "Setting `recursive=True` to `unwrap_model` requires `accelerate` v0.29.0. Please upgrade your version of accelerate"
                )
            else:
                kwargs["recursive"] = recursive
        return extract_model_from_parallel(model, **kwargs)
    else:
        # since there could be multiple levels of wrapping, unwrap recursively
        if hasattr(model, "module"):
            return unwrap_model(model.module)
        else:
            return model


def expand_device_map(device_map, param_names):
    """
    Expand a device map to return the correspondence parameter name to device.
    """
    new_device_map = {}
    for module, device in device_map.items():
        new_device_map.update(
            {p: device for p in param_names if p == module or p.startswith(f"{module}.") or module == ""}
        )
    return new_device_map


def is_accelerator_device(device: Union[str, int, torch.device]) -> bool:
    """Check if the device is an accelerator. We need to function, as device_map can be "disk" as well, which is not
    a proper `torch.device`.
    """
    if device == "disk":
        return False
    else:
        return torch.device(device).type not in ["meta", "cpu"]


def caching_allocator_warmup(model: PreTrainedModel, expanded_device_map: dict, hf_quantizer: Optional[HfQuantizer]):
    """This function warm-ups the caching allocator based on the size of the model tensors that will reside on each
    device. It allows to have one large call to Malloc, instead of recursively calling it later when loading
    the model, which is actually the loading speed bottleneck.
    Calling this function allows to cut the model loading time by a very large margin.

    A few facts related to loading speed (taking into account the use of this function):
    - When loading a model the first time, it is usually slower than the subsequent times, because the OS is very likely
    to cache the different state dicts (if enough resources/RAM are available)
    - Trying to force the OS to cache the files in advance (by e.g. accessing a small portion of them) is really hard,
    and not a good idea in general as this is low level OS optimizations that depend on resource usage anyway
    - As of 18/03/2025, loading a Llama 70B model with TP takes ~1 min without file cache, and ~13s with full file cache.
    The baseline, i.e. only loading the tensor shards on device and adjusting dtype (i.e. copying them) is ~5s with full cache.
    These numbers are reported for TP on 4 H100 GPUs.
    - It is useless to pre-allocate more than the model size in this function (i.e. using an `allocation_factor` > 1) as
    cudaMalloc is not a bottleneck at all anymore
    - Loading speed bottleneck is now almost only tensor copy (i.e. changing the dtype) and moving the tensors to the devices.
    However, we cannot really improve on those aspects obviously, as the data needs to be moved/copied in the end.
    """
    factor = 2 if hf_quantizer is None else hf_quantizer.get_cuda_warm_up_factor()

    # Remove disk, cpu and meta devices, and cast to proper torch.device
    accelerator_device_map = {
        param: torch.device(device) for param, device in expanded_device_map.items() if is_accelerator_device(device)
    }
    if not accelerator_device_map:
        return

    tp_plan_regex = (
        re.compile("|".join([re.escape(plan) for plan in model._tp_plan]))
        if _torch_distributed_available and torch.distributed.is_initialized()
        else None
    )
    total_byte_count = defaultdict(lambda: 0)
    tied_param_names = _get_tied_weight_keys(model)
    for param_name, device in accelerator_device_map.items():
        # Skip if the parameter has already been accounted for (tied weights)
        if param_name in tied_param_names:
            continue

        param = model.get_parameter_or_buffer(param_name)
        # The dtype of different parameters may be different with composite models or `keep_in_fp32_modules`
        param_byte_count = param.numel() * param.element_size()

        if tp_plan_regex is not None:
            generic_name = re.sub(r"\.\d+\.", ".*.", param_name)
            param_byte_count //= torch.distributed.get_world_size() if tp_plan_regex.search(generic_name) else 1

        total_byte_count[device] += param_byte_count

    # This will kick off the caching allocator to avoid having to Malloc afterwards
    for device, byte_count in total_byte_count.items():
        if device.type == "cuda":
            index = device.index if device.index is not None else torch.cuda.current_device()
            device_memory = torch.cuda.mem_get_info(index)[0]
            # Allow up to (max device memory - 1.2 GiB) in resource-constrained hardware configurations. Trying to reserve more
            # than that amount might sometimes lead to unnecessary cuda OOM, if the last parameter to be loaded on the device is large,
            # and the remaining reserved memory portion is smaller than the param size -> torch will then try to fully re-allocate all
            # the param size, instead of using the remaining reserved part, and allocating only the difference, which can lead
            # to OOM. See https://github.com/huggingface/transformers/issues/37436#issuecomment-2808982161 for more details.
            # Note that we use an absolute value instead of device proportion here, as a 8GiB device could still allocate too much
            # if using e.g. 90% of device size, while a 140GiB device would allocate too little
            byte_count = min(byte_count, max(0, int(device_memory - 1.2 * 1024**3)))
            # If there is *unused* reserved cuda memory, we can skip/reduce the allocation.
            unused_memory = torch.cuda.memory_reserved(index) - torch.cuda.memory_allocated(index)
            byte_count = max(0, byte_count - unused_memory)
        # Allocate memory
        _ = torch.empty(byte_count // factor, dtype=torch.float16, device=device, requires_grad=False)


def get_disk_only_shard_files(device_map, weight_map):
    """
    Returns the list of shard files containing only weights offloaded to disk.
    """
    files_content = collections.defaultdict(list)
    for weight_name, filename in weight_map.items():
        while len(weight_name) > 0 and weight_name not in device_map:
            weight_name = ".".join(weight_name.split(".")[:-1])
        files_content[filename].append(device_map[weight_name])

    return [fname for fname, devices in files_content.items() if set(devices) == {"disk"}]


class AttentionInterface(GeneralInterface):
    """
    Dict-like object keeping track of allowed attention functions. You can easily add a new attention function
    with a call to `register()`. If a model needs to locally overwrite an existing attention function, say `sdpa`,
    it needs to declare a new instance of this class inside the `modeling_<model>.py`, and declare it on that instance.
    """

    # Class instance object, so that a call to `register` can be reflected into all other files correctly, even if
    # a new instance is created (in order to locally override a given function)
    _global_mapping = {
        "flash_attention_3": flash_attention_forward,
        "flash_attention_2": flash_attention_forward,
        "flex_attention": flex_attention_forward,
        "paged_attention": paged_attention_forward,
        "sdpa": sdpa_attention_forward,
        "sdpa_paged": sdpa_attention_paged_forward,
        "eager_paged": eager_paged_attention_forward,
    }


# Global AttentionInterface shared by all models which do not need to overwrite any of the existing ones
ALL_ATTENTION_FUNCTIONS: AttentionInterface = AttentionInterface()


class PreTrainedAudioTokenizerBase(PreTrainedModel):
    """
    Class that additionally defines the behavior of any `audio_tokenizer` to be added.
    Characteristic for any of them:
        1. Encode raw audio into discrete audio codebooks (with x channels)
        2. Decode from discrete audio codebooks back to raw audio
    It is possible that they can decode in different ways given a different representation
    but they are forced to support 2. nonetheless, e.g. see `DAC`.
    """

    @abstractmethod
    def encode(self, input_values: torch.Tensor, *args, **kwargs):
        """
        Encode raw audio retrieved from a respective `FeatureExtractor` into discrete audio codebooks (with x channels)
        """
        pass

    @abstractmethod
    def decode(self, audio_codes: torch.Tensor, *args, **kwargs):
        """Decode from discrete audio codebooks back to raw audio"""
        pass<|MERGE_RESOLUTION|>--- conflicted
+++ resolved
@@ -2265,7 +2265,12 @@
                         f"Unsupported tensor parallel style {v}. Supported styles are {ALL_PARALLEL_STYLES}"
                     )
 
-        if is_torch_greater_or_equal("2.5") and _torch_distributed_available and hasattr(self.config, "device_mesh") and self.config.device_mesh is not None:
+        if (
+            is_torch_greater_or_equal("2.5")
+            and _torch_distributed_available
+            and hasattr(self.config, "device_mesh")
+            and self.config.device_mesh is not None
+        ):
             # loop over named modules and attach hooks. this is necessary when a module doesn't have parameters and thus we never hit
             device_mesh = self.config.device_mesh
             for name, module in self.named_modules():
@@ -4739,15 +4744,6 @@
         # We need to correctly dispatch the model on the current process device. The easiest way for this is to use a simple
         # `device_map` pointing to the correct device
         if tp_plan is not None:
-<<<<<<< HEAD
-            if device_mesh is None and tp_plan is not None:
-                tp_plan, device_map, device_mesh, tp_size = initialize_tensor_parallelism(tp_plan, tp_size=tp_size)
-            else:
-                # TODO: make device_mesh support multiple dimensions
-                if device_mesh.ndim > 1:
-                    raise ValueError("device_mesh must be 1 dimensional and will be used for TP")
-                device_map = torch.device(device_mesh.device_type, int(os.environ["LOCAL_RANK"]))
-=======
             if device_mesh is None:
                 tp_plan, device_map, device_mesh = initialize_tensor_parallelism(tp_plan, tp_size=None)
             else:
@@ -4759,7 +4755,6 @@
                 device_mesh = device_mesh["tp"]
                 tp_size = device_mesh["tp"].size()
                 device_map = torch.device(f"{device_mesh.device_type}:{int(os.environ['LOCAL_RANK'])}")
->>>>>>> 947a37e8
 
             if tp_size is None:
                 tp_size = torch.distributed.get_world_size()
@@ -5064,14 +5059,6 @@
         model_init_context = cls.get_init_context(is_quantized, _is_ds_init_called)
 
         config = copy.deepcopy(config)  # We do not want to modify the config inplace in from_pretrained.
-<<<<<<< HEAD
-        if not getattr(config, "_attn_implementation_autoset", False):
-            config = cls._autoset_attn_implementation(
-                config,
-                torch_dtype=torch_dtype,
-                device_map=device_map,
-            )
-        #
         if distributed_config is not None and distributed_config.enable_expert_parallel:
             # TODO: add proper support for ep_plan independently of tp_plan
             if getattr(config, "base_model_ep_plan", None) is None:
@@ -5080,8 +5067,6 @@
 
         config.device_mesh = device_mesh  # Used in post_init
 
-=======
->>>>>>> 947a37e8
         with ContextManagers(model_init_context):
             # Let's make sure we don't run the init function of buffer modules
             model = cls(config, *model_args, **model_kwargs)
