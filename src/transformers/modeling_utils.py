# coding=utf-8
# Copyright 2018 The Google AI Language Team Authors, Facebook AI Research authors and The HuggingFace Inc. team.
# Copyright (c) 2018, NVIDIA CORPORATION.  All rights reserved.
#
# Licensed under the Apache License, Version 2.0 (the "License");
# you may not use this file except in compliance with the License.
# You may obtain a copy of the License at
#
#     http://www.apache.org/licenses/LICENSE-2.0
#
# Unless required by applicable law or agreed to in writing, software
# distributed under the License is distributed on an "AS IS" BASIS,
# WITHOUT WARRANTIES OR CONDITIONS OF ANY KIND, either express or implied.
# See the License for the specific language governing permissions and
# limitations under the License.
import collections
import copy
import functools
import gc
import importlib.metadata
import inspect
import itertools
import json
import math
import os
import re
import shutil
import tempfile
import warnings
from collections import defaultdict
from collections.abc import MutableMapping
from contextlib import contextmanager
from dataclasses import dataclass
from enum import Enum
from functools import partial, wraps
from threading import Thread
from typing import Any, Callable, Dict, List, Optional, Set, Tuple, Type, TypeVar, Union
from zipfile import is_zipfile

import torch
import torch.distributed.tensor
from huggingface_hub import split_torch_state_dict_into_shards
from packaging import version
from torch import Tensor, nn
from torch.distributions import constraints
from torch.nn import CrossEntropyLoss, Identity
from torch.utils.checkpoint import checkpoint

from .activations import get_activation
from .configuration_utils import PretrainedConfig
from .dynamic_module_utils import custom_object_save
from .generation import CompileConfig, GenerationConfig, GenerationMixin
from .integrations import PeftAdapterMixin, deepspeed_config, is_deepspeed_zero3_enabled
from .integrations.deepspeed import _load_state_dict_into_zero3_model
from .integrations.flash_attention import flash_attention_forward
from .integrations.flex_attention import flex_attention_forward
from .integrations.sdpa_attention import sdpa_attention_forward
from .integrations.tensor_parallel import (
    SUPPORTED_TP_STYLES,
    shard_and_distribute_module,
)
from .loss.loss_utils import LOSS_MAPPING
from .pytorch_utils import (  # noqa: F401
    Conv1D,
    apply_chunking_to_forward,
    find_pruneable_heads_and_indices,
    id_tensor_storage,
    prune_conv1d_layer,
    prune_layer,
    prune_linear_layer,
)
from .quantizers import AutoHfQuantizer, HfQuantizer
from .quantizers.quantizers_utils import get_module_from_name
from .safetensors_conversion import auto_conversion
from .trainer_utils import set_seed
from .utils import (
    ADAPTER_SAFE_WEIGHTS_NAME,
    ADAPTER_WEIGHTS_NAME,
    CONFIG_NAME,
    DUMMY_INPUTS,
    FLAX_WEIGHTS_NAME,
    SAFE_WEIGHTS_INDEX_NAME,
    SAFE_WEIGHTS_NAME,
    TF2_WEIGHTS_NAME,
    TF_WEIGHTS_NAME,
    WEIGHTS_INDEX_NAME,
    WEIGHTS_NAME,
    ContextManagers,
    ModelOutput,
    PushToHubMixin,
    cached_file,
    copy_func,
    download_url,
    extract_commit_hash,
    has_file,
    is_accelerate_available,
    is_bitsandbytes_available,
    is_flash_attn_2_available,
    is_offline_mode,
    is_optimum_available,
    is_peft_available,
    is_remote_url,
    is_safetensors_available,
    is_torch_flex_attn_available,
    is_torch_greater_or_equal,
    is_torch_mlu_available,
    is_torch_npu_available,
    is_torch_sdpa_available,
    is_torch_xla_available,
    logging,
    replace_return_docstrings,
    strtobool,
)
from .utils.hub import create_and_tag_model_card, get_checkpoint_shard_files
from .utils.import_utils import (
    ENV_VARS_TRUE_VALUES,
    is_sagemaker_mp_enabled,
    is_torch_fx_proxy,
    is_torchdynamo_compiling,
)
from .utils.quantization_config import BitsAndBytesConfig, QuantizationMethod


XLA_USE_BF16 = os.environ.get("XLA_USE_BF16", "0").upper()
XLA_DOWNCAST_BF16 = os.environ.get("XLA_DOWNCAST_BF16", "0").upper()


if is_accelerate_available():
    from accelerate import dispatch_model, infer_auto_device_map, init_empty_weights
    from accelerate.hooks import add_hook_to_module
    from accelerate.utils import (
        check_tied_parameters_on_same_device,
        extract_model_from_parallel,
        find_tied_parameters,
        get_balanced_memory,
        get_max_memory,
        load_offloaded_weights,
        offload_weight,
        save_offload_index,
    )

    accelerate_version = version.parse(importlib.metadata.version("accelerate"))
    if accelerate_version >= version.parse("0.31"):
        from accelerate.utils.modeling import get_state_dict_from_offload

if is_safetensors_available():
    from safetensors import safe_open
    from safetensors.torch import load_file as safe_load_file
    from safetensors.torch import save_file as safe_save_file

logger = logging.get_logger(__name__)


_init_weights = True
_is_quantized = False
_is_ds_init_called = False
_torch_distributed_available = torch.distributed.is_available()


def is_fsdp_enabled():
    return (
        torch.distributed.is_available()
        and torch.distributed.is_initialized()
        and strtobool(os.environ.get("ACCELERATE_USE_FSDP", "False")) == 1
        and strtobool(os.environ.get("FSDP_CPU_RAM_EFFICIENT_LOADING", "False")) == 1
    )


def is_local_dist_rank_0():
    return (
        torch.distributed.is_available()
        and torch.distributed.is_initialized()
        and int(os.environ.get("LOCAL_RANK", -1)) == 0
    )


if is_sagemaker_mp_enabled():
    import smdistributed.modelparallel.torch as smp
    from smdistributed.modelparallel import __version__ as SMP_VERSION

    IS_SAGEMAKER_MP_POST_1_10 = version.parse(SMP_VERSION) >= version.parse("1.10")
else:
    IS_SAGEMAKER_MP_POST_1_10 = False

if is_peft_available():
    from .utils import find_adapter_config_file


SpecificPreTrainedModelType = TypeVar("SpecificPreTrainedModelType", bound="PreTrainedModel")

TORCH_INIT_FUNCTIONS = {
    "uniform_": nn.init.uniform_,
    "normal_": nn.init.normal_,
    "trunc_normal_": nn.init.trunc_normal_,
    "constant_": nn.init.constant_,
    "xavier_uniform_": nn.init.xavier_uniform_,
    "xavier_normal_": nn.init.xavier_normal_,
    "kaiming_uniform_": nn.init.kaiming_uniform_,
    "kaiming_normal_": nn.init.kaiming_normal_,
    "uniform": nn.init.uniform,
    "normal": nn.init.normal,
    "xavier_uniform": nn.init.xavier_uniform,
    "xavier_normal": nn.init.xavier_normal,
    "kaiming_uniform": nn.init.kaiming_uniform,
    "kaiming_normal": nn.init.kaiming_normal,
}


@contextmanager
def no_init_weights():
    """
    Context manager to globally disable weight initialization to speed up loading large models.
    """
    global _init_weights
    old_init_weights = _init_weights

    _init_weights = False

    def _skip_init(*args, **kwargs):
        pass

    # Save the original initialization functions
    for name, init_func in TORCH_INIT_FUNCTIONS.items():
        setattr(torch.nn.init, name, _skip_init)

    try:
        yield
    finally:
        _init_weights = old_init_weights
        # Restore the original initialization functions
        for name, init_func in TORCH_INIT_FUNCTIONS.items():
            setattr(torch.nn.init, name, init_func)


@contextmanager
def set_quantized_state():
    global _is_quantized
    _is_quantized = True
    try:
        yield
    finally:
        _is_quantized = False


# Skip recursive calls to deepspeed.zero.Init to avoid pinning errors.
# This issue occurs with ZeRO stage 3 when using NVMe offloading.
# For more details, refer to issue #34429.
@contextmanager
def set_zero3_state():
    global _is_ds_init_called
    _is_ds_init_called = True
    try:
        yield
    finally:
        _is_ds_init_called = False


def restore_default_torch_dtype(func):
    """
    Decorator to restore the default torch dtype
    at the end of the function. Serves
    as a backup in case calling the function raises
    an error after the function has changed the default dtype but before it could restore it.
    """

    @wraps(func)
    def _wrapper(*args, **kwargs):
        old_dtype = torch.get_default_dtype()
        try:
            return func(*args, **kwargs)
        finally:
            torch.set_default_dtype(old_dtype)

    return _wrapper


def get_parameter_device(parameter: Union[nn.Module, "ModuleUtilsMixin"]):
    try:
        return next(parameter.parameters()).device
    except StopIteration:
        # For nn.DataParallel compatibility in PyTorch 1.5

        def find_tensor_attributes(module: nn.Module) -> List[Tuple[str, Tensor]]:
            tuples = [(k, v) for k, v in module.__dict__.items() if torch.is_tensor(v)]
            return tuples

        gen = parameter._named_members(get_members_fn=find_tensor_attributes)
        first_tuple = next(gen)
        return first_tuple[1].device


def get_first_parameter_dtype(parameter: Union[nn.Module, "ModuleUtilsMixin"]):
    """
    Returns the first parameter dtype (can be non-floating) or asserts if none were found.
    """
    try:
        return next(parameter.parameters()).dtype
    except StopIteration:
        # For nn.DataParallel compatibility in PyTorch > 1.5

        def find_tensor_attributes(module: nn.Module) -> List[Tuple[str, Tensor]]:
            tuples = [(k, v) for k, v in module.__dict__.items() if torch.is_tensor(v)]
            return tuples

        gen = parameter._named_members(get_members_fn=find_tensor_attributes)
        first_tuple = next(gen)
        return first_tuple[1].dtype


def get_parameter_dtype(parameter: Union[nn.Module, "ModuleUtilsMixin"]):
    """
    Returns the first found floating dtype in parameters if there is one, otherwise returns the last dtype it found.
    """
    last_dtype = None
    for t in parameter.parameters():
        last_dtype = t.dtype
        if t.is_floating_point():
            # Adding fix for https://github.com/pytorch/xla/issues/4152
            # Fixes issue where the model code passes a value that is out of range for XLA_USE_BF16=1
            # and XLA_DOWNCAST_BF16=1 so the conversion would cast it to -inf
            # NOTE: `is_torch_xla_available()` is checked last as it induces a graph break in torch dynamo
            if XLA_USE_BF16 in ENV_VARS_TRUE_VALUES and is_torch_xla_available():
                return torch.bfloat16
            if XLA_DOWNCAST_BF16 in ENV_VARS_TRUE_VALUES and is_torch_xla_available():
                if t.dtype == torch.float:
                    return torch.bfloat16
                if t.dtype == torch.double:
                    return torch.float32
            return t.dtype

    if last_dtype is not None:
        # if no floating dtype was found return whatever the first dtype is
        return last_dtype

    # For nn.DataParallel compatibility in PyTorch > 1.5
    def find_tensor_attributes(module: nn.Module) -> List[Tuple[str, Tensor]]:
        tuples = [(k, v) for k, v in module.__dict__.items() if torch.is_tensor(v)]
        return tuples

    gen = parameter._named_members(get_members_fn=find_tensor_attributes)
    last_tuple = None
    for tuple in gen:
        last_tuple = tuple
        if tuple[1].is_floating_point():
            return tuple[1].dtype

    if last_tuple is not None:
        # fallback to the last dtype
        return last_tuple[1].dtype

    # fallback to buffer dtype
    for t in parameter.buffers():
        last_dtype = t.dtype
        if t.is_floating_point():
            return t.dtype
    return last_dtype


def get_state_dict_float_dtype(state_dict):
    """
    Returns the first found floating dtype in `state_dict` or asserts if none were found.
    """
    for t in state_dict.values():
        if t.is_floating_point():
            return t.dtype

    raise ValueError("couldn't find any floating point dtypes in state_dict")


def get_state_dict_dtype(state_dict):
    """
    Returns the first found floating dtype in `state_dict` if there is one, otherwise returns the first dtype.
    """
    for t in state_dict.values():
        if t.is_floating_point():
            return t.dtype

    # if no floating dtype was found return whatever the first dtype is
    else:
        return next(state_dict.values()).dtype


def dtype_byte_size(dtype):
    """
    Returns the size (in bytes) occupied by one parameter of type `dtype`.

    Example:

    ```py
    >>> dtype_byte_size(torch.float32)
    4
    ```
    """
    if dtype == torch.bool:
        return 1 / 8
    bit_search = re.search(r"[^\d](\d+)_?", str(dtype))
    if bit_search is None:
        raise ValueError(f"`dtype` is not a valid dtype: {dtype}.")
    bit_size = int(bit_search.groups()[0])
    return bit_size // 8


def load_sharded_checkpoint(model, folder, strict=True, prefer_safe=True):
    """
    This is the same as
    [`torch.nn.Module.load_state_dict`](https://pytorch.org/docs/stable/generated/torch.nn.Module.html?highlight=load_state_dict#torch.nn.Module.load_state_dict)
    but for a sharded checkpoint.

    This load is performed efficiently: each checkpoint shard is loaded one by one in RAM and deleted after being
    loaded in the model.

    Args:
        model (`torch.nn.Module`): The model in which to load the checkpoint.
        folder (`str` or `os.PathLike`): A path to a folder containing the sharded checkpoint.
        strict (`bool`, *optional*, defaults to `True`):
            Whether to strictly enforce that the keys in the model state dict match the keys in the sharded checkpoint.
        prefer_safe (`bool`, *optional*, defaults to `False`):
            If both safetensors and PyTorch save files are present in checkpoint and `prefer_safe` is True, the
            safetensors files will be loaded. Otherwise, PyTorch files are always loaded when possible.

    Returns:
        `NamedTuple`: A named tuple with `missing_keys` and `unexpected_keys` fields
            - `missing_keys` is a list of str containing the missing keys
            - `unexpected_keys` is a list of str containing the unexpected keys
    """
    # Load the index
    index_file = os.path.join(folder, WEIGHTS_INDEX_NAME)
    safe_index_file = os.path.join(folder, SAFE_WEIGHTS_INDEX_NAME)

    index_present = os.path.isfile(index_file)
    safe_index_present = os.path.isfile(safe_index_file)

    if not index_present and not (safe_index_present and is_safetensors_available()):
        filenames = (
            (WEIGHTS_INDEX_NAME, SAFE_WEIGHTS_INDEX_NAME) if is_safetensors_available() else (WEIGHTS_INDEX_NAME,)
        )
        raise ValueError(f"Can't find a checkpoint index ({' or '.join(filenames)}) in {folder}.")

    load_safe = False
    if safe_index_present:
        if prefer_safe:
            if is_safetensors_available():
                load_safe = True  # load safe due to preference
            else:
                logger.warning(
                    f"Cannot load sharded checkpoint at {folder} safely since safetensors is not installed!"
                )
        elif not index_present:
            load_safe = True  # load safe since we have no other choice

    load_index = safe_index_file if load_safe else index_file

    with open(load_index, "r", encoding="utf-8") as f:
        index = json.load(f)

    shard_files = list(set(index["weight_map"].values()))

    # If strict=True, error before loading any of the state dicts.
    loaded_keys = index["weight_map"].keys()
    model_keys = model.state_dict().keys()
    missing_keys = [key for key in model_keys if key not in loaded_keys]
    unexpected_keys = [key for key in loaded_keys if key not in model_keys]
    if strict and (len(missing_keys) > 0 or len(unexpected_keys) > 0):
        error_message = f"Error(s) in loading state_dict for {model.__class__.__name__}"
        if len(missing_keys) > 0:
            str_missing_keys = ",".join([f'"{k}"' for k in missing_keys])
            error_message += f"\nMissing key(s): {str_missing_keys}."
        if len(unexpected_keys) > 0:
            str_unexpected_keys = ",".join([f'"{k}"' for k in unexpected_keys])
            error_message += f"\nMissing key(s): {str_unexpected_keys}."
        raise RuntimeError(error_message)

    loader = safe_load_file if load_safe else partial(torch.load, map_location="cpu", weights_only=True)

    for shard_file in shard_files:
        state_dict = loader(os.path.join(folder, shard_file))
        model.load_state_dict(state_dict, strict=False)

        # Make sure memory is freed before we load the next state dict.
        del state_dict
        gc.collect()

    # Return the same thing as PyTorch load_state_dict function.
    return torch.nn.modules.module._IncompatibleKeys(missing_keys, unexpected_keys)


str_to_torch_dtype = {
    "BOOL": torch.bool,
    "U8": torch.uint8,
    "I8": torch.int8,
    "I16": torch.int16,
    "F16": torch.float16,
    "BF16": torch.bfloat16,
    "I32": torch.int32,
    "F32": torch.float32,
    "F64": torch.float64,
    "I64": torch.int64,
}

if is_torch_greater_or_equal("2.1.0"):
    str_to_torch_dtype["F8_E4M3"] = torch.float8_e4m3fn

if is_torch_greater_or_equal("2.3.0"):
    str_to_torch_dtype["U16"] = torch.uint16
    str_to_torch_dtype["U32"] = torch.uint32
    str_to_torch_dtype["U64"] = torch.uint64

if is_torch_greater_or_equal("2.1.0"):
    str_to_torch_dtype["F8_E4M3"] = torch.float8_e4m3fn
    str_to_torch_dtype["F8_E5M2"] = torch.float8_e5m2


def load_state_dict(
    checkpoint_file: Union[str, os.PathLike],
    is_quantized: bool = False,
    map_location: Optional[Union[str, torch.device]] = "cpu",
    weights_only: bool = True,
):
    """
    Reads a `safetensor` or a `.bin` checkpoint file. We load the checkpoint on "cpu" by default.
    """
    if checkpoint_file.endswith(".safetensors") and is_safetensors_available():
        with safe_open(checkpoint_file, framework="pt") as f:
            metadata = f.metadata()

            if metadata is not None and metadata.get("format") not in ["pt", "tf", "flax", "mlx"]:
                raise OSError(
                    f"The safetensors archive passed at {checkpoint_file} does not contain the valid metadata. Make sure "
                    "you save your model with the `save_pretrained` method."
                )
            state_dict = {}
            for k in f.keys():
                k_dtype = f.get_slice(k).get_dtype()
                if k_dtype in str_to_torch_dtype:
                    dtype = str_to_torch_dtype[k_dtype]
                else:
                    raise ValueError(f"Cannot load safetensors of unknown dtype {k_dtype}")
                if map_location == "meta":
                    state_dict[k] = torch.empty(size=f.get_slice(k).get_shape(), dtype=dtype, device="meta")
                else:
                    state_dict[k] = f.get_tensor(k)
            return state_dict

    try:
        if map_location is None:
            if (
                (
                    is_deepspeed_zero3_enabled()
                    and torch.distributed.is_initialized()
                    and torch.distributed.get_rank() > 0
                )
                or (is_fsdp_enabled() and not is_local_dist_rank_0())
            ) and not is_quantized:
                map_location = "meta"
            else:
                map_location = "cpu"
        extra_args = {}
        # mmap can only be used with files serialized with zipfile-based format.
        if (
            isinstance(checkpoint_file, str)
            and map_location != "meta"
            and version.parse(torch.__version__) >= version.parse("2.1.0")
            and is_zipfile(checkpoint_file)
        ):
            extra_args = {"mmap": True}
        return torch.load(
            checkpoint_file,
            map_location=map_location,
            weights_only=weights_only,
            **extra_args,
        )
    except Exception as e:
        try:
            with open(checkpoint_file) as f:
                if f.read(7) == "version":
                    raise OSError(
                        "You seem to have cloned a repository without having git-lfs installed. Please install "
                        "git-lfs and run `git lfs install` followed by `git lfs pull` in the folder "
                        "you cloned."
                    )
                else:
                    raise ValueError(
                        f"Unable to locate the file {checkpoint_file} which is necessary to load this pretrained "
                        "model. Make sure you have saved the model properly."
                    ) from e
        except (UnicodeDecodeError, ValueError):
            raise OSError(
                f"Unable to load weights from pytorch checkpoint file for '{checkpoint_file}' "
                f"at '{checkpoint_file}'. "
                "If you tried to load a PyTorch model from a TF 2.0 checkpoint, please set from_tf=True."
            )


def set_initialized_submodules(model, state_dict_keys):
    """
    Sets the `_is_hf_initialized` flag in all submodules of a given model when all its weights are in the loaded state
    dict.
    """
    state_dict_keys = set(state_dict_keys)
    not_initialized_submodules = {}
    for module_name, module in model.named_modules():
        if module_name == "":
            # When checking if the root module is loaded there's no need to prepend module_name.
            module_keys = set(module.state_dict())
        else:
            module_keys = {f"{module_name}.{k}" for k in module.state_dict()}
        if module_keys.issubset(state_dict_keys):
            module._is_hf_initialized = True
        else:
            not_initialized_submodules[module_name] = module
    return not_initialized_submodules


def _end_ptr(tensor: torch.Tensor) -> int:
    # extract the end of the pointer if the tensor is a slice of a bigger tensor
    if tensor.nelement():
        stop = tensor.view(-1)[-1].data_ptr() + tensor.element_size()
    else:
        stop = tensor.data_ptr()
    return stop


def _get_tied_weight_keys(module: nn.Module, prefix=""):
    tied_weight_keys = []
    if getattr(module, "_tied_weights_keys", None) is not None:
        names = [f"{prefix}.{k}" if prefix else k for k in module._tied_weights_keys]
        tied_weight_keys.extend(names)
    if getattr(module, "_dynamic_tied_weights_keys", None) is not None:
        names = [f"{prefix}.{k}" if prefix else k for k in module._dynamic_tied_weights_keys]
        tied_weight_keys.extend(names)
    for name, submodule in module.named_children():
        local_prefix = f"{prefix}.{name}" if prefix else name
        tied_weight_keys.extend(_get_tied_weight_keys(submodule, prefix=local_prefix))
    return tied_weight_keys


def _find_disjoint(tensors: List[Set[str]], state_dict: Dict[str, torch.Tensor]) -> Tuple[List[Set[str]], List[str]]:
    filtered_tensors = []
    for shared in tensors:
        if len(shared) < 2:
            filtered_tensors.append(shared)
            continue

        areas = []
        for name in shared:
            tensor = state_dict[name]
            areas.append((tensor.data_ptr(), _end_ptr(tensor), name))
        areas.sort()

        _, last_stop, last_name = areas[0]
        filtered_tensors.append({last_name})
        for start, stop, name in areas[1:]:
            if start >= last_stop:
                filtered_tensors.append({name})
            else:
                filtered_tensors[-1].add(name)
            last_stop = stop
    disjoint_tensors = []
    shared_tensors = []
    for tensors in filtered_tensors:
        if len(tensors) == 1:
            disjoint_tensors.append(tensors.pop())
        else:
            shared_tensors.append(tensors)
    return shared_tensors, disjoint_tensors


def _find_identical(tensors: List[Set[str]], state_dict: Dict[str, torch.Tensor]) -> Tuple[List[Set[str]], Set[str]]:
    shared_tensors = []
    identical = []
    for shared in tensors:
        if len(shared) < 2:
            continue

        areas = collections.defaultdict(set)
        for name in shared:
            tensor = state_dict[name]
            area = (tensor.device, tensor.data_ptr(), _end_ptr(tensor))
            areas[area].add(name)
        if len(areas) == 1:
            identical.append(shared)
        else:
            shared_tensors.append(shared)
    return shared_tensors, identical


def _infer_parameter_dtype(
    model: "PreTrainedModel",
    param_name: str,
    empty_param: torch.Tensor,
    keep_in_fp32_regex: Optional[re.Pattern] = None,
    hf_quantizer: Optional[HfQuantizer] = None,
) -> Union[bool, Optional[torch.dtype]]:
    try:
        old_param = model.get_parameter_or_buffer(param_name)
    except Exception as e:
        if hf_quantizer is not None and hf_quantizer.quantization_config.quant_method == QuantizationMethod.HQQ:
            return True, None
        else:
            raise e
    is_torch_e4m3fn_available = hasattr(torch, "float8_e4m3fn")
    # We convert floating dtypes to the `dtype` passed except for float8_e4m3fn type. We also want to keep the buffers/params
    # in int/uint/bool and not cast them.
    casting_dtype = None
    is_param_float8_e4m3fn = is_torch_e4m3fn_available and empty_param.dtype == torch.float8_e4m3fn
    if empty_param.dtype.is_floating_point and not is_param_float8_e4m3fn:
        # First fp32 if part of the exception list
        if keep_in_fp32_regex is not None and keep_in_fp32_regex.search(param_name):
            casting_dtype = torch.float32
        # Then dtype that was instantiated in the meta model -- note that this respects subconfigs dtypes
        elif hf_quantizer is not None:
            casting_dtype = model.config._pre_quantization_dtype
        else:
            casting_dtype = old_param.dtype
    return old_param is not None and old_param.is_contiguous(), casting_dtype


def _load_parameter_into_model(model: "PreTrainedModel", param_name: str, tensor: torch.Tensor):
    """Cast a single parameter `param_name` into the `model`, with value `tensor`."""
    module, param_type = get_module_from_name(model, param_name)
    # This will check potential shape mismatch if skipped before
    module.load_state_dict({param_type: tensor}, strict=False, assign=True)


@torch.no_grad()
def _load_state_dict_into_meta_model(
    model: "PreTrainedModel",
    state_dict: Dict,
    shard_file: str,
    expected_keys: List[str],
    reverse_renaming_mapping: Dict[str, str],
    device_map: Optional[Dict] = None,
    disk_offload_folder: Optional[str] = None,
    disk_offload_index: Optional[Dict] = None,
    cpu_offload_folder: Optional[str] = None,
    cpu_offload_index: Optional[Dict] = None,
    hf_quantizer: Optional[HfQuantizer] = None,
    is_safetensors: bool = False,
    keep_in_fp32_regex: Optional[re.Pattern] = None,
    unexpected_keys: Optional[List[str]] = None,  # passing `unexpected` for cleanup from quantization items
    device_mesh: Optional["torch.distributed.device_mesh.DeviceMesh"] = None,
) -> Tuple[Optional[Dict], Optional[Dict]]:
    """Load parameters from `meta_state_dict` into the model. The parameters of the `meta_state_dict` are on the meta
    device in order to easily infer the shapes and dtypes that they will have. Then proper parameters are then loaded
    from `shard_file`, which is the actual state dict file on disk.
    This function takes care of correctly casting dtypes, devices, and sharding tensors in case of tensor parallelism.
    """
    tensor_device = "cpu"
    if device_map is not None and device_map.get("", None) is not None:
        if device_map[""] not in ("cpu", torch.device("cpu")):
            tensor_device = device_map[""].index if isinstance(device_map[""], torch.device) else device_map[""]
    if device_map is not None:
        device_map_regex = "|".join([re.escape(k) for k in sorted(device_map.keys(), reverse=True)])

    is_quantized = hf_quantizer is not None
    is_meta_state_dict = shard_file.endswith(".safetensors")
    file_pointer = None
    if is_meta_state_dict:
        file_pointer = safe_open(shard_file, framework="pt", device=tensor_device)

    # Used to fix the issue mentioned in #37031: when loading a model with tied weights in state_dict + `tie_word_embeddings = False`,
    # we need to make sure they are not loaded as tied weights!
    data_ptrs = set()
    for param_name, empty_param in state_dict.items():
        if param_name not in expected_keys:
            continue

        # we need to use serialized_param_name as file pointer is untouched
        if is_meta_state_dict:
            # This is the name of the parameter as it appears on disk file
            serialized_param_name = reverse_renaming_mapping[param_name]
            param = file_pointer.get_slice(serialized_param_name)
        else:
            param = empty_param.to(tensor_device)  # It is actually not empty!

        to_contiguous, casting_dtype = _infer_parameter_dtype(
            model,
            param_name,
            empty_param,
            keep_in_fp32_regex,
            hf_quantizer,
        )

        if device_mesh is not None:  # In this case, the param is already on the correct device!
            shard_and_distribute_module(
                model,
                param,
                empty_param,
                param_name,
                casting_dtype,
                to_contiguous,
<<<<<<< HEAD
                os.environ["RANK"],  # the rank
=======
                int(os.environ["RANK"]),  # the rank
>>>>>>> 3249c5dc
                device_mesh,
            )
        else:
            param = param[...]
            if casting_dtype is not None:
                param = param.to(casting_dtype)
            if to_contiguous:
                param = param.contiguous()

            if device_map is None:
                param_device = "cpu"
            else:
                module_layer = re.search(device_map_regex, param_name)
                if not module_layer:
                    raise ValueError(f"{param_name} doesn't have any device set.")
                else:
                    param_device = device_map[module_layer.group()]

            if param_device == "disk":
                if not is_safetensors:
                    disk_offload_index = offload_weight(param, param_name, disk_offload_folder, disk_offload_index)
            elif param_device == "cpu" and cpu_offload_index is not None:
                cpu_offload_index = offload_weight(param, param_name, cpu_offload_folder, cpu_offload_index)
            elif (
                not is_quantized
                or (not hf_quantizer.requires_parameters_quantization)
                or (
                    not hf_quantizer.check_quantized_param(
                        model,
                        param,
                        param_name,
                        state_dict,
                        param_device=param_device,
                        device_map=device_map,
                    )
                )
            ):
                if is_fsdp_enabled():
                    param_device = "cpu" if is_local_dist_rank_0() else "meta"

                # avoid tied weights
                if param.data_ptr() in data_ptrs:
                    param = param.clone()

                _load_parameter_into_model(model, param_name, param.to(param_device))

                # Add `data_ptr` of `model.state_dict()[param_name]` to avoid tied weights
                data_ptrs.add(model.state_dict()[param_name].data_ptr())
            else:
                hf_quantizer.create_quantized_param(
                    model, param, param_name, param_device, state_dict, unexpected_keys
                )
                # For quantized modules with FSDP/DeepSpeed Stage 3, we need to quantize the parameter on the GPU
                # and then cast it to CPU to avoid excessive memory usage on each GPU
                # in comparison to the sharded model across GPUs.
                if is_fsdp_enabled() or is_deepspeed_zero3_enabled():
                    module, param_type = get_module_from_name(model, param_name)
                    value = getattr(module, param_type)
                    param_to = "cpu"
                    if is_fsdp_enabled() and not is_local_dist_rank_0():
                        param_to = "meta"
                    val_kwargs = {}
                    if hasattr(module, "weight") and module.weight.__class__.__name__ == "Int8Params":
                        val_kwargs["requires_grad"] = False
                    value = type(value)(value.data.to(param_to), **val_kwargs, **value.__dict__)
                    setattr(module, param_type, value)

    if file_pointer is not None:
        file_pointer.__exit__(None, None, None)

    return disk_offload_index, cpu_offload_index


def _add_variant(weights_name: str, variant: Optional[str] = None) -> str:
    if variant is not None:
        path, name = weights_name.rsplit(".", 1)
        weights_name = f"{path}.{variant}.{name}"
    return weights_name


def _get_resolved_checkpoint_files(
    pretrained_model_name_or_path: Optional[Union[str, os.PathLike]],
    subfolder: str,
    variant: Optional[str],
    gguf_file: Optional[str],
    from_tf: bool,
    from_flax: bool,
    use_safetensors: bool,
    cache_dir: str,
    force_download: bool,
    proxies: Optional[Dict[str, str]],
    local_files_only: bool,
    token: Optional[Union[str, bool]],
    user_agent: dict,
    revision: str,
    commit_hash: Optional[str],
) -> Tuple[Optional[List[str]], Optional[Dict]]:
    """Get all the checkpoint filenames based on `pretrained_model_name_or_path`, and optional metadata if the
    checkpoints are sharded.
    This function will download the data if necesary.
    """
    is_sharded = False

    if pretrained_model_name_or_path is not None and gguf_file is None:
        pretrained_model_name_or_path = str(pretrained_model_name_or_path)
        is_local = os.path.isdir(pretrained_model_name_or_path)
        if is_local:
            if from_tf and os.path.isfile(
                os.path.join(pretrained_model_name_or_path, subfolder, TF_WEIGHTS_NAME + ".index")
            ):
                # Load from a TF 1.0 checkpoint in priority if from_tf
                archive_file = os.path.join(pretrained_model_name_or_path, subfolder, TF_WEIGHTS_NAME + ".index")
            elif from_tf and os.path.isfile(os.path.join(pretrained_model_name_or_path, subfolder, TF2_WEIGHTS_NAME)):
                # Load from a TF 2.0 checkpoint in priority if from_tf
                archive_file = os.path.join(pretrained_model_name_or_path, subfolder, TF2_WEIGHTS_NAME)
            elif from_flax and os.path.isfile(
                os.path.join(pretrained_model_name_or_path, subfolder, FLAX_WEIGHTS_NAME)
            ):
                # Load from a Flax checkpoint in priority if from_flax
                archive_file = os.path.join(pretrained_model_name_or_path, subfolder, FLAX_WEIGHTS_NAME)
            elif use_safetensors is not False and os.path.isfile(
                os.path.join(pretrained_model_name_or_path, subfolder, _add_variant(SAFE_WEIGHTS_NAME, variant))
            ):
                # Load from a safetensors checkpoint
                archive_file = os.path.join(
                    pretrained_model_name_or_path, subfolder, _add_variant(SAFE_WEIGHTS_NAME, variant)
                )
            elif use_safetensors is not False and os.path.isfile(
                os.path.join(pretrained_model_name_or_path, subfolder, _add_variant(SAFE_WEIGHTS_INDEX_NAME, variant))
            ):
                # Load from a sharded safetensors checkpoint
                archive_file = os.path.join(
                    pretrained_model_name_or_path, subfolder, _add_variant(SAFE_WEIGHTS_INDEX_NAME, variant)
                )
                is_sharded = True
            elif not use_safetensors and os.path.isfile(
                os.path.join(pretrained_model_name_or_path, subfolder, _add_variant(WEIGHTS_NAME, variant))
            ):
                # Load from a PyTorch checkpoint
                archive_file = os.path.join(
                    pretrained_model_name_or_path, subfolder, _add_variant(WEIGHTS_NAME, variant)
                )
            elif not use_safetensors and os.path.isfile(
                os.path.join(pretrained_model_name_or_path, subfolder, _add_variant(WEIGHTS_INDEX_NAME, variant))
            ):
                # Load from a sharded PyTorch checkpoint
                archive_file = os.path.join(
                    pretrained_model_name_or_path, subfolder, _add_variant(WEIGHTS_INDEX_NAME, variant)
                )
                is_sharded = True
            # At this stage we don't have a weight file so we will raise an error.
            elif not use_safetensors and (
                os.path.isfile(os.path.join(pretrained_model_name_or_path, subfolder, TF_WEIGHTS_NAME + ".index"))
                or os.path.isfile(os.path.join(pretrained_model_name_or_path, subfolder, TF2_WEIGHTS_NAME))
            ):
                raise EnvironmentError(
                    f"Error no file named {_add_variant(WEIGHTS_NAME, variant)} found in directory"
                    f" {pretrained_model_name_or_path} but there is a file for TensorFlow weights. Use"
                    " `from_tf=True` to load this model from those weights."
                )
            elif not use_safetensors and os.path.isfile(
                os.path.join(pretrained_model_name_or_path, subfolder, FLAX_WEIGHTS_NAME)
            ):
                raise EnvironmentError(
                    f"Error no file named {_add_variant(WEIGHTS_NAME, variant)} found in directory"
                    f" {pretrained_model_name_or_path} but there is a file for Flax weights. Use `from_flax=True`"
                    " to load this model from those weights."
                )
            elif use_safetensors:
                raise EnvironmentError(
                    f"Error no file named {_add_variant(SAFE_WEIGHTS_NAME, variant)} found in directory"
                    f" {pretrained_model_name_or_path}."
                )
            else:
                raise EnvironmentError(
                    f"Error no file named {_add_variant(WEIGHTS_NAME, variant)}, {_add_variant(SAFE_WEIGHTS_NAME, variant)},"
                    f" {TF2_WEIGHTS_NAME}, {TF_WEIGHTS_NAME + '.index'} or {FLAX_WEIGHTS_NAME} found in directory"
                    f" {pretrained_model_name_or_path}."
                )
        elif os.path.isfile(os.path.join(subfolder, pretrained_model_name_or_path)):
            archive_file = pretrained_model_name_or_path
            is_local = True
        elif os.path.isfile(os.path.join(subfolder, pretrained_model_name_or_path + ".index")):
            if not from_tf:
                raise ValueError(
                    f"We found a TensorFlow checkpoint at {pretrained_model_name_or_path + '.index'}, please set "
                    "from_tf to True to load from this checkpoint."
                )
            archive_file = os.path.join(subfolder, pretrained_model_name_or_path + ".index")
            is_local = True
        elif is_remote_url(pretrained_model_name_or_path):
            filename = pretrained_model_name_or_path
            resolved_archive_file = download_url(pretrained_model_name_or_path)
        else:
            # set correct filename
            if from_tf:
                filename = TF2_WEIGHTS_NAME
            elif from_flax:
                filename = FLAX_WEIGHTS_NAME
            elif use_safetensors is not False:
                filename = _add_variant(SAFE_WEIGHTS_NAME, variant)
            else:
                filename = _add_variant(WEIGHTS_NAME, variant)

            try:
                # Load from URL or cache if already cached
                cached_file_kwargs = {
                    "cache_dir": cache_dir,
                    "force_download": force_download,
                    "proxies": proxies,
                    "local_files_only": local_files_only,
                    "token": token,
                    "user_agent": user_agent,
                    "revision": revision,
                    "subfolder": subfolder,
                    "_raise_exceptions_for_gated_repo": False,
                    "_raise_exceptions_for_missing_entries": False,
                    "_commit_hash": commit_hash,
                }
                resolved_archive_file = cached_file(pretrained_model_name_or_path, filename, **cached_file_kwargs)

                # Since we set _raise_exceptions_for_missing_entries=False, we don't get an exception but a None
                # result when internet is up, the repo and revision exist, but the file does not.
                if resolved_archive_file is None and filename == _add_variant(SAFE_WEIGHTS_NAME, variant):
                    # Maybe the checkpoint is sharded, we try to grab the index name in this case.
                    resolved_archive_file = cached_file(
                        pretrained_model_name_or_path,
                        _add_variant(SAFE_WEIGHTS_INDEX_NAME, variant),
                        **cached_file_kwargs,
                    )
                    if resolved_archive_file is not None:
                        is_sharded = True
                    elif use_safetensors:
                        if revision == "main":
                            resolved_archive_file, revision, is_sharded = auto_conversion(
                                pretrained_model_name_or_path, **cached_file_kwargs
                            )
                        cached_file_kwargs["revision"] = revision
                        if resolved_archive_file is None:
                            raise EnvironmentError(
                                f"{pretrained_model_name_or_path} does not appear to have a file named"
                                f" {_add_variant(SAFE_WEIGHTS_NAME, variant)} or {_add_variant(SAFE_WEIGHTS_INDEX_NAME, variant)} "
                                "and thus cannot be loaded with `safetensors`. Please make sure that the model has "
                                "been saved with `safe_serialization=True` or do not set `use_safetensors=True`."
                            )
                    else:
                        # This repo has no safetensors file of any kind, we switch to PyTorch.
                        filename = _add_variant(WEIGHTS_NAME, variant)
                        resolved_archive_file = cached_file(
                            pretrained_model_name_or_path, filename, **cached_file_kwargs
                        )
                if resolved_archive_file is None and filename == _add_variant(WEIGHTS_NAME, variant):
                    # Maybe the checkpoint is sharded, we try to grab the index name in this case.
                    resolved_archive_file = cached_file(
                        pretrained_model_name_or_path,
                        _add_variant(WEIGHTS_INDEX_NAME, variant),
                        **cached_file_kwargs,
                    )
                    if resolved_archive_file is not None:
                        is_sharded = True
                if not local_files_only and not is_offline_mode():
                    if resolved_archive_file is not None:
                        if filename in [WEIGHTS_NAME, WEIGHTS_INDEX_NAME]:
                            # If the PyTorch file was found, check if there is a safetensors file on the repository
                            # If there is no safetensors file on the repositories, start an auto conversion
                            safe_weights_name = SAFE_WEIGHTS_INDEX_NAME if is_sharded else SAFE_WEIGHTS_NAME
                            has_file_kwargs = {
                                "revision": revision,
                                "proxies": proxies,
                                "token": token,
                                "cache_dir": cache_dir,
                                "local_files_only": local_files_only,
                            }
                            cached_file_kwargs = {
                                "cache_dir": cache_dir,
                                "force_download": force_download,
                                "local_files_only": local_files_only,
                                "user_agent": user_agent,
                                "subfolder": subfolder,
                                "_raise_exceptions_for_gated_repo": False,
                                "_raise_exceptions_for_missing_entries": False,
                                "_commit_hash": commit_hash,
                                **has_file_kwargs,
                            }
                            if not has_file(pretrained_model_name_or_path, safe_weights_name, **has_file_kwargs):
                                Thread(
                                    target=auto_conversion,
                                    args=(pretrained_model_name_or_path,),
                                    kwargs={"ignore_errors_during_conversion": True, **cached_file_kwargs},
                                    name="Thread-auto_conversion",
                                ).start()
                    else:
                        # Otherwise, no PyTorch file was found, maybe there is a TF or Flax model file.
                        # We try those to give a helpful error message.
                        has_file_kwargs = {
                            "revision": revision,
                            "proxies": proxies,
                            "token": token,
                            "cache_dir": cache_dir,
                            "local_files_only": local_files_only,
                        }
                        if has_file(pretrained_model_name_or_path, TF2_WEIGHTS_NAME, **has_file_kwargs):
                            raise EnvironmentError(
                                f"{pretrained_model_name_or_path} does not appear to have a file named"
                                f" {_add_variant(WEIGHTS_NAME, variant)} but there is a file for TensorFlow weights."
                                " Use `from_tf=True` to load this model from those weights."
                            )
                        elif has_file(pretrained_model_name_or_path, FLAX_WEIGHTS_NAME, **has_file_kwargs):
                            raise EnvironmentError(
                                f"{pretrained_model_name_or_path} does not appear to have a file named"
                                f" {_add_variant(WEIGHTS_NAME, variant)} but there is a file for Flax weights. Use"
                                " `from_flax=True` to load this model from those weights."
                            )
                        elif variant is not None and has_file(
                            pretrained_model_name_or_path, WEIGHTS_NAME, **has_file_kwargs
                        ):
                            raise EnvironmentError(
                                f"{pretrained_model_name_or_path} does not appear to have a file named"
                                f" {_add_variant(WEIGHTS_NAME, variant)} but there is a file without the variant"
                                f" {variant}. Use `variant=None` to load this model from those weights."
                            )
                        else:
                            raise EnvironmentError(
                                f"{pretrained_model_name_or_path} does not appear to have a file named"
                                f" {_add_variant(WEIGHTS_NAME, variant)}, {_add_variant(SAFE_WEIGHTS_NAME, variant)},"
                                f" {TF2_WEIGHTS_NAME}, {TF_WEIGHTS_NAME} or {FLAX_WEIGHTS_NAME}."
                            )

            except EnvironmentError:
                # Raise any environment error raise by `cached_file`. It will have a helpful error message adapted
                # to the original exception.
                raise
            except Exception as e:
                # For any other exception, we throw a generic error.
                raise EnvironmentError(
                    f"Can't load the model for '{pretrained_model_name_or_path}'. If you were trying to load it"
                    " from 'https://huggingface.co/models', make sure you don't have a local directory with the"
                    f" same name. Otherwise, make sure '{pretrained_model_name_or_path}' is the correct path to a"
                    f" directory containing a file named {_add_variant(WEIGHTS_NAME, variant)},"
                    f" {TF2_WEIGHTS_NAME}, {TF_WEIGHTS_NAME} or {FLAX_WEIGHTS_NAME}."
                ) from e

        if is_local:
            logger.info(f"loading weights file {archive_file}")
            resolved_archive_file = archive_file
        else:
            logger.info(f"loading weights file {filename} from cache at {resolved_archive_file}")

    elif gguf_file:
        # Case 1: the GGUF file is present locally
        if os.path.isfile(gguf_file):
            resolved_archive_file = gguf_file
        # Case 2: The GGUF path is a location on the Hub
        # Load from URL or cache if already cached
        else:
            cached_file_kwargs = {
                "cache_dir": cache_dir,
                "force_download": force_download,
                "proxies": proxies,
                "local_files_only": local_files_only,
                "token": token,
                "user_agent": user_agent,
                "revision": revision,
                "subfolder": subfolder,
                "_raise_exceptions_for_gated_repo": False,
                "_raise_exceptions_for_missing_entries": False,
                "_commit_hash": commit_hash,
            }

            resolved_archive_file = cached_file(pretrained_model_name_or_path, gguf_file, **cached_file_kwargs)

    # We now download and resolve all checkpoint files if the checkpoint is sharded
    sharded_metadata = None
    if is_sharded:
        checkpoint_files, sharded_metadata = get_checkpoint_shard_files(
            pretrained_model_name_or_path,
            resolved_archive_file,
            cache_dir=cache_dir,
            force_download=force_download,
            proxies=proxies,
            local_files_only=local_files_only,
            token=token,
            user_agent=user_agent,
            revision=revision,
            subfolder=subfolder,
            _commit_hash=commit_hash,
        )
    else:
        checkpoint_files = [resolved_archive_file] if pretrained_model_name_or_path is not None else None

    return checkpoint_files, sharded_metadata


def _get_torch_dtype(
    cls,
    torch_dtype: Optional[Union[str, torch.dtype, Dict]],
    checkpoint_files: Optional[List[str]],
    config: PretrainedConfig,
    sharded_metadata: Optional[Dict],
    state_dict: Optional[Dict],
    weights_only: bool,
) -> Tuple[PretrainedConfig, Optional[torch.dtype], Optional[torch.dtype]]:
    """Find the correct `torch_dtype` to use based on provided arguments. Also update the `config` based on the
    inferred dtype. We do the following:
    1. If torch_dtype is not None, we use that dtype
    2. If torch_dtype is "auto", we auto-detect dtype from the loaded state_dict, by checking its first
        weights entry that is of a floating type - we assume all floating dtype weights are of the same dtype
    we also may have config.torch_dtype available, but we won't rely on it till v5
    """
    dtype_orig = None
    is_sharded = sharded_metadata is not None

    if torch_dtype is not None:
        if isinstance(torch_dtype, str):
            if torch_dtype == "auto":
                if hasattr(config, "torch_dtype") and config.torch_dtype is not None:
                    torch_dtype = config.torch_dtype
                    logger.info(f"Will use torch_dtype={torch_dtype} as defined in model's config object")
                else:
                    if is_sharded and "dtype" in sharded_metadata:
                        torch_dtype = sharded_metadata["dtype"]
                    elif state_dict is not None:
                        torch_dtype = get_state_dict_dtype(state_dict)
                    else:
                        state_dict = load_state_dict(
                            checkpoint_files[0], map_location="meta", weights_only=weights_only
                        )
                        torch_dtype = get_state_dict_dtype(state_dict)
                    logger.info(
                        "Since the `torch_dtype` attribute can't be found in model's config object, "
                        "will use torch_dtype={torch_dtype} as derived from model's weights"
                    )
            elif hasattr(torch, torch_dtype):
                torch_dtype = getattr(torch, torch_dtype)
                config.torch_dtype = torch_dtype
                for sub_config_key in config.sub_configs.keys():
                    sub_config = getattr(config, sub_config_key)
                    sub_config.torch_dtype = torch_dtype
        elif isinstance(torch_dtype, torch.dtype):
            config.torch_dtype = torch_dtype
            for sub_config_key in config.sub_configs.keys():
                sub_config = getattr(config, sub_config_key)
                sub_config.torch_dtype = torch_dtype
        elif isinstance(torch_dtype, dict):
            for key, curr_dtype in torch_dtype.items():
                if hasattr(config, key):
                    value = getattr(config, key)
                    curr_dtype = curr_dtype if not isinstance(curr_dtype, str) else getattr(torch, curr_dtype)
                    value.torch_dtype = curr_dtype
            # main torch dtype for modules that aren't part of any sub-config
            torch_dtype = torch_dtype.get("")
            torch_dtype = torch_dtype if not isinstance(torch_dtype, str) else getattr(torch, torch_dtype)
            config.torch_dtype = torch_dtype
            if torch_dtype is None:
                torch_dtype = torch.float32
        else:
            raise ValueError(
                f"`torch_dtype` can be one of: `torch.dtype`, `'auto'`, a string of a valid `torch.dtype` or a `dict` with valid `torch_dtype` "
                f"for each sub-config in composite configs, but received {torch_dtype}"
            )

        dtype_orig = cls._set_default_torch_dtype(torch_dtype)
    else:
        # set fp32 as the default dtype for BC
        default_dtype = torch.get_default_dtype()
        config.torch_dtype = default_dtype
        for key in config.sub_configs.keys():
            value = getattr(config, key)
            value.torch_dtype = default_dtype

    return config, torch_dtype, dtype_orig


def _get_device_map(
    model: "PreTrainedModel",
    device_map: Optional[Union[str, Dict]],
    max_memory: Optional[Dict],
    hf_quantizer: Optional[HfQuantizer],
    torch_dtype: Optional[torch.dtype],
    keep_in_fp32_regex: Optional[re.Pattern],
) -> Dict:
    """Compute the final `device_map` to use if we passed a value in ['auto', 'balanced', 'balanced_low_0', 'sequential'].
    Otherwise, we check for any device inconsistencies in the device_map.
    """
    if isinstance(device_map, str):
        special_dtypes = {}
        if hf_quantizer is not None:
            special_dtypes.update(hf_quantizer.get_special_dtypes_update(model, torch_dtype))
        if keep_in_fp32_regex is not None:
            special_dtypes.update(
                {name: torch.float32 for name, _ in model.named_parameters() if keep_in_fp32_regex.search(name)}
            )

        target_dtype = torch_dtype

        if hf_quantizer is not None:
            target_dtype = hf_quantizer.adjust_target_dtype(target_dtype)

        no_split_modules = model._get_no_split_modules(device_map)
        device_map_kwargs = {"no_split_module_classes": no_split_modules}

        if "special_dtypes" in inspect.signature(infer_auto_device_map).parameters:
            device_map_kwargs["special_dtypes"] = special_dtypes
        elif len(special_dtypes) > 0:
            logger.warning(
                "This model has some weights that should be kept in higher precision, you need to upgrade "
                "`accelerate` to properly deal with them (`pip install --upgrade accelerate`)."
            )

        if device_map != "sequential":
            max_memory = get_balanced_memory(
                model,
                dtype=target_dtype,
                low_zero=(device_map == "balanced_low_0"),
                max_memory=max_memory,
                **device_map_kwargs,
            )
        else:
            max_memory = get_max_memory(max_memory)
        if hf_quantizer is not None:
            max_memory = hf_quantizer.adjust_max_memory(max_memory)
        device_map_kwargs["max_memory"] = max_memory

        device_map = infer_auto_device_map(model, dtype=target_dtype, **device_map_kwargs)

        if hf_quantizer is not None:
            hf_quantizer.validate_environment(device_map=device_map)

    elif device_map is not None:
        tied_params = find_tied_parameters(model)
        # check if we don't have tied param in different devices
        check_tied_parameters_on_same_device(tied_params, device_map)

    return device_map


def _find_missing_and_unexpected_keys(
    cls,
    model: "PreTrainedModel",
    original_checkpoint_keys: List[str],
    checkpoint_keys: List[str],
    loading_base_model_from_task_state_dict: bool,
    hf_quantizer: Optional[HfQuantizer],
    device_map: Dict,
) -> Tuple[List[str], List[str]]:
    """Find missing keys (keys that are part of the model parameters but were NOT found in the loaded state dict keys) and unexpected keys
    (keys found in the loaded state dict keys, but that are NOT part of the model parameters)
    """
    prefix = model.base_model_prefix

    # Compute expected keys, i.e. keys that the FULL model (not model_to_load) expects
    expected_keys = list(model.state_dict().keys())
    if hf_quantizer is not None:
        expected_keys = hf_quantizer.update_expected_keys(model, expected_keys, checkpoint_keys)

    # Adjust prefix of the keys to make them match loaded keys before removing them
    missing_keys = sorted(set(expected_keys) - set(checkpoint_keys))
    unexpected_keys = set(checkpoint_keys) - set(expected_keys)
    # If a module has the same name under the base and task specific model, we have to re-add it to unexpected keys
    if loading_base_model_from_task_state_dict:
        task_specific_keys = [k for k in original_checkpoint_keys if not k.startswith(f"{prefix}.")]
        unexpected_keys.update(task_specific_keys)

    # Remove nonpersistent buffers from unexpected keys: they are not in the expected keys (model state dict), but
    # may be in the loaded keys. Note that removing all buffers does the job, as they were part of the expected keys anyway
    model_buffers = {n for n, _ in model.named_buffers()}
    unexpected_keys = sorted(unexpected_keys - model_buffers)

    # Old checkpoints may have keys for rotary_emb.inv_freq for each layer, however we moved this buffer to the main model
    # (so the buffer name has changed). Remove them in such a case
    has_inv_freq_buffers = any(buffer.endswith("rotary_emb.inv_freq") for buffer in model_buffers)
    if has_inv_freq_buffers:
        unexpected_keys = [k for k in unexpected_keys if "rotary_emb.inv_freq" not in k]

    tied_params = find_tied_parameters(model)
    for group in tied_params:
        missing_in_group = [k for k in missing_keys if k in group]
        if len(missing_in_group) > 0 and len(missing_in_group) < len(group):
            missing_keys = [k for k in missing_keys if k not in missing_in_group]

    if hf_quantizer is not None:
        missing_keys = hf_quantizer.update_missing_keys(model, missing_keys, prefix)

    # Model-specific exceptions for missing and unexpected keys (e.g. if the modeling change over time, or any other reason...)
    if cls._keys_to_ignore_on_load_missing is not None:
        for pattern in cls._keys_to_ignore_on_load_missing:
            missing_keys = [k for k in missing_keys if re.search(pattern, k) is None]

    if cls._keys_to_ignore_on_load_unexpected is not None:
        for pattern in cls._keys_to_ignore_on_load_unexpected:
            unexpected_keys = [k for k in unexpected_keys if re.search(pattern, k) is None]

    return missing_keys, unexpected_keys


def _find_mismatched_keys(
    model: "PreTrainedModel",
    state_dict: Optional[Dict],
    checkpoint_files: Optional[List[str]],
    ignore_mismatched_sizes: bool,
    keys_to_rename_mapping: Dict[str, str],
    is_quantized: bool,
    weights_only: bool,
) -> Tuple[List[str], List[Tuple[int, int]]]:
    """
    Find potential shape mismatch between the different state dicts and the model parameters, but only if `ignore_mismatched_sizes`
    is True. Otherwise, return immediately and any shape mismatch that may exist will be raised later on. This avoids checking
    every parameter in advance, as shape mismatch are extremely rare in practice. If we want to ignore them however, we do
    need to check in advance as we need to know which parameters we need to move back from meta to cpu, and initialize
    correctly. Indeed, as our model initialization takes place at the module level, and not the weight level, in the
    case of a sharded checkpoint we cannot correctly initialize the weights according to `model._init_weights()` if we perform
    this check on each state dict at loading time (after the first loaded checkpoint, there are no way to initialize only the
    mismatched weights if any, without overwriting the previously loaded weights as well because all the module will be
    initialized, not only the weights that are mismatched).
    """

    # An error will be raised later on anyway if there is a mismatch - this avoids running the rest of this function
    # if there are no mismatch (which is almost always the case)
    if not ignore_mismatched_sizes:
        return [], []

    if state_dict is not None:
        checkpoint_files = [""]

    model_state_dict = model.state_dict()
    mismatched_keys = []
    mismatched_shapes = []
    for shard_file in checkpoint_files:
        # If shard_file is "", we use the existing state_dict instead of loading it
        if shard_file != "":
            state_dict = load_state_dict(
                shard_file, is_quantized=is_quantized, map_location="meta", weights_only=weights_only
            )

        # Fix the key names
        new_state_dict = {keys_to_rename_mapping[k]: v for k, v in state_dict.items() if k in keys_to_rename_mapping}

        for key in new_state_dict.keys():
            if key in model_state_dict and new_state_dict[key].shape != model_state_dict[key].shape:
                # This skips size mismatches for 4-bit weights. Two 4-bit values share an 8-bit container, causing size differences.
                # Without matching with module type or paramter type it seems like a practical way to detect valid 4bit weights.
                if not (
                    new_state_dict[key].shape[-1] == 1
                    and new_state_dict[key].numel() * 2 == model_state_dict[key].numel()
                ):
                    mismatched_keys.append(key)
                    mismatched_shapes.append((new_state_dict[key].shape, model_state_dict[key].shape))

    return mismatched_keys, mismatched_shapes


class PipelineParallel(Enum):
    inputs: 0
    outputs: 1


class ModuleUtilsMixin:
    """
    A few utilities for `torch.nn.Modules`, to be used as a mixin.
    """

    @staticmethod
    def _hook_rss_memory_pre_forward(module, *args, **kwargs):
        try:
            import psutil
        except ImportError:
            raise ImportError("You need to install psutil (pip install psutil) to use memory tracing.")

        process = psutil.Process(os.getpid())
        mem = process.memory_info()
        module.mem_rss_pre_forward = mem.rss
        return None

    @staticmethod
    def _hook_rss_memory_post_forward(module, *args, **kwargs):
        try:
            import psutil
        except ImportError:
            raise ImportError("You need to install psutil (pip install psutil) to use memory tracing.")

        process = psutil.Process(os.getpid())
        mem = process.memory_info()
        module.mem_rss_post_forward = mem.rss
        mem_rss_diff = module.mem_rss_post_forward - module.mem_rss_pre_forward
        module.mem_rss_diff = mem_rss_diff + (module.mem_rss_diff if hasattr(module, "mem_rss_diff") else 0)
        return None

    def add_memory_hooks(self):
        """
        Add a memory hook before and after each sub-module forward pass to record increase in memory consumption.

        Increase in memory consumption is stored in a `mem_rss_diff` attribute for each module and can be reset to zero
        with `model.reset_memory_hooks_state()`.
        """
        for module in self.modules():
            module.register_forward_pre_hook(self._hook_rss_memory_pre_forward)
            module.register_forward_hook(self._hook_rss_memory_post_forward)
        self.reset_memory_hooks_state()

    def reset_memory_hooks_state(self):
        """
        Reset the `mem_rss_diff` attribute of each module (see [`~modeling_utils.ModuleUtilsMixin.add_memory_hooks`]).
        """
        for module in self.modules():
            module.mem_rss_diff = 0
            module.mem_rss_post_forward = 0
            module.mem_rss_pre_forward = 0

    @property
    def device(self) -> torch.device:
        """
        `torch.device`: The device on which the module is (assuming that all the module parameters are on the same
        device).
        """
        return get_parameter_device(self)

    @property
    def dtype(self) -> torch.dtype:
        """
        `torch.dtype`: The dtype of the module (assuming that all the module parameters have the same dtype).
        """
        return get_parameter_dtype(self)

    def invert_attention_mask(self, encoder_attention_mask: Tensor) -> Tensor:
        """
        Invert an attention mask (e.g., switches 0. and 1.).

        Args:
            encoder_attention_mask (`torch.Tensor`): An attention mask.

        Returns:
            `torch.Tensor`: The inverted attention mask.
        """
        if encoder_attention_mask.dim() == 3:
            encoder_extended_attention_mask = encoder_attention_mask[:, None, :, :]
        if encoder_attention_mask.dim() == 2:
            encoder_extended_attention_mask = encoder_attention_mask[:, None, None, :]
        # T5 has a mask that can compare sequence ids, we can simulate this here with this transposition
        # Cf. https://github.com/tensorflow/mesh/blob/8d2465e9bc93129b913b5ccc6a59aa97abd96ec6/mesh_tensorflow
        # /transformer/transformer_layers.py#L270
        # encoder_extended_attention_mask = (encoder_extended_attention_mask ==
        # encoder_extended_attention_mask.transpose(-1, -2))
        encoder_extended_attention_mask = encoder_extended_attention_mask.to(dtype=self.dtype)  # fp16 compatibility
        encoder_extended_attention_mask = (1.0 - encoder_extended_attention_mask) * torch.finfo(self.dtype).min

        return encoder_extended_attention_mask

    @staticmethod
    def create_extended_attention_mask_for_decoder(input_shape, attention_mask, device=None):
        if device is not None:
            warnings.warn(
                "The `device` argument is deprecated and will be removed in v5 of Transformers.", FutureWarning
            )
        else:
            device = attention_mask.device
        batch_size, seq_length = input_shape
        seq_ids = torch.arange(seq_length, device=device)
        causal_mask = seq_ids[None, None, :].repeat(batch_size, seq_length, 1) <= seq_ids[None, :, None]
        # in case past_key_values are used we need to add a prefix ones mask to the causal mask
        # causal and attention masks must have same type with pytorch version < 1.3
        causal_mask = causal_mask.to(attention_mask.dtype)

        if causal_mask.shape[1] < attention_mask.shape[1]:
            prefix_seq_len = attention_mask.shape[1] - causal_mask.shape[1]
            causal_mask = torch.cat(
                [
                    torch.ones((batch_size, seq_length, prefix_seq_len), device=device, dtype=causal_mask.dtype),
                    causal_mask,
                ],
                axis=-1,
            )

        extended_attention_mask = causal_mask[:, None, :, :] * attention_mask[:, None, None, :]
        return extended_attention_mask

    def get_extended_attention_mask(
        self, attention_mask: Tensor, input_shape: Tuple[int], device: torch.device = None, dtype: torch.float = None
    ) -> Tensor:
        """
        Makes broadcastable attention and causal masks so that future and masked tokens are ignored.

        Arguments:
            attention_mask (`torch.Tensor`):
                Mask with ones indicating tokens to attend to, zeros for tokens to ignore.
            input_shape (`Tuple[int]`):
                The shape of the input to the model.

        Returns:
            `torch.Tensor` The extended attention mask, with a the same dtype as `attention_mask.dtype`.
        """
        if dtype is None:
            dtype = self.dtype

        if not (attention_mask.dim() == 2 and self.config.is_decoder):
            # show warning only if it won't be shown in `create_extended_attention_mask_for_decoder`
            if device is not None:
                warnings.warn(
                    "The `device` argument is deprecated and will be removed in v5 of Transformers.", FutureWarning
                )
        # We can provide a self-attention mask of dimensions [batch_size, from_seq_length, to_seq_length]
        # ourselves in which case we just need to make it broadcastable to all heads.
        if attention_mask.dim() == 3:
            extended_attention_mask = attention_mask[:, None, :, :]
        elif attention_mask.dim() == 2:
            # Provided a padding mask of dimensions [batch_size, seq_length]
            # - if the model is a decoder, apply a causal mask in addition to the padding mask
            # - if the model is an encoder, make the mask broadcastable to [batch_size, num_heads, seq_length, seq_length]
            if self.config.is_decoder:
                extended_attention_mask = ModuleUtilsMixin.create_extended_attention_mask_for_decoder(
                    input_shape, attention_mask, device
                )
            else:
                extended_attention_mask = attention_mask[:, None, None, :]
        else:
            raise ValueError(
                f"Wrong shape for input_ids (shape {input_shape}) or attention_mask (shape {attention_mask.shape})"
            )

        # Since attention_mask is 1.0 for positions we want to attend and 0.0 for
        # masked positions, this operation will create a tensor which is 0.0 for
        # positions we want to attend and the dtype's smallest value for masked positions.
        # Since we are adding it to the raw scores before the softmax, this is
        # effectively the same as removing these entirely.
        extended_attention_mask = extended_attention_mask.to(dtype=dtype)  # fp16 compatibility
        extended_attention_mask = (1.0 - extended_attention_mask) * torch.finfo(dtype).min
        return extended_attention_mask

    def get_head_mask(
        self, head_mask: Optional[Tensor], num_hidden_layers: int, is_attention_chunked: bool = False
    ) -> Tensor:
        """
        Prepare the head mask if needed.

        Args:
            head_mask (`torch.Tensor` with shape `[num_heads]` or `[num_hidden_layers x num_heads]`, *optional*):
                The mask indicating if we should keep the heads or not (1.0 for keep, 0.0 for discard).
            num_hidden_layers (`int`):
                The number of hidden layers in the model.
            is_attention_chunked (`bool`, *optional*, defaults to `False`):
                Whether or not the attentions scores are computed by chunks or not.

        Returns:
            `torch.Tensor` with shape `[num_hidden_layers x batch x num_heads x seq_length x seq_length]` or list with
            `[None]` for each layer.
        """
        if head_mask is not None:
            head_mask = self._convert_head_mask_to_5d(head_mask, num_hidden_layers)
            if is_attention_chunked is True:
                head_mask = head_mask.unsqueeze(-1)
        else:
            head_mask = [None] * num_hidden_layers

        return head_mask

    def _convert_head_mask_to_5d(self, head_mask, num_hidden_layers):
        """-> [num_hidden_layers x batch x num_heads x seq_length x seq_length]"""
        if head_mask.dim() == 1:
            head_mask = head_mask.unsqueeze(0).unsqueeze(0).unsqueeze(-1).unsqueeze(-1)
            head_mask = head_mask.expand(num_hidden_layers, -1, -1, -1, -1)
        elif head_mask.dim() == 2:
            head_mask = head_mask.unsqueeze(1).unsqueeze(-1).unsqueeze(-1)  # We can specify head_mask for each layer
        assert head_mask.dim() == 5, f"head_mask.dim != 5, instead {head_mask.dim()}"
        head_mask = head_mask.to(dtype=self.dtype)  # switch to float if need + fp16 compatibility
        return head_mask

    def num_parameters(self, only_trainable: bool = False, exclude_embeddings: bool = False) -> int:
        """
        Get number of (optionally, trainable or non-embeddings) parameters in the module.

        Args:
            only_trainable (`bool`, *optional*, defaults to `False`):
                Whether or not to return only the number of trainable parameters

            exclude_embeddings (`bool`, *optional*, defaults to `False`):
                Whether or not to return only the number of non-embeddings parameters

        Returns:
            `int`: The number of parameters.
        """

        if exclude_embeddings:
            embedding_param_names = [
                f"{name}.weight" for name, module_type in self.named_modules() if isinstance(module_type, nn.Embedding)
            ]
            total_parameters = [
                parameter for name, parameter in self.named_parameters() if name not in embedding_param_names
            ]
        else:
            total_parameters = list(self.parameters())

        total_numel = []
        is_loaded_in_4bit = getattr(self, "is_loaded_in_4bit", False)

        if is_loaded_in_4bit:
            if is_bitsandbytes_available():
                import bitsandbytes as bnb
            else:
                raise ValueError(
                    "bitsandbytes is not installed but it seems that the model has been loaded in 4bit precision, something went wrong"
                    " make sure to install bitsandbytes with `pip install bitsandbytes`. You also need a GPU. "
                )

        for param in total_parameters:
            if param.requires_grad or not only_trainable:
                # For 4bit models, we need to multiply the number of parameters by 2 as half of the parameters are
                # used for the 4bit quantization (uint8 tensors are stored)
                if is_loaded_in_4bit and isinstance(param, bnb.nn.Params4bit):
                    if hasattr(param, "element_size"):
                        num_bytes = param.element_size()
                    elif hasattr(param, "quant_storage"):
                        num_bytes = param.quant_storage.itemsize
                    else:
                        num_bytes = 1
                    total_numel.append(param.numel() * 2 * num_bytes)
                else:
                    total_numel.append(param.numel())

        return sum(total_numel)

    def estimate_tokens(self, input_dict: Dict[str, Union[torch.Tensor, Any]]) -> int:
        """
        Helper function to estimate the total number of tokens from the model inputs.

        Args:
            inputs (`dict`): The model inputs.

        Returns:
            `int`: The total number of tokens.
        """
        if not hasattr(self, "warnings_issued"):
            self.warnings_issued = {}
        if self.main_input_name in input_dict:
            return input_dict[self.main_input_name].numel()
        elif "estimate_tokens" not in self.warnings_issued:
            logger.warning(
                "Could not estimate the number of tokens of the input, floating-point operations will not be computed"
            )
            self.warnings_issued["estimate_tokens"] = True
        return 0

    def floating_point_ops(
        self, input_dict: Dict[str, Union[torch.Tensor, Any]], exclude_embeddings: bool = True
    ) -> int:
        """
        Get number of (optionally, non-embeddings) floating-point operations for the forward and backward passes of a
        batch with this transformer model. Default approximation neglects the quadratic dependency on the number of
        tokens (valid if `12 * d_model << sequence_length`) as laid out in [this
        paper](https://arxiv.org/pdf/2001.08361.pdf) section 2.1. Should be overridden for transformers with parameter
        re-use e.g. Albert or Universal Transformers, or if doing long-range modeling with very high sequence lengths.

        Args:
            batch_size (`int`):
                The batch size for the forward pass.

            sequence_length (`int`):
                The number of tokens in each line of the batch.

            exclude_embeddings (`bool`, *optional*, defaults to `True`):
                Whether or not to count embedding and softmax operations.

        Returns:
            `int`: The number of floating-point operations.
        """

        return 6 * self.estimate_tokens(input_dict) * self.num_parameters(exclude_embeddings=exclude_embeddings)


# TODO (joao): remove `GenerationMixin` inheritance in v4.50
class PreTrainedModel(nn.Module, ModuleUtilsMixin, GenerationMixin, PushToHubMixin, PeftAdapterMixin):
    r"""
    Base class for all models.

    [`PreTrainedModel`] takes care of storing the configuration of the models and handles methods for loading,
    downloading and saving models as well as a few methods common to all models to:

        - resize the input embeddings,
        - prune heads in the self-attention heads.

    Class attributes (overridden by derived classes):

        - **config_class** ([`PretrainedConfig`]) -- A subclass of [`PretrainedConfig`] to use as configuration class
          for this model architecture.
        - **load_tf_weights** (`Callable`) -- A python *method* for loading a TensorFlow checkpoint in a PyTorch model,
          taking as arguments:

            - **model** ([`PreTrainedModel`]) -- An instance of the model on which to load the TensorFlow checkpoint.
            - **config** ([`PreTrainedConfig`]) -- An instance of the configuration associated to the model.
            - **path** (`str`) -- A path to the TensorFlow checkpoint.

        - **base_model_prefix** (`str`) -- A string indicating the attribute associated to the base model in derived
          classes of the same architecture adding modules on top of the base model.
        - **is_parallelizable** (`bool`) -- A flag indicating whether this model supports model parallelization.
        - **main_input_name** (`str`) -- The name of the principal input to the model (often `input_ids` for NLP
          models, `pixel_values` for vision models and `input_values` for speech models).
    """

    config_class = None
    base_model_prefix = ""
    main_input_name = "input_ids"
    model_tags = None

    _auto_class = None
    _no_split_modules = []
    _skip_keys_device_placement = None
    _keep_in_fp32_modules = None

    # a list of `re` patterns of `state_dict` keys that should be removed from the list of missing
    # keys we find (keys inside the model but not in the checkpoint) and avoid unnecessary warnings.
    _keys_to_ignore_on_load_missing = None
    # a list of `re` patterns of `state_dict` keys that should be removed from the list of
    # unexpected keys we find (keys inside the checkpoint but not the model) and avoid unnecessary
    # warnings.
    _keys_to_ignore_on_load_unexpected = None
    # a list of `state_dict` keys to ignore when saving the model (useful for keys that aren't
    # trained, but which are either deterministic or tied variables)
    _keys_to_ignore_on_save = None
    # a list of `state_dict` keys that are potentially tied to another key in the state_dict.
    _tied_weights_keys = None

    is_parallelizable = False
    supports_gradient_checkpointing = False
    _is_stateful = False

    # Flash Attention 2 support
    _supports_flash_attn_2 = False

    # SDPA support
    _supports_sdpa = False

    # Flex Attention support
    _supports_flex_attn = False

    # Has support for a `Cache` instance as `past_key_values`? Does it support a `StaticCache`?
    _supports_cache_class = False
    _supports_static_cache = False

    # Has support for a `QuantoQuantizedCache` instance as `past_key_values`
    _supports_quantized_cache = False

    # A tensor parallel plan to be applied to the model when TP is enabled. For
    # top-level models, this attribute is currently defined in respective model
    # code. For base models, this attribute comes from
    # `config.base_model_tp_plan` during `__init__`.
    # It should identify the layers exactly: if you want to TP model.language_model.layers.fc1
    # by passing `tp_plan` to the init, it should be {"model.language_model.layers.fc1":"colwise"}
    # for example.
    _tp_plan = None

    # A pipeline parallel plan specifying the layers which may not be present
    # on all ranks when PP is enabled. For top-level models, this attribute is
    # currently defined in respective model code. For base models, this
    # attribute comes from `config.base_model_pp_plan` during `post_init`.
    #
    # The variable names for the inputs and outputs of the specified layers can
    # be indexed using the `PipelineParallel` enum as follows:
    # - `_pp_plan["layers"][PipelineParallel.inputs]`
    # - `_pp_plan["layers"][PipelineParallel.outputs]`
    _pp_plan = None

    # This flag signal that the model can be used as an efficient backend in TGI and vLLM
    # In practice, it means that they support attention interface functions, fully pass the kwargs
    # through all modules up to the Attention layer, can slice logits with Tensor, and have a default TP plan
    _supports_attention_backend = False

    @property
    def dummy_inputs(self) -> Dict[str, torch.Tensor]:
        """
        `Dict[str, torch.Tensor]`: Dummy inputs to do a forward pass in the network.
        """
        return {"input_ids": torch.tensor(DUMMY_INPUTS)}

    @property
    def framework(self) -> str:
        """
        :str: Identifies that this is a PyTorch model.
        """
        return "pt"

    def __init__(self, config: PretrainedConfig, *inputs, **kwargs):
        super().__init__()
        if not isinstance(config, PretrainedConfig):
            raise ValueError(
                f"Parameter config in `{self.__class__.__name__}(config)` should be an instance of class "
                "`PretrainedConfig`. To create a model from a pretrained model use "
                f"`model = {self.__class__.__name__}.from_pretrained(PRETRAINED_MODEL_NAME)`"
            )
        if not getattr(config, "_attn_implementation_autoset", False):
            # config usually has a `torch_dtype` but we need the next line for the `no_super_init` tests
            dtype = config.torch_dtype if hasattr(config, "torch_dtype") else torch.get_default_dtype()
            config = self._autoset_attn_implementation(config, torch_dtype=dtype, check_device_map=False)
        self.config = config

        # for initialization of the loss
        loss_type = self.__class__.__name__
        if loss_type not in LOSS_MAPPING:
            loss_groups = f"({'|'.join(LOSS_MAPPING)})"
            loss_type = re.findall(loss_groups, self.__class__.__name__)
            if len(loss_type) > 0:
                loss_type = loss_type[0]
            else:
                loss_type = None
        self.loss_type = loss_type

        self.name_or_path = config.name_or_path
        self.warnings_issued = {}
        self.generation_config = GenerationConfig.from_model_config(config) if self.can_generate() else None
        # Overwrite the class attribute to make it an instance attribute, so models like
        # `InstructBlipForConditionalGeneration` can dynamically update it without modifying the class attribute
        # when a different component (e.g. language_model) is used.
        self._keep_in_fp32_modules = copy.copy(self.__class__._keep_in_fp32_modules)

        self._no_split_modules = self._no_split_modules or []

    def post_init(self):
        """
        A method executed at the end of each Transformer model initialization, to execute code that needs the model's
        modules properly initialized (such as weight initialization).
        """
        self.init_weights()
        self._backward_compatibility_gradient_checkpointing()

        # Make sure the modules correctly exist if the flag is active
        if self._keep_in_fp32_modules is not None:
            all_parameters = {name for name, _ in self.named_parameters() if len(name) > 0}
            unique_module_names = set()
            # Get all unique module names in the module graph, without the prefixes
            for param in all_parameters:
                unique_module_names.update(
                    [name for name in param.split(".") if not name.isnumeric() and name not in ["weight", "bias"]]
                )
            # Check that every module in the keep_in_fp32 list is part of the module graph
            for module in self._keep_in_fp32_modules:
                if module not in unique_module_names:
                    raise ValueError(
                        f"{module} was specified in the `_keep_in_fp32_modules` list, but is not part of the modules in"
                        f" {self.__class__.__name__}"
                    )

        # If current model is a base model, attach `base_model_tp_plan` and `base_model_pp_plan` from config
        if self.base_model is self:
            self._pp_plan = (
                self.config.base_model_pp_plan.copy() if self.config.base_model_pp_plan is not None else None
            )
            self._tp_plan = self.config.base_model_tp_plan.copy() if self.config.base_model_tp_plan is not None else {}
        else:
            self._tp_plan = self._tp_plan or {}
            for name, module in self.named_children():
                if plan := getattr(module, "_tp_plan", None):
                    self._tp_plan.update({f"{name}.{k}": v for k, v in plan.items()})

        if self._tp_plan is not None and is_torch_greater_or_equal("2.3"):
            for _, v in self._tp_plan.items():
                if v not in SUPPORTED_TP_STYLES:
                    raise ValueError(
                        f"Unsupported tensor parallel style {v}. Supported styles are {SUPPORTED_TP_STYLES}"
                    )

    def dequantize(self):
        """
        Potentially dequantize the model in case it has been quantized by a quantization method that support
        dequantization.
        """
        hf_quantizer = getattr(self, "hf_quantizer", None)

        if hf_quantizer is None:
            raise ValueError("You need to first quantize your model in order to dequantize it")

        return hf_quantizer.dequantize(self)

    def _backward_compatibility_gradient_checkpointing(self):
        if self.supports_gradient_checkpointing and getattr(self.config, "gradient_checkpointing", False):
            self.gradient_checkpointing_enable()
            # Remove the attribute now that is has been consumed, so it's no saved in the config.
            delattr(self.config, "gradient_checkpointing")

    def add_model_tags(self, tags: Union[List[str], str]) -> None:
        r"""
        Add custom tags into the model that gets pushed to the Hugging Face Hub. Will
        not overwrite existing tags in the model.

        Args:
            tags (`Union[List[str], str]`):
                The desired tags to inject in the model

        Examples:

        ```python
        from transformers import AutoModel

        model = AutoModel.from_pretrained("google-bert/bert-base-cased")

        model.add_model_tags(["custom", "custom-bert"])

        # Push the model to your namespace with the name "my-custom-bert".
        model.push_to_hub("my-custom-bert")
        ```
        """
        if isinstance(tags, str):
            tags = [tags]

        if self.model_tags is None:
            self.model_tags = []

        for tag in tags:
            if tag not in self.model_tags:
                self.model_tags.append(tag)

    @classmethod
    @restore_default_torch_dtype
    def _from_config(cls, config, **kwargs):
        """
        All context managers that the model should be initialized under go here.

        Args:
            torch_dtype (`torch.dtype`, *optional*):
                Override the default `torch.dtype` and load the model under this dtype.
        """
        # when we init a model from within another model (e.g. VLMs) and dispatch on FA2
        # a warning is raised that dtype should be fp16. Since we never pass dtype from within
        # modeling code, we can try to infer it here same way as done in `from_pretrained`
        torch_dtype = kwargs.pop("torch_dtype", config.torch_dtype)
        if isinstance(torch_dtype, str):
            torch_dtype = getattr(torch, torch_dtype)

        use_flash_attention_2 = kwargs.pop("use_flash_attention_2", False)

        # override default dtype if needed
        dtype_orig = None
        if torch_dtype is not None:
            dtype_orig = cls._set_default_torch_dtype(torch_dtype)

        config = copy.deepcopy(config)  # We do not want to modify the config inplace in _from_config.

        if config._attn_implementation_internal is not None:
            # In this case, the config has been created with the attn_implementation set by the user, which we
            # should respect.
            attn_implementation = config._attn_implementation_internal
        else:
            attn_implementation = None

        config._attn_implementation = kwargs.pop("attn_implementation", attn_implementation)
        if not getattr(config, "_attn_implementation_autoset", False):
            config = cls._autoset_attn_implementation(
                config,
                use_flash_attention_2=use_flash_attention_2,
                check_device_map=False,
                torch_dtype=torch_dtype,
            )

        if is_deepspeed_zero3_enabled() and not _is_quantized and not _is_ds_init_called:
            import deepspeed

            logger.info("Detected DeepSpeed ZeRO-3: activating zero.init() for this model")
            # this immediately partitions the model across all gpus, to avoid the overhead in time
            # and memory copying it on CPU or each GPU first
            init_contexts = [deepspeed.zero.Init(config_dict_or_path=deepspeed_config()), set_zero3_state()]
            with ContextManagers(init_contexts):
                model = cls(config, **kwargs)

        else:
            model = cls(config, **kwargs)

        # restore default dtype if it was modified
        if dtype_orig is not None:
            torch.set_default_dtype(dtype_orig)

        return model

    @classmethod
    def _autoset_attn_implementation(
        cls,
        config,
        use_flash_attention_2: bool = False,
        torch_dtype: Optional[torch.dtype] = None,
        device_map: Optional[Union[str, Dict[str, int]]] = None,
        check_device_map: bool = True,
    ):
        """
        Automatically checks and dispatches to a default attention implementation. In order of priority:
            1. An implementation specified in `config._attn_implementation` (due for example to the argument attn_implementation="sdpa" in from_pretrained).
            2. DEPRECATED: if use_flash_attention_2 is set to `True` and `flash_attn` is available, flash attention. (`LlamaFlashAttention` for example)
            3. SDPA implementation, if available and supported by the model type. (`LlamaSdpaAttention` for example)
            4. The default model's implementation otherwise (`LlamaAttention` for example) .
        """
        # Here we use config._attn_implementation_internal to check whether the attention implementation was explicitly set by the user.
        # The property `PretrainedConfig._attn_implementation` is never `None`, for backward compatibility (always fall back on "eager").
        # The `hasattr` here is used as some Transformers tests for some reason do not call PretrainedConfig __init__ (e.g. test_no_super_init_config_and_model)
        requested_attn_implementation = None
        if hasattr(config, "_attn_implementation_internal") and config._attn_implementation_internal is not None:
            if config._attn_implementation != "flash_attention_2" and use_flash_attention_2:
                raise ValueError(
                    f'Both attn_implementation="{config._attn_implementation}" and `use_flash_attention_2=True` were used when loading the model, which are not compatible.'
                    ' We recommend to just use `attn_implementation="flash_attention_2"` when loading the model.'
                )

            if (
                not isinstance(config._attn_implementation, dict)
                and config._attn_implementation not in ["eager"] + ALL_ATTENTION_FUNCTIONS.valid_keys()
            ):
                message = f'Specified `attn_implementation="{config._attn_implementation}"` is not supported. The only possible arguments are `attn_implementation="eager"` (manual attention implementation)'
                if cls._supports_flash_attn_2:
                    message += ', `"attn_implementation=flash_attention_2"` (implementation using flash attention 2)'
                if cls._supports_sdpa:
                    message += ', `"attn_implementation=sdpa"` (implementation using torch.nn.functional.scaled_dot_product_attention)'
                if cls._supports_flex_attn:
                    message += (
                        ', `"attn_implementation=flex_attention"` (implementation using torch\'s flex_attention)'
                    )
                raise ValueError(message + ".")

            # If a config is passed with a preset attn_implementation, we skip the automatic dispatch and use the user-provided config, with hard checks that the requested attention implementation is available.
            requested_attn_implementation = config._attn_implementation_internal

        # Composite models consisting of several PretrainedModels have to specify attention impl as a dict
        # where keys are sub-config names. But most people will specify one `str` which means that should dispatch it
        # for all sub-models.
        # Below we check if a config is composite and manually prepare a dict of attn impl if not already passed as a dict.
        # Later each sub-module will dispatch with its own attn impl, by calling `XXXModel._from_config(config.text_config)`
        # If any of sub-modules doesn't support requested attn, an error will be raised. See https://github.com/huggingface/transformers/pull/32238
        for key in config.sub_configs.keys():
            sub_config = getattr(config, key)
            curr_attn_implementation = (
                requested_attn_implementation
                if not isinstance(requested_attn_implementation, dict)
                else requested_attn_implementation.get(key, None)
            )
            # For models with backbone sub-config might be not initialized
            if sub_config is not None:
                sub_config._attn_implementation_internal = curr_attn_implementation

        if use_flash_attention_2:
            logger.warning_once(
                'The model was loaded with use_flash_attention_2=True, which is deprecated and may be removed in a future release. Please use `attn_implementation="flash_attention_2"` instead.'
            )
            config._attn_implementation = "flash_attention_2"

        if config._attn_implementation == "flash_attention_2":
            cls._check_and_enable_flash_attn_2(
                config,
                torch_dtype=torch_dtype,
                device_map=device_map,
                hard_check_only=False,
                check_device_map=check_device_map,
            )
        elif requested_attn_implementation == "flex_attention":
            config = cls._check_and_enable_flex_attn(config, hard_check_only=True)
        elif requested_attn_implementation in [None, "sdpa"] and not is_torch_xla_available():
            # use_flash_attention_2 takes priority over SDPA, hence SDPA treated in this elif.
            config = cls._check_and_enable_sdpa(
                config,
                hard_check_only=False if requested_attn_implementation is None else True,
            )

            if (
                torch.version.hip is not None
                and config._attn_implementation == "sdpa"
                and torch.cuda.device_count() > 1
                and version.parse(torch.__version__) < version.parse("2.4.1")
            ):
                logger.warning_once(
                    "Using the `SDPA` attention implementation on multi-gpu setup with ROCM may lead to performance issues due to the FA backend. Disabling it to use alternative backends."
                )
                torch.backends.cuda.enable_flash_sdp(False)
        elif requested_attn_implementation in ALL_ATTENTION_FUNCTIONS.valid_keys():
            config._attn_implementation = requested_attn_implementation
        elif isinstance(requested_attn_implementation, dict):
            config._attn_implementation = None
        else:
            config._attn_implementation = "eager"

        config._attn_implementation_autoset = True
        return config

    @classmethod
    def _set_default_torch_dtype(cls, dtype: torch.dtype) -> torch.dtype:
        """
        Change the default dtype and return the previous one. This is needed when wanting to instantiate the model
        under specific dtype.

        Args:
            dtype (`torch.dtype`):
                a floating dtype to set to.

        Returns:
            `torch.dtype`: the original `dtype` that can be used to restore `torch.set_default_dtype(dtype)` if it was
            modified. If it wasn't, returns `None`.

        Note `set_default_dtype` currently only works with floating-point types and asserts if for example,
        `torch.int64` is passed. So if a non-float `dtype` is passed this functions will throw an exception.
        """
        if not dtype.is_floating_point:
            raise ValueError(
                f"Can't instantiate {cls.__name__} model under dtype={dtype} since it is not a floating point dtype"
            )

        logger.info(f"Instantiating {cls.__name__} model under default dtype {dtype}.")
        dtype_orig = torch.get_default_dtype()
        torch.set_default_dtype(dtype)
        return dtype_orig

    @property
    def base_model(self) -> nn.Module:
        """
        `torch.nn.Module`: The main body of the model.
        """
        return getattr(self, self.base_model_prefix, self)

    @classmethod
    def can_generate(cls) -> bool:
        """
        Returns whether this model can generate sequences with `.generate()` from the `GenerationMixin`.

        Under the hood, on classes where this function returns True, some generation-specific changes are triggered:
        for instance, the model instance will have a populated `generation_config` attribute.

        Returns:
            `bool`: Whether this model can generate sequences with `.generate()`.
        """
        # Directly inherits `GenerationMixin` -> can generate
        if "GenerationMixin" in str(cls.__bases__):
            return True
        # The class inherits from a class that can generate (recursive check) -> can generate
        for base in cls.__bases__:
            if not hasattr(base, "can_generate"):
                continue
            if "PreTrainedModel" not in str(base) and base.can_generate():
                return True
        # BC: Detects whether `prepare_inputs_for_generation` has been overwritten in the model. Prior to v4.45, this
        # was how we detected whether a model could generate.
        if "GenerationMixin" not in str(cls.prepare_inputs_for_generation):
            logger.warning_once(
                f"{cls.__name__} has generative capabilities, as `prepare_inputs_for_generation` is explicitly "
                "overwritten. However, it doesn't directly inherit from `GenerationMixin`. From 👉v4.50👈 onwards, "
                "`PreTrainedModel` will NOT inherit from `GenerationMixin`, and this model will lose the ability "
                "to call `generate` and other related functions."
                "\n  - If you're using `trust_remote_code=True`, you can get rid of this warning by loading the "
                "model with an auto class. See https://huggingface.co/docs/transformers/en/model_doc/auto#auto-classes"
                "\n  - If you are the owner of the model architecture code, please modify your model class such that "
                "it inherits from `GenerationMixin` (after `PreTrainedModel`, otherwise you'll get an exception)."
                "\n  - If you are not the owner of the model architecture class, please contact the model code owner "
                "to update it."
            )
            return True
        # Otherwise, can't generate
        return False

    @classmethod
    def _check_and_enable_flash_attn_2(
        cls,
        config,
        torch_dtype: Optional[torch.dtype] = None,
        device_map: Optional[Union[str, Dict[str, int]]] = None,
        check_device_map: bool = True,
        hard_check_only: bool = False,
    ) -> PretrainedConfig:
        """
        Checks the availability of Flash Attention 2 and compatibility with the current model.

        If all checks pass and `hard_check_only` is False, the method will set the config attribute `attn_implementation` to "flash_attention_2" so that the model can initialize the correct attention module.
        """
        if not cls._supports_flash_attn_2:
            raise ValueError(
                f"{cls.__name__} does not support Flash Attention 2.0 yet. Please request to add support where"
                f" the model is hosted, on its model hub page: https://huggingface.co/{config._name_or_path}/discussions/new"
                " or in the Transformers GitHub repo: https://github.com/huggingface/transformers/issues/new"
            )

        if not is_flash_attn_2_available():
            preface = "FlashAttention2 has been toggled on, but it cannot be used due to the following error:"
            install_message = "Please refer to the documentation of https://huggingface.co/docs/transformers/perf_infer_gpu_one#flashattention-2 to install Flash Attention 2."

            if importlib.util.find_spec("flash_attn") is None:
                # package `flash-attn` can not be installed on Ascend NPU, ignore related validation logic and early exit.
                if is_torch_npu_available():
                    if not hard_check_only:
                        config._attn_implementation = "flash_attention_2"

                    logger.info("Detect using FlashAttention2 on Ascend NPU.")
                    return config
                else:
                    raise ImportError(f"{preface} the package flash_attn seems to be not installed. {install_message}")

            flash_attention_version = version.parse(importlib.metadata.version("flash_attn"))
            if torch.version.cuda:
                if flash_attention_version < version.parse("2.1.0"):
                    raise ImportError(
                        f"{preface} you need flash_attn package version to be greater or equal than 2.1.0. Detected version {flash_attention_version}. {install_message}"
                    )
                elif not torch.cuda.is_available():
                    raise ValueError(
                        f"{preface} Flash Attention 2 is not available on CPU. Please make sure torch can access a CUDA device."
                    )
                else:
                    raise ImportError(f"{preface} Flash Attention 2 is not available. {install_message}")
            elif torch.version.hip:
                if flash_attention_version < version.parse("2.0.4"):
                    raise ImportError(
                        f"{preface} you need flash_attn package version to be greater or equal than 2.0.4. Make sure to have that version installed - detected version {flash_attention_version}. {install_message}"
                    )
                else:
                    raise ImportError(f"{preface} Flash Attention 2 is not available. {install_message}")

        _is_bettertransformer = getattr(cls, "use_bettertransformer", False)

        if _is_bettertransformer:
            raise ValueError(
                "Flash Attention 2 and BetterTransformer API are not compatible. Please make sure to disable BetterTransformers by doing model.reverse_bettertransformer()"
            )

        if torch_dtype is None:
            logger.warning_once(
                "You are attempting to use Flash Attention 2.0 without specifying a torch dtype. This might lead to unexpected behaviour"
            )
        elif torch_dtype is not None and torch_dtype not in [torch.float16, torch.bfloat16]:
            logger.warning_once(
                "Flash Attention 2.0 only supports torch.float16 and torch.bfloat16 dtypes, but"
                f" the current dype in {cls.__name__} is {torch_dtype}. You should run training or inference using Automatic Mixed-Precision via the `with torch.autocast(device_type='torch_device'):` decorator,"
                ' or load the model with the `torch_dtype` argument. Example: `model = AutoModel.from_pretrained("openai/whisper-tiny", attn_implementation="flash_attention_2", torch_dtype=torch.float16)`'
            )

        # The check `torch.empty(0).device.type != "cuda"` is needed as the model may be initialized after `torch.set_default_device` has been called,
        # or the model may be initialized under the context manager `with torch.device("cuda"):`.
        if check_device_map and device_map is None and torch.empty(0).device.type not in ["cuda", "mlu"]:
            if torch.cuda.is_available():
                logger.warning_once(
                    "You are attempting to use Flash Attention 2.0 with a model not initialized on GPU. Make sure to move the model to GPU"
                    " after initializing it on CPU with `model.to('cuda')`."
                )
            elif is_torch_mlu_available():
                logger.warning_once(
                    "You are attempting to use Flash Attention 2.0 with a model not initialized on MLU. Make sure to move the model to MLU"
                    " after initializing it on CPU with `model.to('mlu')`."
                )
            else:
                raise ValueError(
                    "You are attempting to use Flash Attention 2.0 with a model not initialized on GPU and with no GPU available. "
                    "This is not supported yet. Please make sure to have access to a GPU and either initialise the model on a GPU by passing a device_map "
                    "or initialising the model on CPU and then moving it to GPU."
                )
        elif (
            check_device_map
            and device_map is not None
            and isinstance(device_map, dict)
            and ("cpu" in device_map.values() or "disk" in device_map.values())
        ):
            raise ValueError(
                "You are attempting to use Flash Attention 2.0 with a model dispatched on CPU or disk. This is not supported. Please make sure to "
                "initialise the model on a GPU by passing a device_map that contains only GPU devices as keys."
            )
        if not hard_check_only:
            config._attn_implementation = "flash_attention_2"
        return config

    @classmethod
    def _check_and_enable_sdpa(cls, config, hard_check_only: bool = False) -> PretrainedConfig:
        """
        Checks the availability of SDPA for a given model.

        If all checks pass and `hard_check_only` is False, the method will set the config attribute `_attn_implementation` to "sdpa" so that the model can initialize the correct attention module.
        """
        if hard_check_only:
            if not cls._supports_sdpa:
                raise ValueError(
                    f"{cls.__name__} does not support an attention implementation through torch.nn.functional.scaled_dot_product_attention yet."
                    " Please request the support for this architecture: https://github.com/huggingface/transformers/issues/28005. If you believe"
                    ' this error is a bug, please open an issue in Transformers GitHub repository and load your model with the argument `attn_implementation="eager"` meanwhile. Example: `model = AutoModel.from_pretrained("openai/whisper-tiny", attn_implementation="eager")`'
                )
            if not is_torch_sdpa_available():
                raise ImportError(
                    "PyTorch SDPA requirements in Transformers are not met. Please install torch>=2.1.1."
                )

        if not is_torch_sdpa_available() or not cls._supports_sdpa:
            return config

        _is_bettertransformer = getattr(cls, "use_bettertransformer", False)
        if _is_bettertransformer:
            return config

        if not hard_check_only:
            config._attn_implementation = "sdpa"
        return config

    @classmethod
    def _check_and_enable_flex_attn(cls, config, hard_check_only: bool = False) -> PretrainedConfig:
        """
        Checks the availability of Flex Attention for a given model.

        If all checks pass and `hard_check_only` is False, the method will set the config attribute `_attn_implementation` to "flex_attention" so that the model can initialize the correct attention module.
        """
        if hard_check_only:
            if not cls._supports_flex_attn:
                raise ValueError(
                    f"{cls.__name__} does not support an attention implementation through torch's flex_attention."
                    " Please request the support for this architecture: https://github.com/huggingface/transformers/issues/34809."
                    " If you believe this error is a bug, please open an issue in Transformers GitHub repository"
                    ' and load your model with the argument `attn_implementation="eager"` meanwhile.'
                    ' Example: `model = AutoModel.from_pretrained("openai/whisper-tiny", attn_implementation="eager")`'
                )
            if not is_torch_flex_attn_available():
                raise ImportError(
                    "PyTorch Flex Attention requirements in Transformers are not met. Please install torch>=2.5.0."
                )

        if not is_torch_flex_attn_available() or not cls._supports_flex_attn:
            return config

        if not hard_check_only:
            config._attn_implementation = "flex_attention"

        return config

    def enable_input_require_grads(self):
        """
        Enables the gradients for the input embeddings. This is useful for fine-tuning adapter weights while keeping
        the model weights fixed.
        """

        def make_inputs_require_grads(module, input, output):
            output.requires_grad_(True)

        self._require_grads_hook = self.get_input_embeddings().register_forward_hook(make_inputs_require_grads)

    def disable_input_require_grads(self):
        """
        Removes the `_require_grads_hook`.
        """
        self._require_grads_hook.remove()

    def get_input_embeddings(self) -> nn.Module:
        """
        Returns the model's input embeddings.

        Returns:
            `nn.Module`: A torch module mapping vocabulary to hidden states.
        """
        base_model = getattr(self, self.base_model_prefix, self)
        if base_model is not self:
            return base_model.get_input_embeddings()
        else:
            raise NotImplementedError

    def set_input_embeddings(self, value: nn.Module):
        """
        Set model's input embeddings.

        Args:
            value (`nn.Module`): A module mapping vocabulary to hidden states.
        """
        base_model = getattr(self, self.base_model_prefix, self)
        if base_model is not self:
            base_model.set_input_embeddings(value)
        else:
            raise NotImplementedError

    def get_output_embeddings(self) -> nn.Module:
        """
        Returns the model's output embeddings.

        Returns:
            `nn.Module`: A torch module mapping hidden states to vocabulary.
        """
        return None  # Overwrite for models with output embeddings

    def _init_weights(self, module):
        """
        Initialize the weights. This method should be overridden by derived class and is
        the only initialization method that will be called when loading a checkpoint
        using `from_pretrained`. Any attempt to initialize outside of this function
        will be useless as the torch.nn.init function are all replaced with skip.
        """
        pass

    def _initialize_weights(self, module):
        """
        Initialize the weights if they are not already initialized.
        """
        if getattr(module, "_is_hf_initialized", False):
            return
        self._init_weights(module)
        module._is_hf_initialized = True

    def tie_weights(self):
        """
        Tie the weights between the input embeddings and the output embeddings.

        If the `torchscript` flag is set in the configuration, can't handle parameter sharing so we are cloning the
        weights instead.
        """
        if getattr(self.config.get_text_config(decoder=True), "tie_word_embeddings", True):
            output_embeddings = self.get_output_embeddings()
            if output_embeddings is not None:
                self._tie_or_clone_weights(output_embeddings, self.get_input_embeddings())

        if getattr(self.config, "is_encoder_decoder", False) and getattr(self.config, "tie_encoder_decoder", False):
            if hasattr(self, self.base_model_prefix):
                self = getattr(self, self.base_model_prefix)
            tied_weights = self._tie_encoder_decoder_weights(
                self.encoder, self.decoder, self.base_model_prefix, "encoder"
            )
            # Setting a dynamic variable instead of `_tied_weights_keys` because it's a class
            # attributed not an instance member, therefore modifying it will modify the entire class
            # Leading to issues on subsequent calls by different tests or subsequent calls.
            self._dynamic_tied_weights_keys = tied_weights

        for module in self.modules():
            if hasattr(module, "_tie_weights"):
                module._tie_weights()

    @staticmethod
    def _tie_encoder_decoder_weights(
        encoder: nn.Module, decoder: nn.Module, base_model_prefix: str, base_encoder_name: str
    ):
        uninitialized_encoder_weights: List[str] = []
        tied_weights: List[str] = []
        if decoder.__class__ != encoder.__class__:
            logger.info(
                f"{decoder.__class__} and {encoder.__class__} are not equal. In this case make sure that all encoder"
                " weights are correctly initialized."
            )

        def tie_encoder_to_decoder_recursively(
            decoder_pointer: nn.Module,
            encoder_pointer: nn.Module,
            module_name: str,
            base_encoder_name: str,
            uninitialized_encoder_weights: List[str],
            depth=0,
            total_decoder_name="",
            total_encoder_name="",
        ):
            assert isinstance(decoder_pointer, nn.Module) and isinstance(encoder_pointer, nn.Module), (
                f"{decoder_pointer} and {encoder_pointer} have to be of type nn.Module"
            )
            if hasattr(decoder_pointer, "weight"):
                assert hasattr(encoder_pointer, "weight")
                encoder_pointer.weight = decoder_pointer.weight
                tied_weights.append(f"{base_encoder_name}{total_encoder_name}.weight")
                if hasattr(decoder_pointer, "bias"):
                    assert hasattr(encoder_pointer, "bias")
                    tied_weights.append(f"{base_encoder_name}{total_encoder_name}.bias")
                    encoder_pointer.bias = decoder_pointer.bias
                return

            encoder_modules = encoder_pointer._modules
            decoder_modules = decoder_pointer._modules
            if len(decoder_modules) > 0:
                assert len(encoder_modules) > 0, (
                    f"Encoder module {encoder_pointer} does not match decoder module {decoder_pointer}"
                )

                all_encoder_weights = {module_name + "/" + sub_name for sub_name in encoder_modules.keys()}
                encoder_layer_pos = 0
                for name, module in decoder_modules.items():
                    if name.isdigit():
                        encoder_name = str(int(name) + encoder_layer_pos)
                        decoder_name = name
                        if not isinstance(decoder_modules[decoder_name], type(encoder_modules[encoder_name])) and len(
                            encoder_modules
                        ) != len(decoder_modules):
                            # this can happen if the name corresponds to the position in a list module list of layers
                            # in this case the decoder has added a cross-attention that the encoder does not have
                            # thus skip this step and subtract one layer pos from encoder
                            encoder_layer_pos -= 1
                            continue
                    elif name not in encoder_modules:
                        continue
                    elif depth > 500:
                        raise ValueError(
                            "Max depth of recursive function `tie_encoder_to_decoder` reached. It seems that there is"
                            " a circular dependency between two or more `nn.Modules` of your model."
                        )
                    else:
                        decoder_name = encoder_name = name
                    tie_encoder_to_decoder_recursively(
                        decoder_modules[decoder_name],
                        encoder_modules[encoder_name],
                        module_name + "/" + name,
                        base_encoder_name,
                        uninitialized_encoder_weights,
                        depth=depth + 1,
                        total_encoder_name=f"{total_encoder_name}.{encoder_name}",
                        total_decoder_name=f"{total_decoder_name}.{decoder_name}",
                    )
                    all_encoder_weights.remove(module_name + "/" + encoder_name)

                uninitialized_encoder_weights += list(all_encoder_weights)

        # tie weights recursively
        tie_encoder_to_decoder_recursively(
            decoder, encoder, base_model_prefix, base_encoder_name, uninitialized_encoder_weights
        )

        if len(uninitialized_encoder_weights) > 0:
            logger.warning(
                f"The following encoder weights were not tied to the decoder {uninitialized_encoder_weights}"
            )
        return tied_weights

    def _tie_or_clone_weights(self, output_embeddings, input_embeddings):
        """Tie or clone module weights depending of whether we are using TorchScript or not"""
        if self.config.torchscript:
            output_embeddings.weight = nn.Parameter(input_embeddings.weight.clone())
        else:
            output_embeddings.weight = input_embeddings.weight

        if getattr(output_embeddings, "bias", None) is not None:
            output_embeddings.bias.data = nn.functional.pad(
                output_embeddings.bias.data,
                (
                    0,
                    output_embeddings.weight.shape[0] - output_embeddings.bias.shape[0],
                ),
                "constant",
                0,
            )
        if hasattr(output_embeddings, "out_features") and hasattr(input_embeddings, "num_embeddings"):
            output_embeddings.out_features = input_embeddings.num_embeddings

    def _get_no_split_modules(self, device_map: str):
        """
        Get the modules of the model that should not be spit when using device_map. We iterate through the modules to
        get the underlying `_no_split_modules`.

        Args:
            device_map (`str`):
                The device map value. Options are ["auto", "balanced", "balanced_low_0", "sequential"]

        Returns:
            `List[str]`: List of modules that should not be split
        """
        _no_split_modules = set()
        modules_to_check = [self]
        while len(modules_to_check) > 0:
            module = modules_to_check.pop(-1)
            # if the module does not appear in _no_split_modules, we also check the children
            if module.__class__.__name__ not in _no_split_modules:
                if isinstance(module, PreTrainedModel):
                    if module._no_split_modules is None:
                        raise ValueError(
                            f"{module.__class__.__name__} does not support `device_map='{device_map}'`. To implement support, the model "
                            "class needs to implement the `_no_split_modules` attribute."
                        )
                    else:
                        _no_split_modules = _no_split_modules | set(module._no_split_modules)
                modules_to_check += list(module.children())
        return list(_no_split_modules)

    def resize_token_embeddings(
        self,
        new_num_tokens: Optional[int] = None,
        pad_to_multiple_of: Optional[int] = None,
        mean_resizing: bool = True,
    ) -> nn.Embedding:
        """
        Resizes input token embeddings matrix of the model if `new_num_tokens != config.vocab_size`.

        Takes care of tying weights embeddings afterwards if the model class has a `tie_weights()` method.

        Arguments:
            new_num_tokens (`int`, *optional*):
                The new number of tokens in the embedding matrix. Increasing the size will add newly initialized
                vectors at the end. Reducing the size will remove vectors from the end. If not provided or `None`, just
                returns a pointer to the input tokens `torch.nn.Embedding` module of the model without doing anything.
            pad_to_multiple_of (`int`, *optional*):
                If set will pad the embedding matrix to a multiple of the provided value.If `new_num_tokens` is set to
                `None` will just pad the embedding to a multiple of `pad_to_multiple_of`.

                This is especially useful to enable the use of Tensor Cores on NVIDIA hardware with compute capability
                `>= 7.5` (Volta), or on TPUs which benefit from having sequence lengths be a multiple of 128. For more
                details about this, or help on choosing the correct value for resizing, refer to this guide:
                https://docs.nvidia.com/deeplearning/performance/dl-performance-matrix-multiplication/index.html#requirements-tc
            mean_resizing (`bool`):
                Whether to initialize the added embeddings from a multivariate normal distribution that has old embeddings' mean and
                covariance or to initialize them with a normal distribution that has a mean of zero and std equals `config.initializer_range`.

                Setting `mean_resizing` to `True` is useful when increasing the size of the embeddings of causal language models,
                where the generated tokens' probabilities won't be affected by the added embeddings because initializing the new embeddings with the
                old embeddings' mean will reduce the kl-divergence between the next token probability before and after adding the new embeddings.
                Refer to this article for more information: https://nlp.stanford.edu/~johnhew/vocab-expansion.html

        Return:
            `torch.nn.Embedding`: Pointer to the input tokens Embeddings Module of the model.
        """
        model_embeds = self._resize_token_embeddings(new_num_tokens, pad_to_multiple_of, mean_resizing)
        if new_num_tokens is None and pad_to_multiple_of is None:
            return model_embeds

        # Since we are basically reusing the same old embeddings with new weight values, gathering is required
        is_quantized = hasattr(self, "hf_quantizer") and self.hf_quantizer is not None
        if is_deepspeed_zero3_enabled() and not is_quantized:
            import deepspeed

            with deepspeed.zero.GatheredParameters(model_embeds.weight, modifier_rank=None):
                vocab_size = model_embeds.weight.shape[0]
        else:
            vocab_size = model_embeds.weight.shape[0]

        # Update base model and current model config.
        self.config.get_text_config().vocab_size = vocab_size
        self.vocab_size = vocab_size

        # Tie weights again if needed
        self.tie_weights()

        return model_embeds

    def _resize_token_embeddings(self, new_num_tokens, pad_to_multiple_of=None, mean_resizing=True):
        old_embeddings = self.get_input_embeddings()
        new_embeddings = self._get_resized_embeddings(
            old_embeddings, new_num_tokens, pad_to_multiple_of, mean_resizing
        )
        if hasattr(old_embeddings, "_hf_hook"):
            hook = old_embeddings._hf_hook
            add_hook_to_module(new_embeddings, hook)
        old_embeddings_requires_grad = old_embeddings.weight.requires_grad
        new_embeddings.requires_grad_(old_embeddings_requires_grad)
        self.set_input_embeddings(new_embeddings)
        is_quantized = hasattr(self, "hf_quantizer") and self.hf_quantizer is not None

        # Update new_num_tokens with the actual size of new_embeddings
        if pad_to_multiple_of is not None:
            if is_deepspeed_zero3_enabled() and not is_quantized:
                import deepspeed

                with deepspeed.zero.GatheredParameters(new_embeddings.weight, modifier_rank=None):
                    new_num_tokens = new_embeddings.weight.shape[0]
            else:
                new_num_tokens = new_embeddings.weight.shape[0]

        # if word embeddings are not tied, make sure that lm head is resized as well
        if (
            self.get_output_embeddings() is not None
            and not self.config.get_text_config(decoder=True).tie_word_embeddings
        ):
            old_lm_head = self.get_output_embeddings()
            if isinstance(old_lm_head, torch.nn.Embedding):
                new_lm_head = self._get_resized_embeddings(old_lm_head, new_num_tokens, mean_resizing=mean_resizing)
            else:
                new_lm_head = self._get_resized_lm_head(old_lm_head, new_num_tokens, mean_resizing=mean_resizing)
            if hasattr(old_lm_head, "_hf_hook"):
                hook = old_lm_head._hf_hook
                add_hook_to_module(new_lm_head, hook)
            old_lm_head_requires_grad = old_lm_head.weight.requires_grad
            new_lm_head.requires_grad_(old_lm_head_requires_grad)
            self.set_output_embeddings(new_lm_head)

        return self.get_input_embeddings()

    def _get_resized_embeddings(
        self,
        old_embeddings: nn.Embedding,
        new_num_tokens: Optional[int] = None,
        pad_to_multiple_of: Optional[int] = None,
        mean_resizing: bool = True,
    ) -> nn.Embedding:
        """
        Build a resized Embedding Module from a provided token Embedding Module. Increasing the size will add newly
        initialized vectors at the end. Reducing the size will remove vectors from the end

        Args:
            old_embeddings (`torch.nn.Embedding`):
                Old embeddings to be resized.
            new_num_tokens (`int`, *optional*):
                New number of tokens in the embedding matrix.

                Increasing the size will add newly initialized vectors at the end. Reducing the size will remove
                vectors from the end. If not provided or `None`, just returns a pointer to the input tokens
                `torch.nn.Embedding` module of the model without doing anything.
            pad_to_multiple_of (`int`, *optional*):
                If set will pad the embedding matrix to a multiple of the provided value. If `new_num_tokens` is set to
                `None` will just pad the embedding to a multiple of `pad_to_multiple_of`.

                This is especially useful to enable the use of Tensor Cores on NVIDIA hardware with compute capability
                `>= 7.5` (Volta), or on TPUs which benefit from having sequence lengths be a multiple of 128. For more
                details about this, or help on choosing the correct value for resizing, refer to this guide:
                https://docs.nvidia.com/deeplearning/performance/dl-performance-matrix-multiplication/index.html#requirements-tc
            mean_resizing (`bool`):
                Whether to initialize the added embeddings from a multivariate normal distribution that has old embeddings' mean and
                covariance or to initialize them with a normal distribution that has a mean of zero and std equals `config.initializer_range`.

                Setting `mean_resizing` to `True` is useful when increasing the size of the embeddings of causal language models,
                where the generated tokens' probabilities will not be affected by the added embeddings because initializing the new embeddings with the
                old embeddings' mean will reduce the kl-divergence between the next token probability before and after adding the new embeddings.
                Refer to this article for more information: https://nlp.stanford.edu/~johnhew/vocab-expansion.html


        Return:
            `torch.nn.Embedding`: Pointer to the resized Embedding Module or the old Embedding Module if
            `new_num_tokens` is `None`
        """

        if pad_to_multiple_of is not None:
            if not isinstance(pad_to_multiple_of, int):
                raise ValueError(
                    f"Asking to pad the embedding matrix to a multiple of `{pad_to_multiple_of}`, which is not and integer. Please make sure to pass an integer"
                )
            if new_num_tokens is None:
                new_num_tokens = old_embeddings.weight.shape[0]
            new_num_tokens = ((new_num_tokens + pad_to_multiple_of - 1) // pad_to_multiple_of) * pad_to_multiple_of
        else:
            logger.info(
                "You are resizing the embedding layer without providing a `pad_to_multiple_of` parameter. This means that the new embedding"
                f" dimension will be {new_num_tokens}. This might induce some performance reduction as *Tensor Cores* will not be available."
                " For more details about this, or help on choosing the correct value for resizing, refer to this guide:"
                " https://docs.nvidia.com/deeplearning/performance/dl-performance-matrix-multiplication/index.html#requirements-tc"
            )

        if new_num_tokens is None:
            return old_embeddings

        is_quantized = hasattr(self, "hf_quantizer") and self.hf_quantizer is not None
        if is_deepspeed_zero3_enabled() and not is_quantized:
            import deepspeed

            with deepspeed.zero.GatheredParameters(old_embeddings.weight, modifier_rank=None):
                old_num_tokens, old_embedding_dim = old_embeddings.weight.size()
        else:
            old_num_tokens, old_embedding_dim = old_embeddings.weight.size()

        if old_num_tokens == new_num_tokens and not is_deepspeed_zero3_enabled():
            return old_embeddings

        if not isinstance(old_embeddings, nn.Embedding):
            raise TypeError(
                f"Old embeddings are of type {type(old_embeddings)}, which is not an instance of {nn.Embedding}. You"
                " should either use a different resize function or make sure that `old_embeddings` are an instance of"
                f" {nn.Embedding}."
            )

        # Build new embeddings

        # When using DeepSpeed ZeRO-3, we shouldn't create new embeddings with DeepSpeed init
        # because the shape of the new embedding layer is used across various modeling files
        # as well as to update config vocab size. Shape will be 0 when using DeepSpeed init leading
        # to errors when training.
        new_embeddings = nn.Embedding(
            new_num_tokens,
            old_embedding_dim,
            device=old_embeddings.weight.device,
            dtype=old_embeddings.weight.dtype,
        )

        if new_num_tokens > old_num_tokens and not mean_resizing:
            # initialize new embeddings (in particular added tokens) with a mean of 0 and std equals `config.initializer_range`.
            self._init_weights(new_embeddings)

        elif new_num_tokens > old_num_tokens and mean_resizing:
            # initialize new embeddings  (in particular added tokens). The new embeddings will be initialized
            # from a multivariate normal distribution that has old embeddings' mean and covariance.
            # as described in this article: https://nlp.stanford.edu/~johnhew/vocab-expansion.html
            logger.warning_once(
                "The new embeddings will be initialized from a multivariate normal distribution that has old embeddings' mean and covariance. "
                "As described in this article: https://nlp.stanford.edu/~johnhew/vocab-expansion.html. "
                "To disable this, use `mean_resizing=False`"
            )

            added_num_tokens = new_num_tokens - old_num_tokens
            if is_deepspeed_zero3_enabled() and not is_quantized:
                import deepspeed

                with deepspeed.zero.GatheredParameters([old_embeddings.weight], modifier_rank=None):
                    self._init_added_embeddings_weights_with_mean(
                        old_embeddings, new_embeddings, old_embedding_dim, old_num_tokens, added_num_tokens
                    )
            else:
                self._init_added_embeddings_weights_with_mean(
                    old_embeddings, new_embeddings, old_embedding_dim, old_num_tokens, added_num_tokens
                )

        # Copy token embeddings from the previous weights

        # numbers of tokens to copy
        n = min(old_num_tokens, new_num_tokens)

        if is_deepspeed_zero3_enabled() and not is_quantized:
            import deepspeed

            params = [old_embeddings.weight, new_embeddings.weight]
            with deepspeed.zero.GatheredParameters(params, modifier_rank=0):
                new_embeddings.weight.data[:n, :] = old_embeddings.weight.data[:n, :]
        else:
            new_embeddings.weight.data[:n, :] = old_embeddings.weight.data[:n, :]

        # Replace weights in old_embeddings and return to maintain the same embedding type.
        # This ensures correct functionality when a Custom Embedding class is passed as input.
        # The input and output embedding types remain consistent. (c.f. https://github.com/huggingface/transformers/pull/31979)
        if is_deepspeed_zero3_enabled() and not is_quantized:
            import deepspeed

            params = [old_embeddings.weight, new_embeddings.weight]
            with deepspeed.zero.GatheredParameters(params, modifier_rank=0):
                old_embeddings.weight = new_embeddings.weight
                old_embeddings.num_embeddings = new_embeddings.weight.data.shape[0]

                # If the new number of tokens is smaller than the original `padding_idx`, the `padding_idx`
                # will be set to `None` in the resized embeddings.
                if old_embeddings.padding_idx is not None and (new_num_tokens - 1) < old_embeddings.padding_idx:
                    old_embeddings.padding_idx = None
        else:
            old_embeddings.weight.data = new_embeddings.weight.data
            old_embeddings.num_embeddings = new_embeddings.weight.data.shape[0]
            if old_embeddings.padding_idx is not None and (new_num_tokens - 1) < old_embeddings.padding_idx:
                old_embeddings.padding_idx = None

        return old_embeddings

    def _get_resized_lm_head(
        self,
        old_lm_head: nn.Linear,
        new_num_tokens: Optional[int] = None,
        transposed: Optional[bool] = False,
        mean_resizing: bool = True,
    ) -> nn.Linear:
        """
        Build a resized Linear Module from a provided old Linear Module. Increasing the size will add newly initialized
        vectors at the end. Reducing the size will remove vectors from the end

        Args:
            old_lm_head (`torch.nn.Linear`):
                Old lm head liner layer to be resized.
            new_num_tokens (`int`, *optional*):
                New number of tokens in the linear matrix.

                Increasing the size will add newly initialized vectors at the end. Reducing the size will remove
                vectors from the end. If not provided or `None`, just returns a pointer to the input tokens
                `torch.nn.Linear` module of the model without doing anything. transposed (`bool`, *optional*, defaults
                to `False`): Whether `old_lm_head` is transposed or not. If True `old_lm_head.size()` is `lm_head_dim,
                vocab_size` else `vocab_size, lm_head_dim`.
            mean_resizing (`bool`):
                Whether to initialize the added embeddings from a multivariate normal distribution that has old embeddings' mean and
                covariance or to initialize them with a normal distribution that has a mean of zero and std equals `config.initializer_range`.

                Setting `mean_resizing` to `True` is useful when increasing the size of the embeddings of causal language models,
                where the generated tokens' probabilities will not be affected by the added embeddings because initializing the new embeddings with the
                old embeddings' mean will reduce the kl-divergence between the next token probability before and after adding the new embeddings.
                Refer to this article for more information: https://nlp.stanford.edu/~johnhew/vocab-expansion.html

        Return:
            `torch.nn.Linear`: Pointer to the resized Linear Module or the old Linear Module if `new_num_tokens` is
            `None`
        """
        if new_num_tokens is None:
            return old_lm_head

        is_quantized = hasattr(self, "hf_quantizer") and self.hf_quantizer is not None
        if is_deepspeed_zero3_enabled() and not is_quantized:
            import deepspeed

            with deepspeed.zero.GatheredParameters(old_lm_head.weight, modifier_rank=None):
                old_num_tokens, old_lm_head_dim = (
                    old_lm_head.weight.size() if not transposed else old_lm_head.weight.t().size()
                )
        else:
            old_num_tokens, old_lm_head_dim = (
                old_lm_head.weight.size() if not transposed else old_lm_head.weight.t().size()
            )

        if old_num_tokens == new_num_tokens and not is_deepspeed_zero3_enabled():
            return old_lm_head

        if not isinstance(old_lm_head, nn.Linear):
            raise TypeError(
                f"Old language model head is of type {type(old_lm_head)}, which is not an instance of {nn.Linear}. You"
                " should either use a different resize function or make sure that `old_lm_head` are an instance of"
                f" {nn.Linear}."
            )

        # Build new lm head
        new_lm_head_shape = (old_lm_head_dim, new_num_tokens) if not transposed else (new_num_tokens, old_lm_head_dim)
        has_new_lm_head_bias = old_lm_head.bias is not None

        # When using DeepSpeed ZeRO-3, we shouldn't create new embeddings with DeepSpeed init
        # because the shape of the new embedding layer is used across various modeling files
        # as well as to update config vocab size. Shape will be 0 when using DeepSpeed init leading
        # to errors when training.
        new_lm_head = nn.Linear(
            *new_lm_head_shape,
            bias=has_new_lm_head_bias,
            device=old_lm_head.weight.device,
            dtype=old_lm_head.weight.dtype,
        )

        if new_num_tokens > old_num_tokens and not mean_resizing:
            # initialize new embeddings (in particular added tokens) with a mean of 0 and std equals `config.initializer_range`.
            self._init_weights(new_lm_head)

        elif new_num_tokens > old_num_tokens and mean_resizing:
            # initialize new lm_head weights (in particular added tokens). The new lm_head weights
            # will be initialized from a multivariate normal distribution that has old embeddings' mean and covariance.
            # as described in this article: https://nlp.stanford.edu/~johnhew/vocab-expansion.html
            logger.warning_once(
                "The new lm_head weights will be initialized from a multivariate normal distribution that has old embeddings' mean and covariance. "
                "As described in this article: https://nlp.stanford.edu/~johnhew/vocab-expansion.html. "
                "To disable this, use `mean_resizing=False`"
            )

            added_num_tokens = new_num_tokens - old_num_tokens
            if is_deepspeed_zero3_enabled() and not is_quantized:
                import deepspeed

                params = [old_lm_head.weight]
                if has_new_lm_head_bias:
                    params += [old_lm_head.bias]
                with deepspeed.zero.GatheredParameters(params, modifier_rank=None):
                    self._init_added_lm_head_weights_with_mean(
                        old_lm_head, new_lm_head, old_lm_head_dim, old_num_tokens, added_num_tokens, transposed
                    )
                    if has_new_lm_head_bias:
                        self._init_added_lm_head_bias_with_mean(old_lm_head, new_lm_head, added_num_tokens)

            else:
                self._init_added_lm_head_weights_with_mean(
                    old_lm_head, new_lm_head, old_lm_head_dim, old_num_tokens, added_num_tokens, transposed
                )
                if has_new_lm_head_bias:
                    self._init_added_lm_head_bias_with_mean(old_lm_head, new_lm_head, added_num_tokens)

        num_tokens_to_copy = min(old_num_tokens, new_num_tokens)

        if is_deepspeed_zero3_enabled() and not is_quantized:
            import deepspeed

            params = [old_lm_head.weight, old_lm_head.bias, new_lm_head.weight, new_lm_head.bias]
            with deepspeed.zero.GatheredParameters(params, modifier_rank=0):
                self._copy_lm_head_original_to_resized(
                    new_lm_head, old_lm_head, num_tokens_to_copy, transposed, has_new_lm_head_bias
                )
        else:
            self._copy_lm_head_original_to_resized(
                new_lm_head, old_lm_head, num_tokens_to_copy, transposed, has_new_lm_head_bias
            )

        return new_lm_head

    def _init_added_embeddings_weights_with_mean(
        self, old_embeddings, new_embeddings, old_embedding_dim, old_num_tokens, added_num_tokens
    ):
        old_embeddings_weight = old_embeddings.weight.data.to(torch.float32)
        mean_embeddings = torch.mean(old_embeddings_weight, axis=0)
        old_centered_embeddings = old_embeddings_weight - mean_embeddings
        covariance = old_centered_embeddings.T @ old_centered_embeddings / old_num_tokens

        # Check if the covariance is positive definite.
        epsilon = 1e-9
        is_covariance_psd = constraints.positive_definite.check(epsilon * covariance).all()
        if is_covariance_psd:
            # If covariances is positive definite, a distribution can be created. and we can sample new weights from it.
            distribution = torch.distributions.multivariate_normal.MultivariateNormal(
                mean_embeddings, covariance_matrix=epsilon * covariance
            )
            new_embeddings.weight.data[-1 * added_num_tokens :, :] = distribution.sample(
                sample_shape=(added_num_tokens,)
            ).to(old_embeddings.weight.dtype)
        else:
            # Otherwise, just initialize with the mean. because distribution will not be created.
            new_embeddings.weight.data[-1 * added_num_tokens :, :] = (
                mean_embeddings[None, :].repeat(added_num_tokens, 1).to(old_embeddings.weight.dtype)
            )

    def _init_added_lm_head_weights_with_mean(
        self,
        old_lm_head,
        new_lm_head,
        old_lm_head_dim,
        old_num_tokens,
        added_num_tokens,
        transposed=False,
    ):
        if transposed:
            # Transpose to the desired shape for the function.
            new_lm_head.weight.data = new_lm_head.weight.data.T
            old_lm_head.weight.data = old_lm_head.weight.data.T

        # The same initialization logic as Embeddings.
        self._init_added_embeddings_weights_with_mean(
            old_lm_head, new_lm_head, old_lm_head_dim, old_num_tokens, added_num_tokens
        )

        if transposed:
            # Transpose again to the correct shape.
            new_lm_head.weight.data = new_lm_head.weight.data.T
            old_lm_head.weight.data = old_lm_head.weight.data.T

    def _init_added_lm_head_bias_with_mean(self, old_lm_head, new_lm_head, added_num_tokens):
        bias_mean = torch.mean(old_lm_head.bias.data, axis=0, dtype=torch.float32)
        bias_std = torch.std(old_lm_head.bias.data, axis=0).to(torch.float32)
        new_lm_head.bias.data[-1 * added_num_tokens :].normal_(mean=bias_mean, std=1e-9 * bias_std)

    def _copy_lm_head_original_to_resized(
        self, new_lm_head, old_lm_head, num_tokens_to_copy, transposed, has_new_lm_head_bias
    ):
        # Copy old lm head weights to new lm head
        if not transposed:
            new_lm_head.weight.data[:num_tokens_to_copy, :] = old_lm_head.weight.data[:num_tokens_to_copy, :]
        else:
            new_lm_head.weight.data[:, :num_tokens_to_copy] = old_lm_head.weight.data[:, :num_tokens_to_copy]

        # Copy bias weights to new lm head
        if has_new_lm_head_bias:
            new_lm_head.bias.data[:num_tokens_to_copy] = old_lm_head.bias.data[:num_tokens_to_copy]

    def resize_position_embeddings(self, new_num_position_embeddings: int):
        raise NotImplementedError(
            f"`resize_position_embeddings` is not implemented for {self.__class__}`. To implement it, you should "
            f"overwrite this method in the class {self.__class__} in `modeling_{self.__class__.__module__}.py`"
        )

    def get_position_embeddings(self) -> Union[nn.Embedding, Tuple[nn.Embedding]]:
        raise NotImplementedError(
            f"`get_position_embeddings` is not implemented for {self.__class__}`. To implement it, you should "
            f"overwrite this method in the class {self.__class__} in `modeling_{self.__class__.__module__}.py`"
        )

    def init_weights(self):
        """
        If needed prunes and maybe initializes weights. If using a custom `PreTrainedModel`, you need to implement any
        initialization logic in `_init_weights`.
        """
        # Prune heads if needed
        if self.config.pruned_heads:
            self.prune_heads(self.config.pruned_heads)

        if _init_weights:
            # Initialize weights
            self.apply(self._initialize_weights)

            # Tie weights should be skipped when not initializing all weights
            # since from_pretrained(...) calls tie weights anyways
            self.tie_weights()

    def prune_heads(self, heads_to_prune: Dict[int, List[int]]):
        """
        Prunes heads of the base model.

        Arguments:
            heads_to_prune (`Dict[int, List[int]]`):
                Dictionary with keys being selected layer indices (`int`) and associated values being the list of heads
                to prune in said layer (list of `int`). For instance {1: [0, 2], 2: [2, 3]} will prune heads 0 and 2 on
                layer 1 and heads 2 and 3 on layer 2.
        """
        # save new sets of pruned heads as union of previously stored pruned heads and newly pruned heads
        for layer, heads in heads_to_prune.items():
            union_heads = set(self.config.pruned_heads.get(layer, [])) | set(heads)
            self.config.pruned_heads[layer] = list(union_heads)  # Unfortunately we have to store it as list for JSON

        self.base_model._prune_heads(heads_to_prune)

    def gradient_checkpointing_enable(self, gradient_checkpointing_kwargs=None):
        """
        Activates gradient checkpointing for the current model.

        Note that in other frameworks this feature can be referred to as "activation checkpointing" or "checkpoint
        activations".

        We pass the `__call__` method of the modules instead of `forward` because `__call__` attaches all the hooks of
        the module. https://discuss.pytorch.org/t/any-different-between-model-input-and-model-forward-input/3690/2

        Args:
            gradient_checkpointing_kwargs (dict, *optional*):
                Additional keyword arguments passed along to the `torch.utils.checkpoint.checkpoint` function.
        """
        if not self.supports_gradient_checkpointing:
            raise ValueError(f"{self.__class__.__name__} does not support gradient checkpointing.")

        if gradient_checkpointing_kwargs is None:
            gradient_checkpointing_kwargs = {"use_reentrant": True}

        gradient_checkpointing_func = functools.partial(checkpoint, **gradient_checkpointing_kwargs)

        # For old GC format (transformers < 4.35.0) for models that live on the Hub
        # we will fall back to the overwritten `_set_gradient_checkpointing` method
        _is_using_old_format = "value" in inspect.signature(self._set_gradient_checkpointing).parameters

        if not _is_using_old_format:
            self._set_gradient_checkpointing(enable=True, gradient_checkpointing_func=gradient_checkpointing_func)
        else:
            self.apply(partial(self._set_gradient_checkpointing, value=True))
            logger.warning(
                "You are using an old version of the checkpointing format that is deprecated (We will also silently ignore `gradient_checkpointing_kwargs` in case you passed it)."
                "Please update to the new format on your modeling file. To use the new format, you need to completely remove the definition of the method `_set_gradient_checkpointing` in your model."
            )

        if getattr(self, "_hf_peft_config_loaded", False):
            # When using PEFT + gradient checkpointing + Trainer we need to make sure the input has requires_grad=True
            # we do it also on PEFT: https://github.com/huggingface/peft/blob/85013987aa82aa1af3da1236b6902556ce3e483e/src/peft/peft_model.py#L334
            # When training with PEFT, only LoRA layers will have requires grad set to True, but the output of frozen layers need to propagate
            # the gradients to make sure the gradient flows.
            self.enable_input_require_grads()

    def _set_gradient_checkpointing(self, enable: bool = True, gradient_checkpointing_func: Callable = checkpoint):
        is_gradient_checkpointing_set = False

        # Apply it on the top-level module in case the top-level modules supports it
        # for example, LongT5Stack inherits from `PreTrainedModel`.
        if hasattr(self, "gradient_checkpointing"):
            self._gradient_checkpointing_func = gradient_checkpointing_func
            self.gradient_checkpointing = enable
            is_gradient_checkpointing_set = True

        for module in self.modules():
            if hasattr(module, "gradient_checkpointing"):
                module._gradient_checkpointing_func = gradient_checkpointing_func
                module.gradient_checkpointing = enable
                is_gradient_checkpointing_set = True

        if not is_gradient_checkpointing_set:
            raise ValueError(
                f"{self.__class__.__name__} is not compatible with gradient checkpointing. Make sure all the architecture support it by setting a boolean attribute"
                " `gradient_checkpointing` to modules of the model that uses checkpointing."
            )

    def gradient_checkpointing_disable(self):
        """
        Deactivates gradient checkpointing for the current model.

        Note that in other frameworks this feature can be referred to as "activation checkpointing" or "checkpoint
        activations".
        """
        if self.supports_gradient_checkpointing:
            # For old GC format (transformers < 4.35.0) for models that live on the Hub
            # we will fall back to the overwritten `_set_gradient_checkpointing` method
            _is_using_old_format = "value" in inspect.signature(self._set_gradient_checkpointing).parameters
            if not _is_using_old_format:
                self._set_gradient_checkpointing(enable=False)
            else:
                logger.warning(
                    "You are using an old version of the checkpointing format that is deprecated (We will also silently ignore `gradient_checkpointing_kwargs` in case you passed it)."
                    "Please update to the new format on your modeling file. To use the new format, you need to completely remove the definition of the method `_set_gradient_checkpointing` in your model."
                )
                self.apply(partial(self._set_gradient_checkpointing, value=False))

        if getattr(self, "_hf_peft_config_loaded", False):
            self.disable_input_require_grads()

    @property
    def is_gradient_checkpointing(self) -> bool:
        """
        Whether gradient checkpointing is activated for this model or not.

        Note that in other frameworks this feature can be referred to as "activation checkpointing" or "checkpoint
        activations".
        """
        return any(hasattr(m, "gradient_checkpointing") and m.gradient_checkpointing for m in self.modules())

    def save_pretrained(
        self,
        save_directory: Union[str, os.PathLike],
        is_main_process: bool = True,
        state_dict: Optional[dict] = None,
        save_function: Callable = torch.save,
        push_to_hub: bool = False,
        max_shard_size: Union[int, str] = "5GB",
        safe_serialization: bool = True,
        variant: Optional[str] = None,
        token: Optional[Union[str, bool]] = None,
        save_peft_format: bool = True,
        **kwargs,
    ):
        """
        Save a model and its configuration file to a directory, so that it can be re-loaded using the
        [`~PreTrainedModel.from_pretrained`] class method.

        Arguments:
            save_directory (`str` or `os.PathLike`):
                Directory to which to save. Will be created if it doesn't exist.
            is_main_process (`bool`, *optional*, defaults to `True`):
                Whether the process calling this is the main process or not. Useful when in distributed training like
                TPUs and need to call this function on all processes. In this case, set `is_main_process=True` only on
                the main process to avoid race conditions.
            state_dict (nested dictionary of `torch.Tensor`):
                The state dictionary of the model to save. Will default to `self.state_dict()`, but can be used to only
                save parts of the model or if special precautions need to be taken when recovering the state dictionary
                of a model (like when using model parallelism).
            save_function (`Callable`):
                The function to use to save the state dictionary. Useful on distributed training like TPUs when one
                need to replace `torch.save` by another method.
            push_to_hub (`bool`, *optional*, defaults to `False`):
                Whether or not to push your model to the Hugging Face model hub after saving it. You can specify the
                repository you want to push to with `repo_id` (will default to the name of `save_directory` in your
                namespace).
            max_shard_size (`int` or `str`, *optional*, defaults to `"5GB"`):
                The maximum size for a checkpoint before being sharded. Checkpoints shard will then be each of size
                lower than this size. If expressed as a string, needs to be digits followed by a unit (like `"5MB"`).
                We default it to 5GB in order for models to be able to run easily on free-tier google colab instances
                without CPU OOM issues.

                <Tip warning={true}>

                If a single weight of the model is bigger than `max_shard_size`, it will be in its own checkpoint shard
                which will be bigger than `max_shard_size`.

                </Tip>

            safe_serialization (`bool`, *optional*, defaults to `True`):
                Whether to save the model using `safetensors` or the traditional PyTorch way (that uses `pickle`).
            variant (`str`, *optional*):
                If specified, weights are saved in the format pytorch_model.<variant>.bin.
            token (`str` or `bool`, *optional*):
                The token to use as HTTP bearer authorization for remote files. If `True`, or not specified, will use
                the token generated when running `huggingface-cli login` (stored in `~/.huggingface`).
            save_peft_format (`bool`, *optional*, defaults to `True`):
                For backward compatibility with PEFT library, in case adapter weights are attached to the model, all
                keys of the state dict of adapters needs to be pre-pended with `base_model.model`. Advanced users can
                disable this behaviours by setting `save_peft_format` to `False`.
            kwargs (`Dict[str, Any]`, *optional*):
                Additional key word arguments passed along to the [`~utils.PushToHubMixin.push_to_hub`] method.
        """
        use_auth_token = kwargs.pop("use_auth_token", None)
        ignore_metadata_errors = kwargs.pop("ignore_metadata_errors", False)

        if use_auth_token is not None:
            warnings.warn(
                "The `use_auth_token` argument is deprecated and will be removed in v5 of Transformers. Please use `token` instead.",
                FutureWarning,
            )
            if token is not None:
                raise ValueError(
                    "`token` and `use_auth_token` are both specified. Please set only the argument `token`."
                )
            token = use_auth_token

        if token is not None:
            kwargs["token"] = token

        _hf_peft_config_loaded = getattr(self, "_hf_peft_config_loaded", False)

        hf_quantizer = getattr(self, "hf_quantizer", None)
        quantization_serializable = (
            hf_quantizer is not None
            and isinstance(hf_quantizer, HfQuantizer)
            and hf_quantizer.is_serializable(safe_serialization=safe_serialization)
        )

        if hf_quantizer is not None and not _hf_peft_config_loaded and not quantization_serializable:
            raise ValueError(
                f"The model is quantized with {hf_quantizer.quantization_config.quant_method} and is not serializable - check out the warnings from"
                " the logger on the traceback to understand the reason why the quantized model is not serializable."
            )

        if "save_config" in kwargs:
            warnings.warn(
                "`save_config` is deprecated and will be removed in v5 of Transformers. Use `is_main_process` instead."
            )
            is_main_process = kwargs.pop("save_config")
        if safe_serialization and not is_safetensors_available():
            raise ImportError("`safe_serialization` requires the `safetensors library: `pip install safetensors`.")

        if os.path.isfile(save_directory):
            logger.error(f"Provided path ({save_directory}) should be a directory, not a file")
            return

        os.makedirs(save_directory, exist_ok=True)

        if push_to_hub:
            commit_message = kwargs.pop("commit_message", None)
            repo_id = kwargs.pop("repo_id", save_directory.split(os.path.sep)[-1])
            repo_id = self._create_repo(repo_id, **kwargs)
            files_timestamps = self._get_files_timestamps(save_directory)

        # Only save the model itself if we are using distributed training
        model_to_save = unwrap_model(self)

        # save the string version of dtype to the config, e.g. convert torch.float32 => "float32"
        # we currently don't use this setting automatically, but may start to use with v5
        dtype = get_parameter_dtype(model_to_save)
        model_to_save.config.torch_dtype = str(dtype).split(".")[1]

        # Attach architecture to the config
        model_to_save.config.architectures = [model_to_save.__class__.__name__]

        # Unset attn implementation so it can be set to another one when loading back
        model_to_save.config._attn_implementation_autoset = False

        # If we have a custom model, we copy the file defining it in the folder and set the attributes so it can be
        # loaded from the Hub.
        if self._auto_class is not None:
            custom_object_save(self, save_directory, config=self.config)

        # Save the config
        if is_main_process:
            if not _hf_peft_config_loaded:
                # If the model config has set attributes that should be in the generation config, move them there.
                misplaced_generation_parameters = model_to_save.config._get_non_default_generation_parameters()
                if self.can_generate() and len(misplaced_generation_parameters) > 0:
                    warnings.warn(
                        "Moving the following attributes in the config to the generation config: "
                        f"{misplaced_generation_parameters}. You are seeing this warning because you've set "
                        "generation parameters in the model config, as opposed to in the generation config.",
                        UserWarning,
                    )
                    for param_name, param_value in misplaced_generation_parameters.items():
                        setattr(model_to_save.generation_config, param_name, param_value)
                        setattr(model_to_save.config, param_name, None)

                model_to_save.config.save_pretrained(save_directory)
            if self.can_generate():
                model_to_save.generation_config.save_pretrained(save_directory)

            if _hf_peft_config_loaded:
                logger.info(
                    "Detected adapters on the model, saving the model in the PEFT format, only adapter weights will be saved."
                )
                state_dict = model_to_save.get_adapter_state_dict(state_dict=state_dict)

                if save_peft_format:
                    logger.info(
                        "To match the expected format of the PEFT library, all keys of the state dict of adapters will be pre-pended with `base_model.model`."
                    )
                    peft_state_dict = {}
                    for key, value in state_dict.items():
                        peft_state_dict[f"base_model.model.{key}"] = value
                    state_dict = peft_state_dict

                active_adapter = self.active_adapters()

                if len(active_adapter) > 1:
                    raise ValueError(
                        "Multiple active adapters detected, saving multiple active adapters is not supported yet. You can save adapters separately one by one "
                        "by iteratively calling `model.set_adapter(adapter_name)` then `model.save_pretrained(...)`"
                    )
                active_adapter = active_adapter[0]

                current_peft_config = self.peft_config[active_adapter]
                current_peft_config.save_pretrained(save_directory)

        # for offloaded modules
        module_map = {}

        # Save the model
        if state_dict is None:
            # if any model parameters are offloaded, make module map
            if (
                hasattr(self, "hf_device_map")
                and len(set(self.hf_device_map.values())) > 1
                and ("cpu" in self.hf_device_map.values() or "disk" in self.hf_device_map.values())
            ):
                warnings.warn(
                    "Attempting to save a model with offloaded modules. Ensure that unallocated cpu memory exceeds the `shard_size` (5GB default)"
                )
                for name, module in model_to_save.named_modules():
                    if name == "":
                        continue
                    module_state_dict = module.state_dict()

                    for key in module_state_dict:
                        module_map[name + f".{key}"] = module
            state_dict = model_to_save.state_dict()

        # Translate state_dict from smp to hf if saving with smp >= 1.10
        if IS_SAGEMAKER_MP_POST_1_10:
            for smp_to_hf, _ in smp.state.module_manager.translate_functions:
                state_dict = smp_to_hf(state_dict)

        # Handle the case where some state_dict keys shouldn't be saved
        if self._keys_to_ignore_on_save is not None:
            for ignore_key in self._keys_to_ignore_on_save:
                if ignore_key in state_dict.keys():
                    del state_dict[ignore_key]

        # Rename state_dict keys before saving to file. Do nothing unless overridden in a particular model.
        # (initially introduced with TimmWrapperModel to remove prefix and make checkpoints compatible with timm)
        state_dict = self._fix_state_dict_keys_on_save(state_dict)

        if safe_serialization:
            # Safetensors does not allow tensor aliasing.
            # We're going to remove aliases before saving
            ptrs = collections.defaultdict(list)
            for name, tensor in state_dict.items():
                # Sometimes in the state_dict we have non-tensor objects.
                # e.g. in bitsandbytes we have some `str` objects in the state_dict
                if isinstance(tensor, torch.Tensor):
                    ptrs[id_tensor_storage(tensor)].append(name)
                else:
                    # In the non-tensor case, fall back to the pointer of the object itself
                    ptrs[id(tensor)].append(name)

            # These are all the pointers of shared tensors
            if hasattr(self, "hf_device_map"):
                # if the model has offloaded parameters, we must check using find_tied_parameters()
                tied_params = find_tied_parameters(self)
                if tied_params:
                    tied_names = tied_params[0]
                    shared_ptrs = {
                        ptr: names for ptr, names in ptrs.items() if any(name in tied_names for name in names)
                    }
                else:
                    shared_ptrs = {}
            else:
                shared_ptrs = {ptr: names for ptr, names in ptrs.items() if len(names) > 1}

            # Recursively descend to find tied weight keys
            _tied_weights_keys = _get_tied_weight_keys(self)
            error_names = []
            to_delete_names = set()
            for names in shared_ptrs.values():
                # Removing the keys which are declared as known duplicates on
                # load. This allows to make sure the name which is kept is consistent.
                if _tied_weights_keys is not None:
                    found = 0
                    for name in sorted(names):
                        matches_pattern = any(re.search(pat, name) for pat in _tied_weights_keys)
                        if matches_pattern and name in state_dict:
                            found += 1
                            if found < len(names):
                                to_delete_names.add(name)
            # We are entering a place where the weights and the transformers configuration do NOT match.
            shared_names, disjoint_names = _find_disjoint(shared_ptrs.values(), state_dict)
            # Those are actually tensor sharing but disjoint from each other, we can safely clone them
            # Reloaded won't have the same property, but it shouldn't matter in any meaningful way.
            for name in disjoint_names:
                state_dict[name] = state_dict[name].clone()

            # When not all duplicates have been cleaned, still remove those keys, but put a clear warning.
            # If the link between tensors was done at runtime then `from_pretrained` will not get
            # the key back leading to random tensor. A proper warning will be shown
            # during reload (if applicable), but since the file is not necessarily compatible with
            # the config, better show a proper warning.
            shared_names, identical_names = _find_identical(shared_names, state_dict)
            # delete tensors that have identical storage
            for inames in identical_names:
                known = inames.intersection(to_delete_names)
                for name in known:
                    del state_dict[name]
                unknown = inames.difference(to_delete_names)
                if len(unknown) > 1:
                    error_names.append(unknown)

            if shared_names:
                error_names.append(set(shared_names))

            if len(error_names) > 0:
                raise RuntimeError(
                    f"The weights trying to be saved contained shared tensors {error_names} that are mismatching the transformers base configuration. Try saving using `safe_serialization=False` or remove this tensor sharing.",
                )

        # Shard the model if it is too big.
        if not _hf_peft_config_loaded:
            weights_name = SAFE_WEIGHTS_NAME if safe_serialization else WEIGHTS_NAME
            weights_name = _add_variant(weights_name, variant)
        else:
            weights_name = ADAPTER_SAFE_WEIGHTS_NAME if safe_serialization else ADAPTER_WEIGHTS_NAME

        filename_pattern = weights_name.replace(".bin", "{suffix}.bin").replace(".safetensors", "{suffix}.safetensors")
        state_dict_split = split_torch_state_dict_into_shards(
            state_dict, filename_pattern=filename_pattern, max_shard_size=max_shard_size
        )
        # Save index if sharded
        index = None
        if state_dict_split.is_sharded:
            index = {
                "metadata": state_dict_split.metadata,
                "weight_map": state_dict_split.tensor_to_filename,
            }

        # Clean the folder from a previous save
        for filename in os.listdir(save_directory):
            full_filename = os.path.join(save_directory, filename)
            # If we have a shard file that is not going to be replaced, we delete it, but only from the main process
            # in distributed settings to avoid race conditions.
            weights_no_suffix = weights_name.replace(".bin", "").replace(".safetensors", "")

            # make sure that file to be deleted matches format of sharded file, e.g. pytorch_model-00001-of-00005
            filename_no_suffix = filename.replace(".bin", "").replace(".safetensors", "")
            reg = re.compile(r"(.*?)-\d{5}-of-\d{5}")

            if (
                filename.startswith(weights_no_suffix)
                and os.path.isfile(full_filename)
                and filename not in state_dict_split.filename_to_tensors.keys()
                and is_main_process
                and reg.fullmatch(filename_no_suffix) is not None
            ):
                os.remove(full_filename)
        # Save the model
        filename_to_tensors = state_dict_split.filename_to_tensors.items()
        if module_map:
            filename_to_tensors = logging.tqdm(filename_to_tensors, desc="Saving checkpoint shards")
        for shard_file, tensors in filename_to_tensors:
            shard = {}
            for tensor in tensors:
                shard[tensor] = state_dict[tensor].contiguous()
                # delete reference, see https://github.com/huggingface/transformers/pull/34890
                del state_dict[tensor]

            # remake shard with onloaded parameters if necessary
            if module_map:
                if accelerate_version < version.parse("0.31"):
                    raise ImportError(
                        f"You need accelerate version to be greater or equal than 0.31 to save models with offloaded parameters. Detected version {accelerate_version}. "
                        f"Please upgrade accelerate with `pip install -U accelerate`"
                    )
                # init state_dict for this shard
                shard_state_dict = dict.fromkeys(shard, "")
                for module_name in shard:
                    # skip to collect this weight again
                    if shard_state_dict.get(module_name) != "":
                        continue
                    module = module_map[module_name]
                    # update state dict with onloaded parameters
                    shard_state_dict = get_state_dict_from_offload(module, module_name, shard_state_dict)

                # assign shard to be the completed state dict
                shard = shard_state_dict
                del shard_state_dict
                gc.collect()

            if safe_serialization:
                # At some point we will need to deal better with save_function (used for TPU and other distributed
                # joyfulness), but for now this enough.
                safe_save_file(shard, os.path.join(save_directory, shard_file), metadata={"format": "pt"})
            else:
                save_function(shard, os.path.join(save_directory, shard_file))

        del state_dict

        if index is None:
            path_to_weights = os.path.join(save_directory, weights_name)
            logger.info(f"Model weights saved in {path_to_weights}")
        else:
            save_index_file = SAFE_WEIGHTS_INDEX_NAME if safe_serialization else WEIGHTS_INDEX_NAME
            save_index_file = os.path.join(save_directory, _add_variant(save_index_file, variant))
            # Save the index as well
            with open(save_index_file, "w", encoding="utf-8") as f:
                content = json.dumps(index, indent=2, sort_keys=True) + "\n"
                f.write(content)
            logger.info(
                f"The model is bigger than the maximum size per checkpoint ({max_shard_size}) and is going to be "
                f"split in {len(state_dict_split.filename_to_tensors)} checkpoint shards. You can find where each parameters has been saved in the "
                f"index located at {save_index_file}."
            )

        if push_to_hub:
            # Eventually create an empty model card
            model_card = create_and_tag_model_card(
                repo_id, self.model_tags, token=token, ignore_metadata_errors=ignore_metadata_errors
            )

            # Update model card if needed:
            model_card.save(os.path.join(save_directory, "README.md"))

            self._upload_modified_files(
                save_directory,
                repo_id,
                files_timestamps,
                commit_message=commit_message,
                token=token,
            )

    @wraps(PushToHubMixin.push_to_hub)
    def push_to_hub(self, *args, **kwargs):
        tags = self.model_tags if self.model_tags is not None else []

        tags_kwargs = kwargs.get("tags", [])
        if isinstance(tags_kwargs, str):
            tags_kwargs = [tags_kwargs]

        for tag in tags_kwargs:
            if tag not in tags:
                tags.append(tag)

        if tags:
            kwargs["tags"] = tags
        return super().push_to_hub(*args, **kwargs)

    def get_memory_footprint(self, return_buffers=True):
        r"""
        Get the memory footprint of a model. This will return the memory footprint of the current model in bytes.
        Useful to benchmark the memory footprint of the current model and design some tests. Solution inspired from the
        PyTorch discussions: https://discuss.pytorch.org/t/gpu-memory-that-model-uses/56822/2

        Arguments:
            return_buffers (`bool`, *optional*, defaults to `True`):
                Whether to return the size of the buffer tensors in the computation of the memory footprint. Buffers
                are tensors that do not require gradients and not registered as parameters. E.g. mean and std in batch
                norm layers. Please see: https://discuss.pytorch.org/t/what-pytorch-means-by-buffers/120266/2
        """
        mem = sum([param.nelement() * param.element_size() for param in self.parameters()])
        if return_buffers:
            mem_bufs = sum([buf.nelement() * buf.element_size() for buf in self.buffers()])
            mem = mem + mem_bufs
        return mem

    @wraps(torch.nn.Module.cuda)
    def cuda(self, *args, **kwargs):
        if getattr(self, "quantization_method", None) == QuantizationMethod.HQQ:
            raise ValueError("`.cuda` is not supported for HQQ-quantized models.")
        # Checks if the model has been loaded in 4-bit or 8-bit with BNB
        if getattr(self, "quantization_method", None) == QuantizationMethod.BITS_AND_BYTES:
            if getattr(self, "is_loaded_in_8bit", False):
                raise ValueError(
                    "Calling `cuda()` is not supported for `8-bit` quantized models. "
                    " Please use the model as it is, since the model has already been set to the correct devices."
                )
            elif version.parse(importlib.metadata.version("bitsandbytes")) < version.parse("0.43.2"):
                raise ValueError(
                    "Calling `cuda()` is not supported for `4-bit` quantized models with the installed version of bitsandbytes. "
                    f"The current device is `{self.device}`. If you intended to move the model, please install bitsandbytes >= 0.43.2."
                )
        else:
            return super().cuda(*args, **kwargs)

    @wraps(torch.nn.Module.to)
    def to(self, *args, **kwargs):
        # For BNB/GPTQ models, we prevent users from casting the model to another dtype to restrict unwanted behaviours.
        # the correct API should be to load the model with the desired dtype directly through `from_pretrained`.
        dtype_present_in_args = "dtype" in kwargs

        if not dtype_present_in_args:
            for arg in args:
                if isinstance(arg, torch.dtype):
                    dtype_present_in_args = True
                    break

        if getattr(self, "quantization_method", None) == QuantizationMethod.HQQ:
            raise ValueError("`.to` is not supported for HQQ-quantized models.")

        if dtype_present_in_args and getattr(self, "quantization_method", None) == QuantizationMethod.QUARK:
            raise ValueError("Casting a Quark quantized model to a new `dtype` is not supported.")

        # Checks if the model has been loaded in 4-bit or 8-bit with BNB
        if getattr(self, "quantization_method", None) == QuantizationMethod.BITS_AND_BYTES:
            if dtype_present_in_args:
                raise ValueError(
                    "You cannot cast a bitsandbytes model in a new `dtype`. Make sure to load the model using `from_pretrained` using the"
                    " desired `dtype` by passing the correct `torch_dtype` argument."
                )

            if getattr(self, "is_loaded_in_8bit", False):
                raise ValueError(
                    "`.to` is not supported for `8-bit` bitsandbytes models. Please use the model as it is, since the"
                    " model has already been set to the correct devices and casted to the correct `dtype`."
                )
            elif version.parse(importlib.metadata.version("bitsandbytes")) < version.parse("0.43.2"):
                raise ValueError(
                    "Calling `to()` is not supported for `4-bit` quantized models with the installed version of bitsandbytes. "
                    f"The current device is `{self.device}`. If you intended to move the model, please install bitsandbytes >= 0.43.2."
                )
        elif getattr(self, "quantization_method", None) == QuantizationMethod.GPTQ:
            if dtype_present_in_args:
                raise ValueError(
                    "You cannot cast a GPTQ model in a new `dtype`. Make sure to load the model using `from_pretrained` using the desired"
                    " `dtype` by passing the correct `torch_dtype` argument."
                )
        return super().to(*args, **kwargs)

    def half(self, *args):
        # Checks if the model is quantized
        if getattr(self, "is_quantized", False):
            raise ValueError(
                "`.half()` is not supported for quantized model. Please use the model as it is, since the"
                " model has already been casted to the correct `dtype`."
            )
        else:
            return super().half(*args)

    def float(self, *args):
        # Checks if the model is quantized
        if getattr(self, "is_quantized", False):
            raise ValueError(
                "`.float()` is not supported for quantized model. Please use the model as it is, since the"
                " model has already been casted to the correct `dtype`."
            )
        else:
            return super().float(*args)

    @classmethod
    def get_init_context(
        cls: Type[SpecificPreTrainedModelType],
        is_quantized=None,
        _is_ds_init_called=None,
    ):
        if is_deepspeed_zero3_enabled() and not is_quantized and not _is_ds_init_called:
            import deepspeed

            logger.info("Detected DeepSpeed ZeRO-3: activating zero.init() for this model")
            init_contexts = [
                deepspeed.zero.Init(config_dict_or_path=deepspeed_config()),
                set_zero3_state(),
                no_init_weights(),
            ]
        else:
            init_contexts = [no_init_weights(), init_empty_weights()]

        if is_deepspeed_zero3_enabled() and is_quantized:
            init_contexts.append(set_quantized_state())
        return init_contexts

    @classmethod
    @restore_default_torch_dtype
    def from_pretrained(
        cls: Type[SpecificPreTrainedModelType],
        pretrained_model_name_or_path: Optional[Union[str, os.PathLike]],
        *model_args,
        config: Optional[Union[PretrainedConfig, str, os.PathLike]] = None,
        cache_dir: Optional[Union[str, os.PathLike]] = None,
        ignore_mismatched_sizes: bool = False,
        force_download: bool = False,
        local_files_only: bool = False,
        token: Optional[Union[str, bool]] = None,
        revision: str = "main",
        use_safetensors: Optional[bool] = None,
        weights_only: bool = True,
        **kwargs,
    ) -> SpecificPreTrainedModelType:
        r"""
        Instantiate a pretrained pytorch model from a pre-trained model configuration.

        The model is set in evaluation mode by default using `model.eval()` (Dropout modules are deactivated). To train
        the model, you should first set it back in training mode with `model.train()`.

        The warning *Weights from XXX not initialized from pretrained model* means that the weights of XXX do not come
        pretrained with the rest of the model. It is up to you to train those weights with a downstream fine-tuning
        task.

        The warning *Weights from XXX not used in YYY* means that the layer XXX is not used by YYY, therefore those
        weights are discarded.

        Parameters:
            pretrained_model_name_or_path (`str` or `os.PathLike`, *optional*):
                Can be either:

                    - A string, the *model id* of a pretrained model hosted inside a model repo on huggingface.co.
                    - A path to a *directory* containing model weights saved using
                      [`~PreTrainedModel.save_pretrained`], e.g., `./my_model_directory/`.
                    - A path or url to a *tensorflow index checkpoint file* (e.g, `./tf_model/model.ckpt.index`). In
                      this case, `from_tf` should be set to `True` and a configuration object should be provided as
                      `config` argument. This loading path is slower than converting the TensorFlow checkpoint in a
                      PyTorch model using the provided conversion scripts and loading the PyTorch model afterwards.
                    - A path or url to a model folder containing a *flax checkpoint file* in *.msgpack* format (e.g,
                      `./flax_model/` containing `flax_model.msgpack`). In this case, `from_flax` should be set to
                      `True`.
                    - `None` if you are both providing the configuration and state dictionary (resp. with keyword
                      arguments `config` and `state_dict`).
            model_args (sequence of positional arguments, *optional*):
                All remaining positional arguments will be passed to the underlying model's `__init__` method.
            config (`Union[PretrainedConfig, str, os.PathLike]`, *optional*):
                Can be either:

                    - an instance of a class derived from [`PretrainedConfig`],
                    - a string or path valid as input to [`~PretrainedConfig.from_pretrained`].

                Configuration for the model to use instead of an automatically loaded configuration. Configuration can
                be automatically loaded when:

                    - The model is a model provided by the library (loaded with the *model id* string of a pretrained
                      model).
                    - The model was saved using [`~PreTrainedModel.save_pretrained`] and is reloaded by supplying the
                      save directory.
                    - The model is loaded by supplying a local directory as `pretrained_model_name_or_path` and a
                      configuration JSON file named *config.json* is found in the directory.
            state_dict (`Dict[str, torch.Tensor]`, *optional*):
                A state dictionary to use instead of a state dictionary loaded from saved weights file.

                This option can be used if you want to create a model from a pretrained configuration but load your own
                weights. In this case though, you should check if using [`~PreTrainedModel.save_pretrained`] and
                [`~PreTrainedModel.from_pretrained`] is not a simpler option.
            cache_dir (`Union[str, os.PathLike]`, *optional*):
                Path to a directory in which a downloaded pretrained model configuration should be cached if the
                standard cache should not be used.
            from_tf (`bool`, *optional*, defaults to `False`):
                Load the model weights from a TensorFlow checkpoint save file (see docstring of
                `pretrained_model_name_or_path` argument).
            from_flax (`bool`, *optional*, defaults to `False`):
                Load the model weights from a Flax checkpoint save file (see docstring of
                `pretrained_model_name_or_path` argument).
            ignore_mismatched_sizes (`bool`, *optional*, defaults to `False`):
                Whether or not to raise an error if some of the weights from the checkpoint do not have the same size
                as the weights of the model (if for instance, you are instantiating a model with 10 labels from a
                checkpoint with 3 labels).
            force_download (`bool`, *optional*, defaults to `False`):
                Whether or not to force the (re-)download of the model weights and configuration files, overriding the
                cached versions if they exist.
            resume_download:
                Deprecated and ignored. All downloads are now resumed by default when possible.
                Will be removed in v5 of Transformers.
            proxies (`Dict[str, str]`, *optional*):
                A dictionary of proxy servers to use by protocol or endpoint, e.g., `{'http': 'foo.bar:3128',
                'http://hostname': 'foo.bar:4012'}`. The proxies are used on each request.
            output_loading_info(`bool`, *optional*, defaults to `False`):
                Whether ot not to also return a dictionary containing missing keys, unexpected keys and error messages.
            local_files_only(`bool`, *optional*, defaults to `False`):
                Whether or not to only look at local files (i.e., do not try to download the model).
            token (`str` or `bool`, *optional*):
                The token to use as HTTP bearer authorization for remote files. If `True`, or not specified, will use
                the token generated when running `huggingface-cli login` (stored in `~/.huggingface`).
            revision (`str`, *optional*, defaults to `"main"`):
                The specific model version to use. It can be a branch name, a tag name, or a commit id, since we use a
                git-based system for storing models and other artifacts on huggingface.co, so `revision` can be any
                identifier allowed by git.

                <Tip>

                To test a pull request you made on the Hub, you can pass `revision="refs/pr/<pr_number>"`.

                </Tip>
            attn_implementation (`str`, *optional*):
                The attention implementation to use in the model (if relevant). Can be any of `"eager"` (manual implementation of the attention), `"sdpa"` (using [`F.scaled_dot_product_attention`](https://pytorch.org/docs/master/generated/torch.nn.functional.scaled_dot_product_attention.html)), or `"flash_attention_2"` (using [Dao-AILab/flash-attention](https://github.com/Dao-AILab/flash-attention)). By default, if available, SDPA will be used for torch>=2.1.1. The default is otherwise the manual `"eager"` implementation.

            > Parameters for big model inference

            torch_dtype (`str` or `torch.dtype`, *optional*):
                Override the default `torch.dtype` and load the model under a specific `dtype`. The different options
                are:

                1. `torch.float16` or `torch.bfloat16` or `torch.float`: load in a specified
                  `dtype`, ignoring the model's `config.torch_dtype` if one exists. If not specified
                  - the model will get loaded in `torch.float` (fp32).

                2. `"auto"` - A `torch_dtype` entry in the `config.json` file of the model will be
                  attempted to be used. If this entry isn't found then next check the `dtype` of the first weight in
                  the checkpoint that's of a floating point type and use that as `dtype`. This will load the model
                  using the `dtype` it was saved in at the end of the training. It can't be used as an indicator of how
                  the model was trained. Since it could be trained in one of half precision dtypes, but saved in fp32.

                3. A string that is a valid `torch.dtype`. E.g. "float32" loads the model in `torch.float32`, "float16" loads in `torch.float16` etc.

                <Tip>

                For some models the `dtype` they were trained in is unknown - you may try to check the model's paper or
                reach out to the authors and ask them to add this information to the model's card and to insert the
                `torch_dtype` entry in `config.json` on the hub.

                </Tip>

            device_map (`str` or `Dict[str, Union[int, str, torch.device]]` or `int` or `torch.device`, *optional*):
                A map that specifies where each submodule should go. It doesn't need to be refined to each
                parameter/buffer name, once a given module name is inside, every submodule of it will be sent to the
                same device. If we only pass the device (*e.g.*, `"cpu"`, `"cuda:1"`, `"mps"`, or a GPU ordinal rank
                like `1`) on which the model will be allocated, the device map will map the entire model to this
                device. Passing `device_map = 0` means put the whole model on GPU 0.

                To have Accelerate compute the most optimized `device_map` automatically, set `device_map="auto"`. For
                more information about each option see [designing a device
                map](https://hf.co/docs/accelerate/main/en/usage_guides/big_modeling#designing-a-device-map).
            max_memory (`Dict`, *optional*):
                A dictionary device identifier to maximum memory if using `device_map`. Will default to the maximum memory available for each
                GPU and the available CPU RAM if unset.
            tp_plan (`str`, *optional*):
                A torch tensor parallel plan, see [here](https://pytorch.org/tutorials/intermediate/TP_tutorial.html). Currently, it only accepts
                `tp_plan="auto"` to use predefined plan based on the model. Note that if you use it, you should launch your script accordingly with
                `torchrun [args] script.py`. This will be much faster than using a `device_map`, but has limitations.
            offload_folder (`str` or `os.PathLike`, *optional*):
                If the `device_map` contains any value `"disk"`, the folder where we will offload weights.
            offload_state_dict (`bool`, *optional*):
                If `True`, will temporarily offload the CPU state dict to the hard drive to avoid getting out of CPU
                RAM if the weight of the CPU state dict + the biggest shard of the checkpoint does not fit. Defaults to
                `True` when there is some disk offload.
            offload_buffers (`bool`, *optional*):
                Whether or not to offload the buffers with the model parameters.
            quantization_config (`Union[QuantizationConfigMixin,Dict]`, *optional*):
                A dictionary of configuration parameters or a QuantizationConfigMixin object for quantization (e.g
                bitsandbytes, gptq). There may be other quantization-related kwargs, including `load_in_4bit` and
                `load_in_8bit`, which are parsed by QuantizationConfigParser. Supported only for bitsandbytes
                quantizations and not preferred. consider inserting all such arguments into quantization_config
                instead.
            subfolder (`str`, *optional*, defaults to `""`):
                In case the relevant files are located inside a subfolder of the model repo on huggingface.co, you can
                specify the folder name here.
            variant (`str`, *optional*):
                If specified load weights from `variant` filename, *e.g.* pytorch_model.<variant>.bin. `variant` is
                ignored when using `from_tf` or `from_flax`.
            use_safetensors (`bool`, *optional*, defaults to `None`):
                Whether or not to use `safetensors` checkpoints. Defaults to `None`. If not specified and `safetensors`
                is not installed, it will be set to `False`.
            weights_only (`bool`, *optional*, defaults to `True`):
                Indicates whether unpickler should be restricted to loading only tensors, primitive types,
                dictionaries and any types added via torch.serialization.add_safe_globals().
                When set to False, we can load wrapper tensor subclass weights.
            key_mapping (`Dict[str, str], *optional*):
                A potential mapping of the weight names if using a model on the Hub which is compatible to a Transformers
                architecture, but was not converted accordingly.
            kwargs (remaining dictionary of keyword arguments, *optional*):
                Can be used to update the configuration object (after it being loaded) and initiate the model (e.g.,
                `output_attentions=True`). Behaves differently depending on whether a `config` is provided or
                automatically loaded:

                    - If a configuration is provided with `config`, `**kwargs` will be directly passed to the
                      underlying model's `__init__` method (we assume all relevant updates to the configuration have
                      already been done)
                    - If a configuration is not provided, `kwargs` will be first passed to the configuration class
                      initialization function ([`~PretrainedConfig.from_pretrained`]). Each key of `kwargs` that
                      corresponds to a configuration attribute will be used to override said attribute with the
                      supplied `kwargs` value. Remaining keys that do not correspond to any configuration attribute
                      will be passed to the underlying model's `__init__` function.

        <Tip>

        Activate the special ["offline-mode"](https://huggingface.co/transformers/installation.html#offline-mode) to
        use this method in a firewalled environment.

        </Tip>

        Examples:

        ```python
        >>> from transformers import BertConfig, BertModel

        >>> # Download model and configuration from huggingface.co and cache.
        >>> model = BertModel.from_pretrained("google-bert/bert-base-uncased")
        >>> # Model was saved using *save_pretrained('./test/saved_model/')* (for example purposes, not runnable).
        >>> model = BertModel.from_pretrained("./test/saved_model/")
        >>> # Update configuration during loading.
        >>> model = BertModel.from_pretrained("google-bert/bert-base-uncased", output_attentions=True)
        >>> assert model.config.output_attentions == True
        >>> # Loading from a TF checkpoint file instead of a PyTorch model (slower, for example purposes, not runnable).
        >>> config = BertConfig.from_json_file("./tf_model/my_tf_model_config.json")
        >>> model = BertModel.from_pretrained("./tf_model/my_tf_checkpoint.ckpt.index", from_tf=True, config=config)
        >>> # Loading from a Flax checkpoint file instead of a PyTorch model (slower)
        >>> model = BertModel.from_pretrained("google-bert/bert-base-uncased", from_flax=True)
        ```
        """
        state_dict = kwargs.pop("state_dict", None)
        from_tf = kwargs.pop("from_tf", False)
        from_flax = kwargs.pop("from_flax", False)
        proxies = kwargs.pop("proxies", None)
        output_loading_info = kwargs.pop("output_loading_info", False)
        use_auth_token = kwargs.pop("use_auth_token", None)
        from_pipeline = kwargs.pop("_from_pipeline", None)
        from_auto_class = kwargs.pop("_from_auto", False)
        torch_dtype = kwargs.pop("torch_dtype", None)
        device_map = kwargs.pop("device_map", None)
        max_memory = kwargs.pop("max_memory", None)
        offload_folder = kwargs.pop("offload_folder", None)
        offload_state_dict = kwargs.pop("offload_state_dict", False)
        offload_buffers = kwargs.pop("offload_buffers", False)
        load_in_8bit = kwargs.pop("load_in_8bit", False)
        load_in_4bit = kwargs.pop("load_in_4bit", False)
        quantization_config = kwargs.pop("quantization_config", None)
        subfolder = kwargs.pop("subfolder", "")
        commit_hash = kwargs.pop("_commit_hash", None)
        variant = kwargs.pop("variant", None)
        adapter_kwargs = kwargs.pop("adapter_kwargs", {})
        adapter_name = kwargs.pop("adapter_name", "default")
        use_flash_attention_2 = kwargs.pop("use_flash_attention_2", False)
        generation_config = kwargs.pop("generation_config", None)
        gguf_file = kwargs.pop("gguf_file", None)
        tp_plan = kwargs.pop("tp_plan", None)
        key_mapping = kwargs.pop("key_mapping", None)
        # Not used anymore -- remove them from the kwargs
        _ = kwargs.pop("resume_download", None)
        _ = kwargs.pop("trust_remote_code", None)
        _ = kwargs.pop("mirror", None)
        _ = kwargs.pop("_fast_init", True)
        _ = kwargs.pop("low_cpu_mem_usage", None)

        if state_dict is not None and (pretrained_model_name_or_path is not None or gguf_file is not None):
            raise ValueError(
                "`state_dict` cannot be passed together with a model name or a `gguf_file`. Use one of the two loading strategies."
            )

        if tp_plan is not None and tp_plan != "auto":
            # TODO: we can relax this check when we support taking tp_plan from a json file, for example.
            raise ValueError(f"tp_plan supports 'auto' only for now but got {tp_plan}.")
        if tp_plan is not None and device_map is not None:
            raise ValueError(
                "`tp_plan` and `device_map` are mutually exclusive. Choose either one for parallelization."
            )

        # If torchrun was used, make sure to TP by default. This way people don't need to change tp or device map
        if device_map == "auto" and tp_plan is None and int(os.environ.get("WORLD_SIZE", 0)):
            tp_plan = "auto"  # device_map = "auto" in torchrun equivalent to TP plan = AUTO!
            device_map = None

        # We need to correctly dispatch the model on the current process device. The easiest way for this is to use a simple
        # `device_map` pointing to the correct device
        device_mesh = None
        if tp_plan is not None:
            if not is_torch_greater_or_equal("2.5"):
                raise EnvironmentError("tensor parallel is only supported for `torch>=2.5`.")

            # Detect the accelerator on the machine. If no accelerator is available, it returns CPU.
            device_type = torch._C._get_accelerator().type

            if not torch.distributed.is_initialized():
                try:
<<<<<<< HEAD
                    rank = int(os.environ["LOCAL_RANK"])
                    world_size = int(os.environ["ROLE_WORLD_SIZE"])
                    logger.warning(
                        "Tensor Parallel requires torch.distributed to be initialized first."
                        f"Initializing with world size {world_size} on rank {rank}"
                    )
                    torch.distributed.init_process_group("nccl", rank=rank, world_size=world_size)
                    torch.cuda.set_device(rank)
                    set_seed(0)
=======
                    rank = int(os.environ["RANK"])
                    world_size = int(os.environ["WORLD_SIZE"])
                    if device_type == "cuda":
                        torch.distributed.init_process_group(
                            "nccl", rank=rank, world_size=world_size, init_method="env://"
                        )
                        torch.cuda.set_device(int(os.environ["LOCAL_RANK"]))
                    elif device_type == "cpu":
                        cpu_backend = "ccl" if int(os.environ.get("CCL_WORKER_COUNT", 0)) else "gloo"
                        torch.distributed.init_process_group(cpu_backend, rank=rank, world_size=world_size)

>>>>>>> 3249c5dc
                except Exception as e:
                    raise EnvironmentError(
                        "We tried to initialize torch.distributed for you, but it failed, make"
                        "sure you init torch distributed in your script to use `tp_plan='auto'`"
                    ) from e

<<<<<<< HEAD
            # Detect the accelerator on the machine. If no accelerator is available, it returns CPU.
            device_type = torch._C._get_accelerator().type
            # Get device with index assuming equal number of devices per host
            tp_device = torch.device(device_type, int(os.environ["LOCAL_RANK"]))
=======
            # Get device with index assuming equal number of devices per host
            index = None if device_type == "cpu" else torch.cuda.current_device()
            tp_device = torch.device(device_type, index)

            if index is not None and index > 0:
                import sys

                sys.stdout = open(os.devnull, "w")
>>>>>>> 3249c5dc
            # This is the easiest way to dispatch to the current process device
            device_map = tp_device
            # Assuming sharding the model onto the world
            device_mesh = torch.distributed.init_device_mesh(tp_device.type, (world_size,))

        if use_auth_token is not None:
            warnings.warn(
                "The `use_auth_token` argument is deprecated and will be removed in v5 of Transformers. Please use `token` instead.",
                FutureWarning,
            )
            if token is not None:
                raise ValueError(
                    "`token` and `use_auth_token` are both specified. Please set only the argument `token`."
                )
            token = use_auth_token

        if token is not None and adapter_kwargs is not None and "token" not in adapter_kwargs:
            adapter_kwargs["token"] = token

        if use_safetensors is None and not is_safetensors_available():
            use_safetensors = False

        if gguf_file is not None and not is_accelerate_available():
            raise ValueError("accelerate is required when loading a GGUF file `pip install accelerate`.")

        if commit_hash is None:
            if not isinstance(config, PretrainedConfig):
                # We make a call to the config file first (which may be absent) to get the commit hash as soon as possible
                resolved_config_file = cached_file(
                    pretrained_model_name_or_path,
                    CONFIG_NAME,
                    cache_dir=cache_dir,
                    force_download=force_download,
                    proxies=proxies,
                    local_files_only=local_files_only,
                    token=token,
                    revision=revision,
                    subfolder=subfolder,
                    _raise_exceptions_for_gated_repo=False,
                    _raise_exceptions_for_missing_entries=False,
                    _raise_exceptions_for_connection_errors=False,
                )
                commit_hash = extract_commit_hash(resolved_config_file, commit_hash)
            else:
                commit_hash = getattr(config, "_commit_hash", None)

        if is_peft_available():
            _adapter_model_path = adapter_kwargs.pop("_adapter_model_path", None)

            if _adapter_model_path is None:
                _adapter_model_path = find_adapter_config_file(
                    pretrained_model_name_or_path,
                    cache_dir=cache_dir,
                    force_download=force_download,
                    proxies=proxies,
                    local_files_only=local_files_only,
                    _commit_hash=commit_hash,
                    **adapter_kwargs,
                )
            if _adapter_model_path is not None and os.path.isfile(_adapter_model_path):
                with open(_adapter_model_path, "r", encoding="utf-8") as f:
                    _adapter_model_path = pretrained_model_name_or_path
                    pretrained_model_name_or_path = json.load(f)["base_model_name_or_path"]
        else:
            _adapter_model_path = None

        # change device_map into a map if we passed an int, a str or a torch.device
        if isinstance(device_map, torch.device):
            device_map = {"": device_map}
        elif isinstance(device_map, str) and device_map not in ["auto", "balanced", "balanced_low_0", "sequential"]:
            try:
                device_map = {"": torch.device(device_map)}
            except RuntimeError:
                raise ValueError(
                    "When passing device_map as a string, the value needs to be a device name (e.g. cpu, cuda:0) or "
                    f"'auto', 'balanced', 'balanced_low_0', 'sequential' but found {device_map}."
                )
        elif isinstance(device_map, int):
            if device_map < 0:
                raise ValueError(
                    "You can't pass device_map as a negative int. If you want to put the model on the cpu, pass device_map = 'cpu' "
                )
            else:
                device_map = {"": device_map}

        if device_map is not None:
            if is_deepspeed_zero3_enabled():
                raise ValueError("DeepSpeed Zero-3 is not compatible with passing a `device_map`.")

        # handling bnb config from kwargs, remove after `load_in_{4/8}bit` deprecation.
        if load_in_4bit or load_in_8bit:
            if quantization_config is not None:
                raise ValueError(
                    "You can't pass `load_in_4bit`or `load_in_8bit` as a kwarg when passing "
                    "`quantization_config` argument at the same time."
                )

            # preparing BitsAndBytesConfig from kwargs
            config_dict = {k: v for k, v in kwargs.items() if k in inspect.signature(BitsAndBytesConfig).parameters}
            config_dict = {**config_dict, "load_in_4bit": load_in_4bit, "load_in_8bit": load_in_8bit}
            quantization_config, kwargs = BitsAndBytesConfig.from_dict(
                config_dict=config_dict, return_unused_kwargs=True, **kwargs
            )
            logger.warning(
                "The `load_in_4bit` and `load_in_8bit` arguments are deprecated and will be removed in the future versions. "
                "Please, pass a `BitsAndBytesConfig` object in `quantization_config` argument instead."
            )

        from_pt = not (from_tf | from_flax)

        user_agent = {"file_type": "model", "framework": "pytorch", "from_auto_class": from_auto_class}
        if from_pipeline is not None:
            user_agent["using_pipeline"] = from_pipeline

        if is_offline_mode() and not local_files_only:
            logger.info("Offline mode: forcing local_files_only=True")
            local_files_only = True

        # Load config if we don't provide a configuration
        if not isinstance(config, PretrainedConfig):
            config_path = config if config is not None else pretrained_model_name_or_path
            config, model_kwargs = cls.config_class.from_pretrained(
                config_path,
                cache_dir=cache_dir,
                return_unused_kwargs=True,
                force_download=force_download,
                proxies=proxies,
                local_files_only=local_files_only,
                token=token,
                revision=revision,
                subfolder=subfolder,
                gguf_file=gguf_file,
                _from_auto=from_auto_class,
                _from_pipeline=from_pipeline,
                **kwargs,
            )
            if "gguf_file" in model_kwargs:
                model_kwargs.pop("gguf_file")
        else:
            # In case one passes a config to `from_pretrained` + "attn_implementation"
            # override the `_attn_implementation` attribute to `attn_implementation` of the kwargs
            # Please see: https://github.com/huggingface/transformers/issues/28038

            # Overwrite `config._attn_implementation` by the one from the kwargs --> in auto-factory
            # we pop attn_implementation from the kwargs but this handles the case where users
            # passes manually the config to `from_pretrained`.
            config = copy.deepcopy(config)

            kwarg_attn_imp = kwargs.pop("attn_implementation", None)
            if kwarg_attn_imp is not None:
                config._attn_implementation = kwarg_attn_imp

            model_kwargs = kwargs

        pre_quantized = hasattr(config, "quantization_config")
        if pre_quantized and not AutoHfQuantizer.supports_quant_method(config.quantization_config):
            pre_quantized = False

        if pre_quantized or quantization_config is not None:
            if pre_quantized:
                config.quantization_config = AutoHfQuantizer.merge_quantization_configs(
                    config.quantization_config, quantization_config
                )
            else:
                config.quantization_config = quantization_config

            hf_quantizer = AutoHfQuantizer.from_config(
                config.quantization_config,
                pre_quantized=pre_quantized,
            )
        else:
            hf_quantizer = None

        if hf_quantizer is not None:
            hf_quantizer.validate_environment(
                torch_dtype=torch_dtype,
                from_tf=from_tf,
                from_flax=from_flax,
                device_map=device_map,
                weights_only=weights_only,
            )
            torch_dtype = hf_quantizer.update_torch_dtype(torch_dtype)
            device_map = hf_quantizer.update_device_map(device_map)

            # In order to ensure popular quantization methods are supported. Can be disable with `disable_telemetry`
            if hasattr(hf_quantizer.quantization_config.quant_method, "value"):
                user_agent["quant"] = hf_quantizer.quantization_config.quant_method.value
            else:
                user_agent["quant"] = hf_quantizer.quantization_config.quant_method

        if gguf_file is not None and hf_quantizer is not None:
            raise ValueError(
                "You cannot combine Quantization and loading a model from a GGUF file, try again by making sure you did not passed a `quantization_config` or that you did not load a quantized model from the Hub."
            )

        if (
            gguf_file
            and device_map is not None
            and ((isinstance(device_map, dict) and "disk" in device_map.values()) or "disk" in device_map)
        ):
            raise RuntimeError(
                "One or more modules is configured to be mapped to disk. Disk offload is not supported for models "
                "loaded from GGUF files."
            )

        checkpoint_files, sharded_metadata = _get_resolved_checkpoint_files(
            pretrained_model_name_or_path=pretrained_model_name_or_path,
            subfolder=subfolder,
            variant=variant,
            gguf_file=gguf_file,
            from_tf=from_tf,
            from_flax=from_flax,
            use_safetensors=use_safetensors,
            cache_dir=cache_dir,
            force_download=force_download,
            proxies=proxies,
            local_files_only=local_files_only,
            token=token,
            user_agent=user_agent,
            revision=revision,
            commit_hash=commit_hash,
        )

        is_sharded = sharded_metadata is not None
        is_quantized = hf_quantizer is not None
        is_from_file = pretrained_model_name_or_path is not None or gguf_file is not None

        if (
            is_safetensors_available()
            and is_from_file
            and not is_sharded
            and checkpoint_files[0].endswith(".safetensors")
        ):
            with safe_open(checkpoint_files[0], framework="pt") as f:
                metadata = f.metadata()

            if metadata is None:
                # Assume it's a pytorch checkpoint (introduced for timm checkpoints)
                pass
            elif metadata.get("format") == "pt":
                pass
            elif metadata.get("format") == "tf":
                from_tf = True
                logger.info("A TensorFlow safetensors file is being loaded in a PyTorch model.")
            elif metadata.get("format") == "flax":
                from_flax = True
                logger.info("A Flax safetensors file is being loaded in a PyTorch model.")
            elif metadata.get("format") == "mlx":
                # This is a mlx file, we assume weights are compatible with pt
                pass
            else:
                raise ValueError(
                    f"Incompatible safetensors file. File metadata is not ['pt', 'tf', 'flax', 'mlx'] but {metadata.get('format')}"
                )

        from_pt = not (from_tf | from_flax)

        if from_pt:
            if gguf_file:
                from .modeling_gguf_pytorch_utils import load_gguf_checkpoint

                # we need a dummy model to get the state_dict - for this reason, we keep the state_dict as if it was
                # passed directly as a kwarg from now on
                with torch.device("meta"):
                    dummy_model = cls(config)
                state_dict = load_gguf_checkpoint(checkpoint_files[0], return_tensors=True, model_to_load=dummy_model)[
                    "tensors"
                ]

            # Find the correct dtype based on current state
            config, torch_dtype, dtype_orig = _get_torch_dtype(
                cls, torch_dtype, checkpoint_files, config, sharded_metadata, state_dict, weights_only
            )

        config.name_or_path = pretrained_model_name_or_path

        # Instantiate model.
        model_init_context = cls.get_init_context(is_quantized, _is_ds_init_called)

        config = copy.deepcopy(config)  # We do not want to modify the config inplace in from_pretrained.
        if not getattr(config, "_attn_implementation_autoset", False):
            config = cls._autoset_attn_implementation(
                config, use_flash_attention_2=use_flash_attention_2, torch_dtype=torch_dtype, device_map=device_map
            )

        with ContextManagers(model_init_context):
            # Let's make sure we don't run the init function of buffer modules
            model = cls(config, *model_args, **model_kwargs)

        # Make sure to tie the weights correctly
        model.tie_weights()

        # Last check for tp
        if device_mesh is not None and not model.supports_tp_plan:
            if config.base_model_tp_plan is None and config.get_text_config().base_model_tp_plan is None:
                raise NotImplementedError("This model does not have a tensor parallel plan.")

        # make sure we use the model's config since the __init__ call might have copied it
        config = model.config

        # Find fp32 modules if needed
        keep_in_fp32_regex = None
        # The _keep_in_fp32_modules flag is only used to avoid bf16 -> fp16 casting precision issues. It was introduced
        # in case of force loading a model that should stay bf16 in fp16 (which includes a few quantizers as this is a pre-processing
        # step for e.g. bitsandbytes). See https://github.com/huggingface/transformers/issues/20287 for details.
        if model._keep_in_fp32_modules is not None and (
            torch_dtype == torch.float16 or getattr(hf_quantizer, "use_keep_in_fp32_modules", False)
        ):
            # We need to match exact layers, so we add either `.` on each side, or start/end of string
            keep_in_fp32_regex = re.compile(
                "|".join([rf"((^|\.){module}($|\.))" for module in model._keep_in_fp32_modules])
            )

        if hf_quantizer is not None:
            hf_quantizer.preprocess_model(
                model=model, device_map=device_map, keep_in_fp32_modules=model._keep_in_fp32_modules
            )

            # We store the original dtype for quantized models as we cannot easily retrieve it
            # once the weights have been quantized
            # Note that once you have loaded a quantized model, you can't change its dtype so this will
            # remain a single source of truth
            config._pre_quantization_dtype = torch_dtype if torch_dtype is not None else torch.get_default_dtype()

        # Prepare the full device map
        if device_map is not None:
            device_map = _get_device_map(model, device_map, max_memory, hf_quantizer, torch_dtype, keep_in_fp32_regex)

        # Finalize model weight initialization
        if from_tf:
            model, loading_info = cls._load_from_tf(model, config, checkpoint_files)
        elif from_flax:
            model = cls._load_from_flax(model, checkpoint_files)
        elif from_pt:
            # restore default dtype
            if dtype_orig is not None:
                torch.set_default_dtype(dtype_orig)

            (
                model,
                missing_keys,
                unexpected_keys,
                mismatched_keys,
                offload_index,
                error_msgs,
            ) = cls._load_pretrained_model(
                model,
                state_dict,
                checkpoint_files,
                pretrained_model_name_or_path,
                ignore_mismatched_sizes=ignore_mismatched_sizes,
                sharded_metadata=sharded_metadata,
                device_map=device_map,
                disk_offload_folder=offload_folder,
                offload_state_dict=offload_state_dict,
                dtype=torch_dtype,
                hf_quantizer=hf_quantizer,
                keep_in_fp32_regex=keep_in_fp32_regex,
                device_mesh=device_mesh,
                key_mapping=key_mapping,
                weights_only=weights_only,
            )

        # make sure token embedding weights are still tied if needed
        model.tie_weights()

        # Set model in evaluation mode to deactivate DropOut modules by default
        model.eval()

        # If it is a model with generation capabilities, attempt to load the generation config
        if model.can_generate() and generation_config is not None:
            logger.info("The user-defined `generation_config` will be used to override the default generation config.")
            model.generation_config = model.generation_config.from_dict(generation_config.to_dict())
        elif model.can_generate() and pretrained_model_name_or_path is not None:
            try:
                model.generation_config = GenerationConfig.from_pretrained(
                    pretrained_model_name_or_path,
                    cache_dir=cache_dir,
                    force_download=force_download,
                    proxies=proxies,
                    local_files_only=local_files_only,
                    token=token,
                    revision=revision,
                    subfolder=subfolder,
                    _from_auto=from_auto_class,
                    _from_pipeline=from_pipeline,
                    **kwargs,
                )
            except OSError:
                logger.info(
                    "Generation config file not found, using a generation config created from the model config."
                )
                pass

        # Dispatch model with hooks on all devices if necessary (not needed with a tp_plan, so we skip it as it slightly
        # harm performances)
        if device_map is not None and device_mesh is None:
            device_map_kwargs = {
                "device_map": device_map,
                "offload_dir": offload_folder,
                "offload_index": offload_index,
                "offload_buffers": offload_buffers,
            }
            if "skip_keys" in inspect.signature(dispatch_model).parameters:
                device_map_kwargs["skip_keys"] = model._skip_keys_device_placement
            # For HQQ method we force-set the hooks for single GPU envs
            if (
                "force_hooks" in inspect.signature(dispatch_model).parameters
                and hf_quantizer is not None
                and hf_quantizer.quantization_config.quant_method == QuantizationMethod.HQQ
            ):
                device_map_kwargs["force_hooks"] = True
            if (
                hf_quantizer is not None
                and hf_quantizer.quantization_config.quant_method == QuantizationMethod.FBGEMM_FP8
                and isinstance(device_map, dict)
                and ("cpu" in device_map.values() or "disk" in device_map.values())
            ):
                device_map_kwargs["offload_buffers"] = True

            if not is_fsdp_enabled() and not is_deepspeed_zero3_enabled():
                dispatch_model(model, **device_map_kwargs)

        if hf_quantizer is not None:
            hf_quantizer.postprocess_model(model, config=config)
            model.hf_quantizer = hf_quantizer

        if _adapter_model_path is not None:
            model.load_adapter(
                _adapter_model_path,
                adapter_name=adapter_name,
                token=token,
                adapter_kwargs=adapter_kwargs,
            )

        if output_loading_info:
            if from_pt:
                loading_info = {
                    "missing_keys": missing_keys,
                    "unexpected_keys": unexpected_keys,
                    "mismatched_keys": mismatched_keys,
                    "error_msgs": error_msgs,
                }
            elif from_flax:
                loading_info = None
            return model, loading_info

        return model

    @staticmethod
    def _fix_state_dict_key_on_load(key: str) -> Tuple[str, bool]:
        """Replace legacy parameter names with their modern equivalents. E.g. beta -> bias, gamma -> weight."""
        # Rename LayerNorm beta & gamma params for some early models ported from Tensorflow (e.g. Bert)
        # This rename is logged.
        if key.endswith("LayerNorm.beta"):
            return key.replace("LayerNorm.beta", "LayerNorm.bias"), True
        if key.endswith("LayerNorm.gamma"):
            return key.replace("LayerNorm.gamma", "LayerNorm.weight"), True

        # Rename weight norm parametrizations to match changes across torch versions.
        # Impacts a number of speech/wav2vec models. e.g. Hubert, Wav2Vec2, and others.
        # This rename is not logged.
        if hasattr(nn.utils.parametrizations, "weight_norm"):
            if key.endswith("weight_g"):
                return key.replace("weight_g", "parametrizations.weight.original0"), True
            if key.endswith("weight_v"):
                return key.replace("weight_v", "parametrizations.weight.original1"), True
        else:
            if key.endswith("parametrizations.weight.original0"):
                return key.replace("parametrizations.weight.original0", "weight_g"), True
            if key.endswith("parametrizations.weight.original1"):
                return key.replace("parametrizations.weight.original1", "weight_v"), True

        return key, False

    def _get_key_renaming_mapping(
        self,
        checkpoint_keys: List[str],
        key_mapping: Optional[Dict[str, str]] = None,
        loading_base_model_from_task_state_dict: bool = False,
        loading_task_model_from_base_state_dict: bool = False,
    ):
        """
        Compute a mapping between the serialized keys on disk `checkpoint_keys`, and the keys that the model
        that we are loading expects. This is the single entry point for key renaming that will be used during
        loading.
        Log if any parameters have been renamed.
        """
        prefix = self.base_model_prefix
        _prefix = f"{prefix}."

        renamed_keys = {}
        key_renaming_mapping = {}
        for key in checkpoint_keys:
            # Class specific rename
            new_key, has_changed = self._fix_state_dict_key_on_load(key)

            # Optionally map the key according to `key_mapping`
            if key_mapping is not None:
                for pattern, replacement in key_mapping.items():
                    new_key, n_replace = re.subn(pattern, replacement, new_key)
                    # Early exit of the loop
                    if n_replace > 0:
                        has_changed = True
                        break

            # In this case, we need to add the prefix to the keys, to match them to the expected keys
            if loading_task_model_from_base_state_dict:
                new_key = ".".join([prefix, new_key])
            # In this case we need to remove the prefix from the key to match them to the expected keys, and use
            # only the keys starting with the prefix
            elif loading_base_model_from_task_state_dict:
                if not new_key.startswith(_prefix):
                    continue
                new_key = new_key[len(_prefix) :]

            key_renaming_mapping[key] = new_key

            # track gamma/beta rename for logging
            if has_changed:
                if key.endswith("LayerNorm.gamma"):
                    renamed_keys["LayerNorm.gamma"] = (key, new_key)
                elif key.endswith("LayerNorm.beta"):
                    renamed_keys["LayerNorm.beta"] = (key, new_key)

        if renamed_keys:
            warning_msg = f"A pretrained model of type `{self.__class__.__name__}` "
            warning_msg += "contains parameters that have been renamed internally (a few are listed below but more are present in the model):\n"
            for old_key, new_key in renamed_keys.values():
                warning_msg += f"* `{old_key}` -> `{new_key}`\n"
            warning_msg += "If you are using a model from the Hub, consider submitting a PR to adjust these weights and help future users."
            logger.info_once(warning_msg)

        return key_renaming_mapping

    @staticmethod
    def _fix_state_dict_key_on_save(key) -> Tuple[str, bool]:
        """
        Similar to `_fix_state_dict_key_on_load` allows to define hook for state dict key renaming on model save.
        Do nothing by default, but can be overridden in particular models.
        """
        return key, False

    def _fix_state_dict_keys_on_save(self, state_dict):
        """
        Similar to `_fix_state_dict_keys_on_load` allows to define hook for state dict key renaming on model save.
        Apply `_fix_state_dict_key_on_save` to all keys in `state_dict`.
        """
        return {self._fix_state_dict_key_on_save(key)[0]: value for key, value in state_dict.items()}

    @classmethod
    def _load_pretrained_model(
        cls,
        model: "PreTrainedModel",
        state_dict: Optional[Dict],
        checkpoint_files: Optional[List[str]],
        pretrained_model_name_or_path: Optional[str],
        ignore_mismatched_sizes: bool = False,
        sharded_metadata: Optional[Dict] = None,
        device_map: Optional[Dict] = None,
        disk_offload_folder: Optional[str] = None,
        offload_state_dict: Optional[bool] = None,
        dtype: Optional[torch.dtype] = None,
        hf_quantizer: Optional[HfQuantizer] = None,
        keep_in_fp32_regex: Optional[re.Pattern] = None,
        device_mesh: Optional["torch.distributed.device_mesh.DeviceMesh"] = None,
        key_mapping: Optional[Dict[str, str]] = None,
        weights_only: bool = True,
    ):
        # Useful flags
        is_quantized = hf_quantizer is not None

        # Get all the keys of the state dicts that we have to initialize the model
        if sharded_metadata is not None:
            original_checkpoint_keys = sharded_metadata["all_checkpoint_keys"]
        elif state_dict is not None:
            original_checkpoint_keys = list(state_dict.keys())
        else:
            original_checkpoint_keys = list(
                load_state_dict(checkpoint_files[0], map_location="meta", weights_only=weights_only).keys()
            )

        # Check if we are in a special state, i.e. loading from a state dict coming from a different architecture
        prefix = model.base_model_prefix
        _prefix = f"{prefix}."
        has_prefix_module = any(s.startswith(prefix) for s in original_checkpoint_keys) if len(prefix) > 0 else False
        expects_prefix_module = hasattr(model, prefix) if len(prefix) > 0 else False
        loading_task_model_from_base_state_dict = not has_prefix_module and expects_prefix_module
        loading_base_model_from_task_state_dict = has_prefix_module and not expects_prefix_module

        # Find the key names that the model expects from the serialized keys
        key_renaming_mapping = model._get_key_renaming_mapping(
            original_checkpoint_keys,
            key_mapping,
            loading_base_model_from_task_state_dict,
            loading_task_model_from_base_state_dict,
        )
        checkpoint_keys = list(key_renaming_mapping.values())

        # Find missing and unexpected keys from the state dict
        missing_keys, unexpected_keys = _find_missing_and_unexpected_keys(
            cls,
            model,
            original_checkpoint_keys,
            checkpoint_keys,
            loading_base_model_from_task_state_dict,
            hf_quantizer,
            device_map,
        )
        # Find all the keys with shape mismatch (if we ignore the mismatch, the weights need to be newly initialized the
        # same way as missing keys)
        mismatched_keys, mismatched_shapes = _find_mismatched_keys(
            model,
            state_dict,
            checkpoint_files,
            ignore_mismatched_sizes,
            key_renaming_mapping,
            is_quantized,
            weights_only,
        )

        # We need to update both the mapping and the list of checkpoint keys to remove the mismatched ones
        key_renaming_mapping = {k: v for k, v in key_renaming_mapping.items() if v not in mismatched_keys}
        checkpoint_keys = list(key_renaming_mapping.values())

        # Move missing (and potentially mismatched) keys back to cpu from meta device (because they won't be moved when
        # loading the weights as they are not in the loaded state dict)
        model._move_missing_keys_from_meta_to_cpu(missing_keys + mismatched_keys, unexpected_keys, dtype, hf_quantizer)

        # correctly initialize the missing (and potentially mismatched) keys
        model._initialize_missing_keys(checkpoint_keys, ignore_mismatched_sizes, is_quantized)

        # Set some modules to fp32 if needed
        if keep_in_fp32_regex is not None:
            for name, param in model.named_parameters():
                if keep_in_fp32_regex.search(name):
                    # param = param.to(torch.float32) does not work here as only in the local scope.
                    param.data = param.data.to(torch.float32)

        # Make sure we are able to load base models as well as derived models (specific task models, with heads)
        model_to_load = model
        # In this case, we load a ForTaskModel with keys from a BaseModel -> only load keys to the BaseModel
        if loading_task_model_from_base_state_dict:
            model_to_load = getattr(model, prefix)
            # Here we need to remove the prefix we added to correctly find missing/unexpected keys, as we will load
            # in the submodule
            key_renaming_mapping = {k: v[len(_prefix) :] for k, v in key_renaming_mapping.items()}
            checkpoint_keys = list(key_renaming_mapping.values())
            # We need to update the device map as well
            if device_map is not None:
                device_map = {k[len(_prefix) :] if k.startswith(_prefix) else k: v for k, v in device_map.items()}
            # small sanity check: the base model should not contain task-specific head keys
            task_specific_expected_keys = [s for s in model.state_dict().keys() if not s.startswith(_prefix)]
            base_model_expected_keys = list(model_to_load.state_dict().keys())
            if any(
                key in task_specific_expected_keys and key not in base_model_expected_keys for key in checkpoint_keys
            ):
                raise ValueError(
                    "The state dictionary of the model you are trying to load is corrupted. Are you sure it was "
                    "properly saved?"
                )

        # Get reverse key mapping
        reverse_key_renaming_mapping = {v: k for k, v in key_renaming_mapping.items()}

        is_offloaded_safetensors = False
        # This offload index if for params explicitly on the "disk" in the device_map
        disk_offload_index = None
        disk_only_shard_files = []
        # Prepare parameters offloading if needed
        if device_map is not None and "disk" in device_map.values():
            if offload_state_dict is None:
                offload_state_dict = True
            if disk_offload_folder is not None:
                os.makedirs(disk_offload_folder, exist_ok=True)
            is_offloaded_safetensors = checkpoint_files is not None and checkpoint_files[0].endswith(".safetensors")
            if disk_offload_folder is None and not is_offloaded_safetensors:
                raise ValueError(
                    "The current `device_map` had weights offloaded to the disk. Please provide an `offload_folder`"
                    " for them. Alternatively, make sure you have `safetensors` installed if the model you are using"
                    " offers the weights in this format."
                )
            if is_offloaded_safetensors:
                param_device_map = expand_device_map(device_map, checkpoint_keys)
                str_dtype = str(dtype).replace("torch.", "") if dtype is not None else "float32"
                if sharded_metadata is None:
                    weight_map = dict.fromkeys(checkpoint_keys, checkpoint_files[0])
                else:
                    folder = os.path.sep.join(checkpoint_files[0].split(os.path.sep)[:-1])
                    # Fix the weight map keys according to the key mapping
                    weight_map = {
                        key_renaming_mapping[k]: v
                        for k, v in sharded_metadata["weight_map"].items()
                        if k in key_renaming_mapping
                    }
                    weight_map = {k: os.path.join(folder, v) for k, v in weight_map.items()}
                    # Find potential checkpoints containing only offloaded weights
                    disk_only_shard_files = get_disk_only_shard_files(device_map, weight_map)
                disk_offload_index = {
                    name: {
                        "safetensors_file": file,
                        "weight_name": reverse_key_renaming_mapping[name],
                        "dtype": str_dtype,
                    }
                    for name, file in weight_map.items()
                    if param_device_map[name] == "disk"
                }
            else:
                disk_offload_index = {}

        # This offload index if for params that are supposed to be on the "cpu", either with or without a device_map
        # It allows to load parameters one-by-one from the state dict, avoiding a memory peak of 2 x state_dict_size,
        # i.e. 1x to load it, and 1x to copy it to model
        cpu_offload_folder = None
        cpu_offload_index = None
        if offload_state_dict:
            cpu_offload_folder = tempfile.mkdtemp()
            cpu_offload_index = {}

        # For nice tqdm bars
        if checkpoint_files is not None and len(checkpoint_files) > 1:
            checkpoint_files = logging.tqdm(checkpoint_files, desc="Loading checkpoint shards")
        # To be able to iterate, even if we don't use it if the state_dict is already provided
        elif state_dict is not None:
            checkpoint_files = [""]

        # Compute expected model keys
        expected_keys = list(model_to_load.state_dict().keys())
        if hf_quantizer is not None:
            expected_keys = hf_quantizer.update_expected_keys(model_to_load, expected_keys, checkpoint_keys)

        # Warmup cuda to load the weights much faster on devices
        if device_map is not None:  # and hf_quantizer is None:
            expanded_device_map = expand_device_map(device_map, expected_keys)
            caching_allocator_warmup(model_to_load, expanded_device_map, factor=2 if hf_quantizer is None else 4)

        error_msgs = []
        # Iterate on all the shards to load the weights
        for shard_file in checkpoint_files:
            # Skip the load for shards that only contain disk-offloaded weights
            if shard_file in disk_only_shard_files:
                continue

            map_location = "cpu"
            if shard_file.endswith(".safetensors"):
                map_location = "meta"
            elif (
                device_map is not None
                and hf_quantizer is not None
                and hf_quantizer.quantization_config.quant_method == QuantizationMethod.TORCHAO
                and hf_quantizer.quantization_config.quant_type in ["int4_weight_only", "autoquant"]
            ):
                map_location = torch.device([d for d in device_map.values() if d not in ["cpu", "disk"]][0])

            # If shard_file is "", we use the existing state_dict instead of loading it
            if shard_file != "":
                state_dict = load_state_dict(
                    shard_file, is_quantized=is_quantized, map_location=map_location, weights_only=weights_only
                )

            # Fix the key names
            state_dict = {key_renaming_mapping[k]: v for k, v in state_dict.items() if k in key_renaming_mapping}

            if is_deepspeed_zero3_enabled():
                error_msgs += _load_state_dict_into_zero3_model(model_to_load, state_dict)
            # Skip it with fsdp on ranks other than 0
            elif not (is_fsdp_enabled() and not is_local_dist_rank_0() and not is_quantized):
                disk_offload_index, cpu_offload_index = _load_state_dict_into_meta_model(
                    model_to_load,
                    state_dict,
                    shard_file,
                    expected_keys,
                    reverse_key_renaming_mapping,
                    device_map=device_map,
                    disk_offload_folder=disk_offload_folder,
                    disk_offload_index=disk_offload_index,
                    cpu_offload_folder=cpu_offload_folder,
                    cpu_offload_index=cpu_offload_index,
                    hf_quantizer=hf_quantizer,
                    is_safetensors=is_offloaded_safetensors,
                    keep_in_fp32_regex=keep_in_fp32_regex,
                    unexpected_keys=unexpected_keys,
                    device_mesh=device_mesh,
                )

            # force memory release if loading multiple shards, to avoid having 2 state dicts in memory in next loop
            del state_dict

        # Adjust offloaded weights name and save if needed
        if disk_offload_index is not None and len(disk_offload_index) > 0:
            if loading_task_model_from_base_state_dict:
                # We need to add the prefix of the base model
                prefix = cls.base_model_prefix
                if not is_offloaded_safetensors:
                    for weight_name in disk_offload_index:
                        shutil.move(
                            os.path.join(disk_offload_folder, f"{weight_name}.dat"),
                            os.path.join(disk_offload_folder, f"{prefix}.{weight_name}.dat"),
                        )
                disk_offload_index = {f"{prefix}.{key}": value for key, value in disk_offload_index.items()}
            if not is_offloaded_safetensors:
                save_offload_index(disk_offload_index, disk_offload_folder)
                disk_offload_index = None

        # one-at-a-time param loading for the cpu offloaded params
        if offload_state_dict:
            # Load back temporarily offloaded state dict
            load_offloaded_weights(model_to_load, cpu_offload_index, cpu_offload_folder)
            shutil.rmtree(cpu_offload_folder)

        if hf_quantizer is not None:
            missing_keys = hf_quantizer.update_missing_keys_after_loading(model_to_load, missing_keys, prefix)

        # Post-processing for tensor parallelism
        if device_mesh is not None:
            # When using TP, the device map is a single device for all parameters
            tp_device = list(device_map.values())[0]
            # This is needed for the RotaryEmbedding, which was not initialized on the correct device as it is
            # not part of the state_dict (persistent=False)
            for buffer in model.buffers():
                if buffer.device != tp_device:
                    buffer.data = buffer.to(tp_device)

            # In this case, the top-most task module weights were not moved to device and parallelized as they
            # were not part of the loaded weights: do it now
            if loading_task_model_from_base_state_dict:
                parameters_to_initialize = {
                    name: param for name, param in model.named_parameters() if not name.startswith(prefix)
                }
                for name, param in parameters_to_initialize.items():
                    # First move data to correct
                    to_contiguous, casting_dtype = _infer_parameter_dtype(model, name, param, keep_in_fp32_regex)
                    shard_and_distribute_module(
                        model,
                        param.to(tp_device),
                        param,
                        name,
                        casting_dtype,
                        to_contiguous,
                        os.environ["RANK"],
                        device_mesh,
                    )

        # All potential warnings/infos
        if len(error_msgs) > 0:
            error_msg = "\n\t".join(error_msgs)
            if "size mismatch" in error_msg:
                error_msg += (
                    "\n\tYou may consider adding `ignore_mismatched_sizes=True` in the model `from_pretrained` method."
                )
            raise RuntimeError(f"Error(s) in loading state_dict for {model.__class__.__name__}:\n\t{error_msg}")
        if len(unexpected_keys) > 0:
            archs = [] if model.config.architectures is None else model.config.architectures
            warner = logger.warning if model.__class__.__name__ in archs else logger.info
            warner(
                f"Some weights of the model checkpoint at {pretrained_model_name_or_path} were not used when"
                f" initializing {model.__class__.__name__}: {unexpected_keys}\n- This IS expected if you are"
                f" initializing {model.__class__.__name__} from the checkpoint of a model trained on another task or"
                " with another architecture (e.g. initializing a BertForSequenceClassification model from a"
                " BertForPreTraining model).\n- This IS NOT expected if you are initializing"
                f" {model.__class__.__name__} from the checkpoint of a model that you expect to be exactly identical"
                " (initializing a BertForSequenceClassification model from a BertForSequenceClassification model)."
            )
        else:
            logger.info(f"All model checkpoint weights were used when initializing {model.__class__.__name__}.\n")
        if len(missing_keys) > 0:
            logger.warning(
                f"Some weights of {model.__class__.__name__} were not initialized from the model checkpoint at"
                f" {pretrained_model_name_or_path} and are newly initialized: {missing_keys}\nYou should probably"
                " TRAIN this model on a down-stream task to be able to use it for predictions and inference."
            )
        elif len(mismatched_keys) == 0:
            logger.info(
                f"All the weights of {model.__class__.__name__} were initialized from the model checkpoint at"
                f" {pretrained_model_name_or_path}.\nIf your task is similar to the task the model of the checkpoint"
                f" was trained on, you can already use {model.__class__.__name__} for predictions without further"
                " training."
            )
        if len(mismatched_keys) > 0:
            mismatched_warning = "\n".join(
                [
                    f"- {key}: found shape {shape1} in the checkpoint and {shape2} in the model instantiated"
                    for key, (shape1, shape2) in zip(mismatched_keys, mismatched_shapes)
                ]
            )
            logger.warning(
                f"Some weights of {model.__class__.__name__} were not initialized from the model checkpoint at"
                f" {pretrained_model_name_or_path} and are newly initialized because the shapes did not"
                f" match:\n{mismatched_warning}\nYou should probably TRAIN this model on a down-stream task to be able"
                " to use it for predictions and inference."
            )

        return model, missing_keys, unexpected_keys, mismatched_keys, disk_offload_index, error_msgs

    @classmethod
    def _load_from_tf(cls, model, config, checkpoint_files):
        if checkpoint_files[0].endswith(".index"):
            # Load from a TensorFlow 1.X checkpoint - provided by original authors
            model = cls.load_tf_weights(model, config, checkpoint_files[0][:-6])  # Remove the '.index'
            loading_info = None
        else:
            # Load from our TensorFlow 2.0 checkpoints
            try:
                from .modeling_tf_pytorch_utils import load_tf2_checkpoint_in_pytorch_model

                model, loading_info = load_tf2_checkpoint_in_pytorch_model(
                    model, checkpoint_files[0], allow_missing_keys=True, output_loading_info=True
                )
            except ImportError:
                logger.error(
                    "Loading a TensorFlow model in PyTorch, requires both PyTorch and TensorFlow to be installed."
                    " Please see https://pytorch.org/ and https://www.tensorflow.org/install/ for installation"
                    " instructions."
                )
                raise
        return model, loading_info

    @classmethod
    def _load_from_flax(cls, model, checkpoint_files):
        try:
            from .modeling_flax_pytorch_utils import load_flax_checkpoint_in_pytorch_model

            model = load_flax_checkpoint_in_pytorch_model(model, checkpoint_files[0])
        except ImportError:
            logger.error(
                "Loading a Flax model in PyTorch, requires both PyTorch and Flax to be installed. Please see"
                " https://pytorch.org/ and https://flax.readthedocs.io/en/latest/installation.html for"
                " installation instructions."
            )
            raise
        return model

    def retrieve_modules_from_names(self, names, add_prefix=False, remove_prefix=False):
        module_keys = {".".join(key.split(".")[:-1]) for key in names}

        # torch.nn.ParameterList is a special case where two parameter keywords
        # are appended to the module name, *e.g.* bert.special_embeddings.0
        module_keys = module_keys.union(
            {".".join(key.split(".")[:-2]) for key in names if len(key) > 0 and key[-1].isdigit()}
        )

        retrieved_modules = []
        # retrieve all modules that has at least one missing weight name
        for name, module in self.named_modules():
            if remove_prefix:
                _prefix = f"{self.base_model_prefix}."
                name = name[len(_prefix) :] if name.startswith(_prefix) else name
            elif add_prefix:
                name = ".".join([self.base_model_prefix, name]) if len(name) > 0 else self.base_model_prefix

            if name in module_keys:
                retrieved_modules.append(module)

        return retrieved_modules

    @classmethod
    def register_for_auto_class(cls, auto_class="AutoModel"):
        """
        Register this class with a given auto class. This should only be used for custom models as the ones in the
        library are already mapped with an auto class.

        <Tip warning={true}>

        This API is experimental and may have some slight breaking changes in the next releases.

        </Tip>

        Args:
            auto_class (`str` or `type`, *optional*, defaults to `"AutoModel"`):
                The auto class to register this new model with.
        """
        if not isinstance(auto_class, str):
            auto_class = auto_class.__name__

        import transformers.models.auto as auto_module

        if not hasattr(auto_module, auto_class):
            raise ValueError(f"{auto_class} is not a valid auto class.")

        cls._auto_class = auto_class

    def to_bettertransformer(self) -> "PreTrainedModel":
        """
        Converts the model to use [PyTorch's native attention
        implementation](https://pytorch.org/docs/stable/generated/torch.nn.MultiheadAttention.html), integrated to
        Transformers through [Optimum library](https://huggingface.co/docs/optimum/bettertransformer/overview). Only a
        subset of all Transformers models are supported.

        PyTorch's attention fastpath allows to speed up inference through kernel fusions and the use of [nested
        tensors](https://pytorch.org/docs/stable/nested.html). Detailed benchmarks can be found in [this blog
        post](https://medium.com/pytorch/bettertransformer-out-of-the-box-performance-for-huggingface-transformers-3fbe27d50ab2).

        Returns:
            [`PreTrainedModel`]: The model converted to BetterTransformer.
        """
        if not is_optimum_available():
            raise ImportError("The package `optimum` is required to use Better Transformer.")

        from optimum.version import __version__ as optimum_version

        if version.parse(optimum_version) < version.parse("1.7.0"):
            raise ImportError(
                f"Please install optimum>=1.7.0 to use Better Transformer. The version {optimum_version} was found."
            )

        from optimum.bettertransformer import BetterTransformer

        return BetterTransformer.transform(self)

    def reverse_bettertransformer(self):
        """
        Reverts the transformation from [`~PreTrainedModel.to_bettertransformer`] so that the original modeling is
        used, for example in order to save the model.

        Returns:
            [`PreTrainedModel`]: The model converted back to the original modeling.
        """
        if not is_optimum_available():
            raise ImportError("The package `optimum` is required to use Better Transformer.")

        from optimum.version import __version__ as optimum_version

        if version.parse(optimum_version) < version.parse("1.7.0"):
            raise ImportError(
                f"Please install optimum>=1.7.0 to use Better Transformer. The version {optimum_version} was found."
            )

        from optimum.bettertransformer import BetterTransformer

        return BetterTransformer.reverse(self)

    def warn_if_padding_and_no_attention_mask(self, input_ids, attention_mask):
        """
        Shows a one-time warning if the input_ids appear to contain padding and no attention mask was given.
        """

        # Skip the check during tracing.
        if is_torch_fx_proxy(input_ids) or torch.jit.is_tracing() or is_torchdynamo_compiling():
            return

        if (attention_mask is not None) or (self.config.pad_token_id is None):
            return

        # Check only the first and last input IDs to reduce overhead.
        if self.config.pad_token_id in input_ids[:, [-1, 0]]:
            warn_string = (
                "We strongly recommend passing in an `attention_mask` since your input_ids may be padded. See "
                "https://huggingface.co/docs/transformers/troubleshooting"
                "#incorrect-output-when-padding-tokens-arent-masked."
            )

            # If the pad token is equal to either BOS, EOS, or SEP, we do not know whether the user should use an
            # attention_mask or not. In this case, we should still show a warning because this is a rare case.
            if (
                (self.config.bos_token_id is not None and self.config.bos_token_id == self.config.pad_token_id)
                or (self.config.eos_token_id is not None and self.config.eos_token_id == self.config.pad_token_id)
                or (self.config.sep_token_id is not None and self.config.sep_token_id == self.config.pad_token_id)
            ):
                warn_string += (
                    f"\nYou may ignore this warning if your `pad_token_id` ({self.config.pad_token_id}) is identical "
                    f"to the `bos_token_id` ({self.config.bos_token_id}), `eos_token_id` ({self.config.eos_token_id}), "
                    f"or the `sep_token_id` ({self.config.sep_token_id}), and your input is not padded."
                )

            logger.warning_once(warn_string)

    @property
    def supports_tp_plan(self):
        """
        Returns whether the model has a tensor parallelism plan.
        """
        if self._tp_plan is not None:
            return True
        # Check if base model has a TP plan
        if getattr(self.base_model, "_tp_plan", None) is not None:
            return True
        return False

    @property
    def supports_pp_plan(self):
        if self._pp_plan is not None:
            return True
        # Check if base model has PP plan
        if getattr(self.base_model, "_pp_plan", None) is not None:
            return True
        return False

    @property
    def loss_function(self):
        if hasattr(self, "_loss_function"):
            return self._loss_function

        loss_type = getattr(self, "loss_type", None)

        if loss_type is None or loss_type not in LOSS_MAPPING:
            logger.warning_once(
                f"`loss_type={loss_type}` was set in the config but it is unrecognised."
                f"Using the default loss: `ForCausalLMLoss`."
            )
            loss_type = "ForCausalLM"
        return LOSS_MAPPING[loss_type]

    @loss_function.setter
    def loss_function(self, value):
        self._loss_function = value

    def get_compiled_call(self, compile_config: CompileConfig):
        """Return a `torch.compile`'d version of `self.__call__`. This is useful to dynamically choose between
        non-compiled/compiled `forward` during inference, especially to switch between prefill (where we don't
        want to use compiled version to avoid recomputing the graph with new shapes) and iterative decoding
        (where we want the speed-ups of compiled version with static shapes)."""
        # Only reset it if not present or different from previous config
        default_config = getattr(self.generation_config, "compile_config", CompileConfig())
        if (
            not hasattr(self, "_compiled_call")
            or getattr(self, "_last_compile_config", default_config) != compile_config
        ):
            self._last_compile_config = compile_config
            self._compiled_call = torch.compile(self.__call__, **compile_config.to_dict())
        return self._compiled_call

    @classmethod
    def is_backend_compatible(cls):
        return cls._supports_attention_backend

    def _move_missing_keys_from_meta_to_cpu(
        self,
        missing_keys: List[str],
        unexpected_keys: List[str],
        dtype: Optional[torch.dtype],
        hf_quantizer: Optional[HfQuantizer],
    ) -> "PreTrainedModel":
        """Move the missing keys (keys that are part of the model parameters, but were NOT found in the loaded state dicts) back
        from meta device to cpu.
        """
        is_quantized = hf_quantizer is not None

        # In this case we need to move everything back
        if is_fsdp_enabled() and not is_local_dist_rank_0() and not is_quantized:
            # We only do it for the parameters, as the buffers are not initialized on the meta device by default
            for key, param in self.named_parameters():
                value = torch.empty_like(param, dtype=dtype, device="cpu")
                _load_parameter_into_model(self, key, value)
            return

        model_state_dict = self.state_dict()
        for key in missing_keys:
            param = model_state_dict[key]
            # Buffers are not initialized on the meta device, so we still need this check to avoid overwriting them
            if param.device == torch.device("meta"):
                value = torch.empty_like(param, dtype=dtype, device="cpu")
                if (
                    not is_quantized
                    or (getattr(hf_quantizer, "requires_parameters_quantization", False))
                    or not hf_quantizer.check_quantized_param(self, param_value=value, param_name=key, state_dict={})
                ):
                    _load_parameter_into_model(self, key, value)
                else:
                    hf_quantizer.create_quantized_param(self, value, key, "cpu", model_state_dict, unexpected_keys)

    def _initialize_missing_keys(
        self,
        loaded_keys: List[str],
        ignore_mismatched_sizes: bool,
        is_quantized: bool,
    ) -> "PreTrainedModel":
        """Initialize the missing keys (keys that are part of the model parameters, but were NOT found in the loaded state dicts), according to
        `_initialize_weights`. Indeed, since the corresponding weights are missing from the state dict, they will not be replaced and need to
        be initialized correctly (i.e. weight initialization distribution).
        Also take care of setting the `_is_hf_initialized` flag for keys that are not missing.
        """
        if not ignore_mismatched_sizes:
            not_initialized_submodules = set_initialized_submodules(self, loaded_keys)
            # If we're about to tie the output embeds to the input embeds we don't need to init them
            if (
                hasattr(self.config.get_text_config(decoder=True), "tie_word_embeddings")
                and self.config.get_text_config(decoder=True).tie_word_embeddings
            ):
                output_embeddings = self.get_output_embeddings()
                if output_embeddings is not None:
                    # Still need to initialize if there is a bias term since biases are not tied.
                    if not hasattr(output_embeddings, "bias") or output_embeddings.bias is None:
                        output_embeddings._is_hf_initialized = True
        else:
            not_initialized_submodules = dict(self.named_modules())
        # This will only initialize submodules that are not marked as initialized by the line above.
        if is_deepspeed_zero3_enabled() and not is_quantized:
            import deepspeed

            not_initialized_parameters = list(
                set(
                    itertools.chain.from_iterable(
                        submodule.parameters(recurse=False) for submodule in not_initialized_submodules.values()
                    )
                )
            )
            with deepspeed.zero.GatheredParameters(not_initialized_parameters, modifier_rank=0):
                self.apply(self._initialize_weights)
        else:
            self.apply(self._initialize_weights)

    def get_parameter_or_buffer(self, target: str):
        """
        Return the parameter or buffer given by `target` if it exists, otherwise throw an error. This combines
        `get_parameter()` and `get_buffer()` in a single handy function. Note that it only work if `target` is a
        leaf of the model.
        """
        try:
            return self.get_parameter(target)
        except AttributeError:
            pass
        try:
            return self.get_buffer(target)
        except AttributeError:
            pass
        raise AttributeError(f"`{target}` is neither a parameter nor a buffer.")


PreTrainedModel.push_to_hub = copy_func(PreTrainedModel.push_to_hub)
if PreTrainedModel.push_to_hub.__doc__ is not None:
    PreTrainedModel.push_to_hub.__doc__ = PreTrainedModel.push_to_hub.__doc__.format(
        object="model", object_class="AutoModel", object_files="model file"
    )


class PoolerStartLogits(nn.Module):
    """
    Compute SQuAD start logits from sequence hidden states.

    Args:
        config ([`PretrainedConfig`]):
            The config used by the model, will be used to grab the `hidden_size` of the model.
    """

    def __init__(self, config: PretrainedConfig):
        super().__init__()
        self.dense = nn.Linear(config.hidden_size, 1)

    def forward(
        self, hidden_states: torch.FloatTensor, p_mask: Optional[torch.FloatTensor] = None
    ) -> torch.FloatTensor:
        """
        Args:
            hidden_states (`torch.FloatTensor` of shape `(batch_size, seq_len, hidden_size)`):
                The final hidden states of the model.
            p_mask (`torch.FloatTensor` of shape `(batch_size, seq_len)`, *optional*):
                Mask for tokens at invalid position, such as query and special symbols (PAD, SEP, CLS). 1.0 means token
                should be masked.

        Returns:
            `torch.FloatTensor`: The start logits for SQuAD.
        """
        x = self.dense(hidden_states).squeeze(-1)

        if p_mask is not None:
            if get_parameter_dtype(self) == torch.float16:
                x = x * (1 - p_mask) - 65500 * p_mask
            else:
                x = x * (1 - p_mask) - 1e30 * p_mask

        return x


class PoolerEndLogits(nn.Module):
    """
    Compute SQuAD end logits from sequence hidden states.

    Args:
        config ([`PretrainedConfig`]):
            The config used by the model, will be used to grab the `hidden_size` of the model and the `layer_norm_eps`
            to use.
    """

    def __init__(self, config: PretrainedConfig):
        super().__init__()
        self.dense_0 = nn.Linear(config.hidden_size * 2, config.hidden_size)
        self.activation = nn.Tanh()
        self.LayerNorm = nn.LayerNorm(config.hidden_size, eps=config.layer_norm_eps)
        self.dense_1 = nn.Linear(config.hidden_size, 1)

    def forward(
        self,
        hidden_states: torch.FloatTensor,
        start_states: Optional[torch.FloatTensor] = None,
        start_positions: Optional[torch.LongTensor] = None,
        p_mask: Optional[torch.FloatTensor] = None,
    ) -> torch.FloatTensor:
        """
        Args:
            hidden_states (`torch.FloatTensor` of shape `(batch_size, seq_len, hidden_size)`):
                The final hidden states of the model.
            start_states (`torch.FloatTensor` of shape `(batch_size, seq_len, hidden_size)`, *optional*):
                The hidden states of the first tokens for the labeled span.
            start_positions (`torch.LongTensor` of shape `(batch_size,)`, *optional*):
                The position of the first token for the labeled span.
            p_mask (`torch.FloatTensor` of shape `(batch_size, seq_len)`, *optional*):
                Mask for tokens at invalid position, such as query and special symbols (PAD, SEP, CLS). 1.0 means token
                should be masked.

        <Tip>

        One of `start_states` or `start_positions` should be not `None`. If both are set, `start_positions` overrides
        `start_states`.

        </Tip>

        Returns:
            `torch.FloatTensor`: The end logits for SQuAD.
        """
        assert start_states is not None or start_positions is not None, (
            "One of start_states, start_positions should be not None"
        )
        if start_positions is not None:
            slen, hsz = hidden_states.shape[-2:]
            start_positions = start_positions[:, None, None].expand(-1, -1, hsz)  # shape (bsz, 1, hsz)
            start_states = hidden_states.gather(-2, start_positions)  # shape (bsz, 1, hsz)
            start_states = start_states.expand(-1, slen, -1)  # shape (bsz, slen, hsz)

        x = self.dense_0(torch.cat([hidden_states, start_states], dim=-1))
        x = self.activation(x)
        x = self.LayerNorm(x)
        x = self.dense_1(x).squeeze(-1)

        if p_mask is not None:
            if get_parameter_dtype(self) == torch.float16:
                x = x * (1 - p_mask) - 65500 * p_mask
            else:
                x = x * (1 - p_mask) - 1e30 * p_mask

        return x


class PoolerAnswerClass(nn.Module):
    """
    Compute SQuAD 2.0 answer class from classification and start tokens hidden states.

    Args:
        config ([`PretrainedConfig`]):
            The config used by the model, will be used to grab the `hidden_size` of the model.
    """

    def __init__(self, config):
        super().__init__()
        self.dense_0 = nn.Linear(config.hidden_size * 2, config.hidden_size)
        self.activation = nn.Tanh()
        self.dense_1 = nn.Linear(config.hidden_size, 1, bias=False)

    def forward(
        self,
        hidden_states: torch.FloatTensor,
        start_states: Optional[torch.FloatTensor] = None,
        start_positions: Optional[torch.LongTensor] = None,
        cls_index: Optional[torch.LongTensor] = None,
    ) -> torch.FloatTensor:
        """
        Args:
            hidden_states (`torch.FloatTensor` of shape `(batch_size, seq_len, hidden_size)`):
                The final hidden states of the model.
            start_states (`torch.FloatTensor` of shape `(batch_size, seq_len, hidden_size)`, *optional*):
                The hidden states of the first tokens for the labeled span.
            start_positions (`torch.LongTensor` of shape `(batch_size,)`, *optional*):
                The position of the first token for the labeled span.
            cls_index (`torch.LongTensor` of shape `(batch_size,)`, *optional*):
                Position of the CLS token for each sentence in the batch. If `None`, takes the last token.

        <Tip>

        One of `start_states` or `start_positions` should be not `None`. If both are set, `start_positions` overrides
        `start_states`.

        </Tip>

        Returns:
            `torch.FloatTensor`: The SQuAD 2.0 answer class.
        """
        # No dependency on end_feature so that we can obtain one single `cls_logits` for each sample.
        hsz = hidden_states.shape[-1]
        assert start_states is not None or start_positions is not None, (
            "One of start_states, start_positions should be not None"
        )
        if start_positions is not None:
            start_positions = start_positions[:, None, None].expand(-1, -1, hsz)  # shape (bsz, 1, hsz)
            start_states = hidden_states.gather(-2, start_positions).squeeze(-2)  # shape (bsz, hsz)

        if cls_index is not None:
            cls_index = cls_index[:, None, None].expand(-1, -1, hsz)  # shape (bsz, 1, hsz)
            cls_token_state = hidden_states.gather(-2, cls_index).squeeze(-2)  # shape (bsz, hsz)
        else:
            cls_token_state = hidden_states[:, -1, :]  # shape (bsz, hsz)

        x = self.dense_0(torch.cat([start_states, cls_token_state], dim=-1))
        x = self.activation(x)
        x = self.dense_1(x).squeeze(-1)

        return x


@dataclass
class SquadHeadOutput(ModelOutput):
    """
    Base class for outputs of question answering models using a [`~modeling_utils.SQuADHead`].

    Args:
        loss (`torch.FloatTensor` of shape `(1,)`, *optional*, returned if both `start_positions` and `end_positions` are provided):
            Classification loss as the sum of start token, end token (and is_impossible if provided) classification
            losses.
        start_top_log_probs (`torch.FloatTensor` of shape `(batch_size, config.start_n_top)`, *optional*, returned if `start_positions` or `end_positions` is not provided):
            Log probabilities for the top config.start_n_top start token possibilities (beam-search).
        start_top_index (`torch.LongTensor` of shape `(batch_size, config.start_n_top)`, *optional*, returned if `start_positions` or `end_positions` is not provided):
            Indices for the top config.start_n_top start token possibilities (beam-search).
        end_top_log_probs (`torch.FloatTensor` of shape `(batch_size, config.start_n_top * config.end_n_top)`, *optional*, returned if `start_positions` or `end_positions` is not provided):
            Log probabilities for the top `config.start_n_top * config.end_n_top` end token possibilities
            (beam-search).
        end_top_index (`torch.LongTensor` of shape `(batch_size, config.start_n_top * config.end_n_top)`, *optional*, returned if `start_positions` or `end_positions` is not provided):
            Indices for the top `config.start_n_top * config.end_n_top` end token possibilities (beam-search).
        cls_logits (`torch.FloatTensor` of shape `(batch_size,)`, *optional*, returned if `start_positions` or `end_positions` is not provided):
            Log probabilities for the `is_impossible` label of the answers.

    """

    loss: Optional[torch.FloatTensor] = None
    start_top_log_probs: Optional[torch.FloatTensor] = None
    start_top_index: Optional[torch.LongTensor] = None
    end_top_log_probs: Optional[torch.FloatTensor] = None
    end_top_index: Optional[torch.LongTensor] = None
    cls_logits: Optional[torch.FloatTensor] = None


class SQuADHead(nn.Module):
    r"""
    A SQuAD head inspired by XLNet.

    Args:
        config ([`PretrainedConfig`]):
            The config used by the model, will be used to grab the `hidden_size` of the model and the `layer_norm_eps`
            to use.
    """

    def __init__(self, config):
        super().__init__()
        self.start_n_top = config.start_n_top
        self.end_n_top = config.end_n_top

        self.start_logits = PoolerStartLogits(config)
        self.end_logits = PoolerEndLogits(config)
        self.answer_class = PoolerAnswerClass(config)

    @replace_return_docstrings(output_type=SquadHeadOutput, config_class=PretrainedConfig)
    def forward(
        self,
        hidden_states: torch.FloatTensor,
        start_positions: Optional[torch.LongTensor] = None,
        end_positions: Optional[torch.LongTensor] = None,
        cls_index: Optional[torch.LongTensor] = None,
        is_impossible: Optional[torch.LongTensor] = None,
        p_mask: Optional[torch.FloatTensor] = None,
        return_dict: bool = False,
    ) -> Union[SquadHeadOutput, Tuple[torch.FloatTensor]]:
        """
        Args:
            hidden_states (`torch.FloatTensor` of shape `(batch_size, seq_len, hidden_size)`):
                Final hidden states of the model on the sequence tokens.
            start_positions (`torch.LongTensor` of shape `(batch_size,)`, *optional*):
                Positions of the first token for the labeled span.
            end_positions (`torch.LongTensor` of shape `(batch_size,)`, *optional*):
                Positions of the last token for the labeled span.
            cls_index (`torch.LongTensor` of shape `(batch_size,)`, *optional*):
                Position of the CLS token for each sentence in the batch. If `None`, takes the last token.
            is_impossible (`torch.LongTensor` of shape `(batch_size,)`, *optional*):
                Whether the question has a possible answer in the paragraph or not.
            p_mask (`torch.FloatTensor` of shape `(batch_size, seq_len)`, *optional*):
                Mask for tokens at invalid position, such as query and special symbols (PAD, SEP, CLS). 1.0 means token
                should be masked.
            return_dict (`bool`, *optional*, defaults to `False`):
                Whether or not to return a [`~utils.ModelOutput`] instead of a plain tuple.

        Returns:
        """
        start_logits = self.start_logits(hidden_states, p_mask=p_mask)

        if start_positions is not None and end_positions is not None:
            # If we are on multi-GPU, let's remove the dimension added by batch splitting
            for x in (start_positions, end_positions, cls_index, is_impossible):
                if x is not None and x.dim() > 1:
                    x.squeeze_(-1)

            # during training, compute the end logits based on the ground truth of the start position
            end_logits = self.end_logits(hidden_states, start_positions=start_positions, p_mask=p_mask)

            loss_fct = CrossEntropyLoss()
            start_loss = loss_fct(start_logits, start_positions)
            end_loss = loss_fct(end_logits, end_positions)
            total_loss = (start_loss + end_loss) / 2

            if cls_index is not None and is_impossible is not None:
                # Predict answerability from the representation of CLS and START
                cls_logits = self.answer_class(hidden_states, start_positions=start_positions, cls_index=cls_index)
                loss_fct_cls = nn.BCEWithLogitsLoss()
                cls_loss = loss_fct_cls(cls_logits, is_impossible)

                # note(zhiliny): by default multiply the loss by 0.5 so that the scale is comparable to start_loss and end_loss
                total_loss += cls_loss * 0.5

            return SquadHeadOutput(loss=total_loss) if return_dict else (total_loss,)

        else:
            # during inference, compute the end logits based on beam search
            bsz, slen, hsz = hidden_states.size()
            start_log_probs = nn.functional.softmax(start_logits, dim=-1)  # shape (bsz, slen)

            start_top_log_probs, start_top_index = torch.topk(
                start_log_probs, self.start_n_top, dim=-1
            )  # shape (bsz, start_n_top)
            start_top_index_exp = start_top_index.unsqueeze(-1).expand(-1, -1, hsz)  # shape (bsz, start_n_top, hsz)
            start_states = torch.gather(hidden_states, -2, start_top_index_exp)  # shape (bsz, start_n_top, hsz)
            start_states = start_states.unsqueeze(1).expand(-1, slen, -1, -1)  # shape (bsz, slen, start_n_top, hsz)

            hidden_states_expanded = hidden_states.unsqueeze(2).expand_as(
                start_states
            )  # shape (bsz, slen, start_n_top, hsz)
            p_mask = p_mask.unsqueeze(-1) if p_mask is not None else None
            end_logits = self.end_logits(hidden_states_expanded, start_states=start_states, p_mask=p_mask)
            end_log_probs = nn.functional.softmax(end_logits, dim=1)  # shape (bsz, slen, start_n_top)

            end_top_log_probs, end_top_index = torch.topk(
                end_log_probs, self.end_n_top, dim=1
            )  # shape (bsz, end_n_top, start_n_top)
            end_top_log_probs = end_top_log_probs.view(-1, self.start_n_top * self.end_n_top)
            end_top_index = end_top_index.view(-1, self.start_n_top * self.end_n_top)

            start_states = torch.einsum("blh,bl->bh", hidden_states, start_log_probs)
            cls_logits = self.answer_class(hidden_states, start_states=start_states, cls_index=cls_index)

            if not return_dict:
                return (start_top_log_probs, start_top_index, end_top_log_probs, end_top_index, cls_logits)
            else:
                return SquadHeadOutput(
                    start_top_log_probs=start_top_log_probs,
                    start_top_index=start_top_index,
                    end_top_log_probs=end_top_log_probs,
                    end_top_index=end_top_index,
                    cls_logits=cls_logits,
                )


class SequenceSummary(nn.Module):
    r"""
    Compute a single vector summary of a sequence hidden states.

    Args:
        config ([`PretrainedConfig`]):
            The config used by the model. Relevant arguments in the config class of the model are (refer to the actual
            config class of your model for the default values it uses):

            - **summary_type** (`str`) -- The method to use to make this summary. Accepted values are:

                - `"last"` -- Take the last token hidden state (like XLNet)
                - `"first"` -- Take the first token hidden state (like Bert)
                - `"mean"` -- Take the mean of all tokens hidden states
                - `"cls_index"` -- Supply a Tensor of classification token position (GPT/GPT-2)
                - `"attn"` -- Not implemented now, use multi-head attention

            - **summary_use_proj** (`bool`) -- Add a projection after the vector extraction.
            - **summary_proj_to_labels** (`bool`) -- If `True`, the projection outputs to `config.num_labels` classes
              (otherwise to `config.hidden_size`).
            - **summary_activation** (`Optional[str]`) -- Set to `"tanh"` to add a tanh activation to the output,
              another string or `None` will add no activation.
            - **summary_first_dropout** (`float`) -- Optional dropout probability before the projection and activation.
            - **summary_last_dropout** (`float`)-- Optional dropout probability after the projection and activation.
    """

    def __init__(self, config: PretrainedConfig):
        super().__init__()

        self.summary_type = getattr(config, "summary_type", "last")
        if self.summary_type == "attn":
            # We should use a standard multi-head attention module with absolute positional embedding for that.
            # Cf. https://github.com/zihangdai/xlnet/blob/master/modeling.py#L253-L276
            # We can probably just use the multi-head attention module of PyTorch >=1.1.0
            raise NotImplementedError

        self.summary = Identity()
        if hasattr(config, "summary_use_proj") and config.summary_use_proj:
            if hasattr(config, "summary_proj_to_labels") and config.summary_proj_to_labels and config.num_labels > 0:
                num_classes = config.num_labels
            else:
                num_classes = config.hidden_size
            self.summary = nn.Linear(config.hidden_size, num_classes)

        activation_string = getattr(config, "summary_activation", None)
        self.activation: Callable = get_activation(activation_string) if activation_string else Identity()

        self.first_dropout = Identity()
        if hasattr(config, "summary_first_dropout") and config.summary_first_dropout > 0:
            self.first_dropout = nn.Dropout(config.summary_first_dropout)

        self.last_dropout = Identity()
        if hasattr(config, "summary_last_dropout") and config.summary_last_dropout > 0:
            self.last_dropout = nn.Dropout(config.summary_last_dropout)

    def forward(
        self, hidden_states: torch.FloatTensor, cls_index: Optional[torch.LongTensor] = None
    ) -> torch.FloatTensor:
        """
        Compute a single vector summary of a sequence hidden states.

        Args:
            hidden_states (`torch.FloatTensor` of shape `[batch_size, seq_len, hidden_size]`):
                The hidden states of the last layer.
            cls_index (`torch.LongTensor` of shape `[batch_size]` or `[batch_size, ...]` where ... are optional leading dimensions of `hidden_states`, *optional*):
                Used if `summary_type == "cls_index"` and takes the last token of the sequence as classification token.

        Returns:
            `torch.FloatTensor`: The summary of the sequence hidden states.
        """
        if self.summary_type == "last":
            output = hidden_states[:, -1]
        elif self.summary_type == "first":
            output = hidden_states[:, 0]
        elif self.summary_type == "mean":
            output = hidden_states.mean(dim=1)
        elif self.summary_type == "cls_index":
            if cls_index is None:
                cls_index = torch.full_like(
                    hidden_states[..., :1, :],
                    hidden_states.shape[-2] - 1,
                    dtype=torch.long,
                )
            else:
                cls_index = cls_index.unsqueeze(-1).unsqueeze(-1)
                cls_index = cls_index.expand((-1,) * (cls_index.dim() - 1) + (hidden_states.size(-1),))
            # shape of cls_index: (bsz, XX, 1, hidden_size) where XX are optional leading dim of hidden_states
            output = hidden_states.gather(-2, cls_index).squeeze(-2)  # shape (bsz, XX, hidden_size)
        elif self.summary_type == "attn":
            raise NotImplementedError

        output = self.first_dropout(output)
        output = self.summary(output)
        output = self.activation(output)
        output = self.last_dropout(output)

        return output


def unwrap_model(model: nn.Module, recursive: bool = False) -> nn.Module:
    """
    Recursively unwraps a model from potential containers (as used in distributed training).

    Args:
        model (`torch.nn.Module`): The model to unwrap.
        recursive (`bool`, *optional*, defaults to `False`):
            Whether to recursively extract all cases of `module.module` from `model` as well as unwrap child sublayers
            recursively, not just the top-level distributed containers.
    """
    # Use accelerate implementation if available (should always be the case when using torch)
    # This is for pytorch, as we also have to handle things like dynamo
    if is_accelerate_available():
        kwargs = {}
        if recursive:
            if not is_accelerate_available("0.29.0"):
                raise RuntimeError(
                    "Setting `recursive=True` to `unwrap_model` requires `accelerate` v0.29.0. Please upgrade your version of accelerate"
                )
            else:
                kwargs["recursive"] = recursive
        return extract_model_from_parallel(model, **kwargs)
    else:
        # since there could be multiple levels of wrapping, unwrap recursively
        if hasattr(model, "module"):
            return unwrap_model(model.module)
        else:
            return model


def expand_device_map(device_map, param_names):
    """
    Expand a device map to return the correspondence parameter name to device.
    """
    new_device_map = {}
    for module, device in device_map.items():
        new_device_map.update(
            {p: device for p in param_names if p == module or p.startswith(f"{module}.") or module == ""}
        )
    return new_device_map


def caching_allocator_warmup(model: PreTrainedModel, expanded_device_map: Dict, factor=2):
    """This function warm-ups the caching allocator based on the size of the model tensors that will reside on each
    device. It allows to have one large call to Malloc, instead of recursively calling it later when loading
    the model, which is actually the loading speed botteneck.
    Calling this function allows to cut the model loading time by a very large margin.

    A few facts related to loading speed (taking into account the use of this function):
    - When loading a model the first time, it is usually slower than the subsequent times, because the OS is very likely
    to cache the different state dicts (if enough ressources/RAM are available)
    - Trying to force the OS to cache the files in advance (by e.g. accessing a small portion of them) is really hard,
    and not a good idea in general as this is low level OS optimizations that depend on ressource usage anyway
    - As of 18/03/2025, loading a Llama 70B model with TP takes ~1 min without file cache, and ~13s with full file cache.
    The baseline, i.e. only loading the tensor shards on device and adjusting dtype (i.e. copying them) is ~5s with full cache.
    These numbers are reported for TP on 4 H100 GPUs.
    - It is useless to pre-allocate more than the model size in this function (i.e. using an `allocation_factor` > 1) as
    cudaMalloc is not a bottleneck at all anymore
    - Loading speed bottleneck is now almost only tensor copy (i.e. changing the dtype) and moving the tensors to the devices.
    However, we cannot really improve on those aspects obviously, as the data needs to be moved/copied in the end.
    """
    # Remove disk and cpu devices, and cast to proper torch.device
    accelerator_device_map = {
        param: torch.device(device) for param, device in expanded_device_map.items() if device not in ["cpu", "disk"]
    }
    if not len(accelerator_device_map):
        return

    tp_plan_regex = (
        re.compile("|".join([re.escape(plan) for plan in model._tp_plan]))
        if _torch_distributed_available and torch.distributed.is_initialized()
        else None
    )
<<<<<<< HEAD

    parameter_count = defaultdict(lambda: 0)
    allocation_factor = 1
    if _torch_distributed_available or len(set(accelerator_device_map.values())) >= 2:
        allocation_factor = 2

=======
    total_byte_count = defaultdict(lambda: 0)
>>>>>>> 3249c5dc
    for param_name, device in accelerator_device_map.items():
        param = model.get_parameter_or_buffer(param_name)
        # The dtype of different parameters may be different with composite models or `keep_in_fp32_modules`
        param_byte_count = math.prod(param.shape) * dtype_byte_size(param.dtype)

        if tp_plan_regex is not None:
            generic_name = re.sub(r"\.\d+\.", ".*.", param_name)
            param_byte_count //= torch.distributed.get_world_size() if tp_plan_regex.search(generic_name) else 1

        parameter_count[device] += param_byte_count

    # This will kick off the caching allocator to avoid having to Malloc afterwards
    for device, byte_count in parameter_count.items():
        if device.type == "cuda":
            index = device.index if device.index is not None else torch.cuda.current_device()
            device_memory = torch.cuda.mem_get_info(index)[0]
            # Allow up to 95% of max device memory
            byte_count = min(byte_count, int(0.95 * device_memory))
        # Allocate memory
        _ = torch.empty(byte_count // factor, dtype=torch.float16, device=device, requires_grad=False)


def get_disk_only_shard_files(device_map, weight_map):
    """
    Returns the list of shard files containing only weights offloaded to disk.
    """
    files_content = collections.defaultdict(list)
    for weight_name, filename in weight_map.items():
        while len(weight_name) > 0 and weight_name not in device_map:
            weight_name = ".".join(weight_name.split(".")[:-1])
        files_content[filename].append(device_map[weight_name])

    return [fname for fname, devices in files_content.items() if set(devices) == {"disk"}]


class AttentionInterface(MutableMapping):
    """
    Dict-like object keeping track of allowed attention functions. You can easily add a new attention function
    with a call to `register()`. If a model needs to locally overwrite an existing attention function, say `sdpa`,
    it needs to declare a new instance of this class inside the `modeling_<model>.py`, and declare it on that instance.
    """

    # Class instance object, so that a call to `register` can be reflected into all other files correctly, even if
    # a new instance is created (in order to locally override a given function)
    _global_mapping = {
        "flash_attention_2": flash_attention_forward,
        "flex_attention": flex_attention_forward,
        "sdpa": sdpa_attention_forward,
    }

    def __init__(self):
        self._local_mapping = {}

    def __getitem__(self, key):
        # First check if instance has a local override
        if key in self._local_mapping:
            return self._local_mapping[key]
        return self._global_mapping[key]

    def __setitem__(self, key, value):
        # Allow local update of the default functions without impacting other instances
        self._local_mapping.update({key: value})

    def __delitem__(self, key):
        del self._local_mapping[key]

    def __iter__(self):
        # Ensure we use all keys, with the overwritten ones on top
        return iter({**self._global_mapping, **self._local_mapping})

    def __len__(self):
        return len(self._global_mapping.keys() | self._local_mapping.keys())

    @classmethod
    def register(cls, key: str, value: Callable):
        cls._global_mapping.update({key: value})

    def valid_keys(self) -> List[str]:
        return list(self.keys())


# Global AttentionInterface shared by all models which do not need to overwrite any of the existing ones
ALL_ATTENTION_FUNCTIONS: AttentionInterface = AttentionInterface()<|MERGE_RESOLUTION|>--- conflicted
+++ resolved
@@ -789,11 +789,7 @@
                 param_name,
                 casting_dtype,
                 to_contiguous,
-<<<<<<< HEAD
-                os.environ["RANK"],  # the rank
-=======
                 int(os.environ["RANK"]),  # the rank
->>>>>>> 3249c5dc
                 device_mesh,
             )
         else:
@@ -4070,17 +4066,6 @@
 
             if not torch.distributed.is_initialized():
                 try:
-<<<<<<< HEAD
-                    rank = int(os.environ["LOCAL_RANK"])
-                    world_size = int(os.environ["ROLE_WORLD_SIZE"])
-                    logger.warning(
-                        "Tensor Parallel requires torch.distributed to be initialized first."
-                        f"Initializing with world size {world_size} on rank {rank}"
-                    )
-                    torch.distributed.init_process_group("nccl", rank=rank, world_size=world_size)
-                    torch.cuda.set_device(rank)
-                    set_seed(0)
-=======
                     rank = int(os.environ["RANK"])
                     world_size = int(os.environ["WORLD_SIZE"])
                     if device_type == "cuda":
@@ -4092,19 +4077,12 @@
                         cpu_backend = "ccl" if int(os.environ.get("CCL_WORKER_COUNT", 0)) else "gloo"
                         torch.distributed.init_process_group(cpu_backend, rank=rank, world_size=world_size)
 
->>>>>>> 3249c5dc
                 except Exception as e:
                     raise EnvironmentError(
                         "We tried to initialize torch.distributed for you, but it failed, make"
                         "sure you init torch distributed in your script to use `tp_plan='auto'`"
                     ) from e
 
-<<<<<<< HEAD
-            # Detect the accelerator on the machine. If no accelerator is available, it returns CPU.
-            device_type = torch._C._get_accelerator().type
-            # Get device with index assuming equal number of devices per host
-            tp_device = torch.device(device_type, int(os.environ["LOCAL_RANK"]))
-=======
             # Get device with index assuming equal number of devices per host
             index = None if device_type == "cpu" else torch.cuda.current_device()
             tp_device = torch.device(device_type, index)
@@ -4113,7 +4091,6 @@
                 import sys
 
                 sys.stdout = open(os.devnull, "w")
->>>>>>> 3249c5dc
             # This is the easiest way to dispatch to the current process device
             device_map = tp_device
             # Assuming sharding the model onto the world
@@ -5831,16 +5808,7 @@
         if _torch_distributed_available and torch.distributed.is_initialized()
         else None
     )
-<<<<<<< HEAD
-
-    parameter_count = defaultdict(lambda: 0)
-    allocation_factor = 1
-    if _torch_distributed_available or len(set(accelerator_device_map.values())) >= 2:
-        allocation_factor = 2
-
-=======
     total_byte_count = defaultdict(lambda: 0)
->>>>>>> 3249c5dc
     for param_name, device in accelerator_device_map.items():
         param = model.get_parameter_or_buffer(param_name)
         # The dtype of different parameters may be different with composite models or `keep_in_fp32_modules`
