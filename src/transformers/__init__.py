--- conflicted
+++ resolved
@@ -922,30 +922,6 @@
     from .utils import logging as logging
 
     # bitsandbytes config
-<<<<<<< HEAD
-    from .utils.quantization_config import (
-        AqlmConfig,
-        AutoRoundConfig,
-        AwqConfig,
-        BitNetQuantConfig,
-        BitsAndBytesConfig,
-        CompressedTensorsConfig,
-        EetqConfig,
-        FbgemmFp8Config,
-        FineGrainedFP8Config,
-        FPQuantConfig,
-        GPTQConfig,
-        HiggsConfig,
-        HqqConfig,
-        Mxfp4Config,
-        QuantoConfig,
-        QuarkConfig,
-        SpQRConfig,
-        TorchAoConfig,
-        VptqConfig,
-    )
-    from .video_processing_utils import BaseVideoProcessor
-=======
     from .utils.quantization_config import AqlmConfig as AqlmConfig
     from .utils.quantization_config import AutoRoundConfig as AutoRoundConfig
     from .utils.quantization_config import AwqConfig as AwqConfig
@@ -965,7 +941,6 @@
     from .utils.quantization_config import TorchAoConfig as TorchAoConfig
     from .utils.quantization_config import VptqConfig as VptqConfig
     from .video_processing_utils import BaseVideoProcessor as BaseVideoProcessor
->>>>>>> 6dfd561d
 
 else:
     import sys
